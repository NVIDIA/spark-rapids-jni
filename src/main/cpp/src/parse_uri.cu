/*
 * Copyright (c) 2023, NVIDIA CORPORATION.
 *
 * Licensed under the Apache License, Version 2.0 (the "License");
 * you may not use this file except in compliance with the License.
 * You may obtain a copy of the License at
 *
 *     http://www.apache.org/licenses/LICENSE-2.0
 *
 * Unless required by applicable law or agreed to in writing, software
 * distributed under the License is distributed on an "AS IS" BASIS,
 * WITHOUT WARRANTIES OR CONDITIONS OF ANY KIND, either express or implied.
 * See the License for the specific language governing permissions and
 * limitations under the License.
 */

#include "parse_uri.hpp"

#include <cudf/detail/get_value.cuh>
#include <cudf/detail/null_mask.hpp>
#include <cudf/detail/utilities/cuda.cuh>
#include <cudf/detail/valid_if.cuh>
#include <cudf/lists/lists_column_device_view.cuh>
#include <cudf/scalar/scalar_factories.hpp>
#include <cudf/strings/detail/strings_children.cuh>
#include <cudf/strings/detail/utilities.cuh>
#include <cudf/strings/string_view.cuh>

#include <rmm/cuda_stream_view.hpp>
#include <rmm/exec_policy.hpp>

#include <memory>
#include <tuple>

namespace spark_rapids_jni {

using namespace cudf;

namespace detail {

struct uri_parts {
  string_view scheme;
  string_view host;
  string_view authority;
  string_view path;
  string_view fragment;
  string_view query;
  string_view userinfo;
  string_view port;
  string_view opaque;
<<<<<<< HEAD
  bool valid;
};

enum URI_chunks { PROTOCOL, HOST, AUTHORITY, PATH, QUERY, USERINFO };

enum chunk_validity { VALID, INVALID, FATAL };

namespace {

// some parsing errors are fatal and some parsing errors simply mean this
=======
  bool valid{false};
};

enum class URI_chunks : int8_t { PROTOCOL, HOST, AUTHORITY, PATH, QUERY, USERINFO };

enum class chunk_validity : int8_t { VALID, INVALID, FATAL };

namespace {

// Some parsing errors are fatal and some parsing errors simply mean this
>>>>>>> 4b6a2f48
// thing doesn't exist or is invalid. For example, just because 280.0.1.16 is
// not a valid IPv4 address simply means if asking for the host the host is null
// but the authority is still 280.0.1.16 and the uri is not considered invalid.
// By contrast, the URI https://[15:6:g:invalid] will not return https for the
// scheme and is considered completely invalid.

constexpr bool is_alpha(char c) { return (c >= 'a' && c <= 'z') || (c >= 'A' && c <= 'Z'); }

constexpr bool is_numeric(char c) { return c >= '0' && c <= '9'; }

constexpr bool is_alphanum(char c) { return is_alpha(c) || is_numeric(c); }

constexpr bool is_hex(char c)
{
  return is_numeric(c) || (c >= 'a' && c <= 'f') || (c >= 'A' && c <= 'F');
}

<<<<<<< HEAD
__device__ bool skip_and_validate_special(string_view::const_iterator& iter,
                                          string_view::const_iterator end,
                                          bool allow_invalid_escapes = false)
{
  while (iter != end) {
=======
__device__ thrust::pair<bool, string_view::const_iterator> skip_and_validate_special(
  string_view::const_iterator iter,
  string_view::const_iterator end,
  bool allow_invalid_escapes = false)
{
  while (iter != end) {
    auto const c         = *iter;
    auto const num_bytes = cudf::strings::detail::bytes_in_char_utf8(*iter);
>>>>>>> 4b6a2f48
    if (*iter == '%' && !allow_invalid_escapes) {
      // verify following two characters are hexadecimal
      for (int i = 0; i < 2; ++i) {
        ++iter;
<<<<<<< HEAD
        if (iter == end) return false;

        if (!is_hex(*iter)) { return false; }
      }
    } else if (cudf::strings::detail::bytes_in_char_utf8(*iter) > 1) {
      // utf8 validation means it isn't whitespace and not a control character
      // the normal validation will handle anything single byte, this checks for multiple byte
      // whitespace
      auto const c = *iter;
      // validate it isn't a whitespace or control unicode character
      if ((c >= 0xc280 && c <= 0xc2a0) || c == 0xe19a80 || (c >= 0xe28080 && c <= 0xe2808a) ||
          c == 0xe280af || c == 0xe280a8 || c == 0xe2819f || c == 0xe38080) {
        return false;
=======
        if (iter == end) { return {false, iter}; }

        if (!is_hex(*iter)) { return {false, iter}; }
      }
    } else if (num_bytes > 1) {
      // UTF8 validation means it isn't whitespace and not a control character
      // the normal validation will handle anything single byte, this checks for multiple byte
      // whitespace
      auto const c = *iter;
      // There are multi-byte looking things like extended ASCII characters that are not valid UTF8.
      // Check that here.
      if ((c & 0xC0) != 0x80) { return {false, iter}; }
      if (num_bytes > 2 && ((c & 0xC000) != 0x8000)) { return {false, iter}; }
      if (num_bytes > 3 && ((c & 0xC00000) != 0x800000)) { return {false, iter}; }

      // Validate it isn't a whitespace or control unicode character.
      if ((c >= 0xc280 && c <= 0xc2a0) || c == 0xe19a80 || (c >= 0xe28080 && c <= 0xe2808a) ||
          c == 0xe280af || c == 0xe280a8 || c == 0xe2819f || c == 0xe38080) {
        return {false, iter};
>>>>>>> 4b6a2f48
      }
    } else {
      break;
    }
    ++iter;
  }

<<<<<<< HEAD
  return true;
=======
  return {true, iter};
>>>>>>> 4b6a2f48
}

template <typename Predicate>
__device__ bool validate_chunk(string_view s, Predicate fn, bool allow_invalid_escapes = false)
{
  auto iter = s.begin();
<<<<<<< HEAD
  if (!skip_and_validate_special(iter, s.end(), allow_invalid_escapes)) { return false; }
=======
  {
    auto [valid, iter_] = skip_and_validate_special(iter, s.end(), allow_invalid_escapes);
    iter                = std::move(iter_);
    if (!valid) { return false; }
  }
>>>>>>> 4b6a2f48
  while (iter != s.end()) {
    if (!fn(iter)) { return false; }

    iter++;
<<<<<<< HEAD
    if (!skip_and_validate_special(iter, s.end(), allow_invalid_escapes)) { return false; }
=======
    auto [valid, iter_] = skip_and_validate_special(iter, s.end(), allow_invalid_escapes);
    iter                = std::move(iter_);
    if (!valid) { return false; }
>>>>>>> 4b6a2f48
  }
  return true;
}

bool __device__ validate_scheme(string_view scheme)
{
  // A scheme simply needs to be an alpha character followed by alphanumeric
  auto iter = scheme.begin();
  if (!is_alpha(*iter)) { return false; }
  while (++iter != scheme.end()) {
    auto const c = *iter;
    if (!is_alphanum(c) && c != '+' && c != '-' && c != '.') { return false; }
  }
  return true;
}

bool __device__ validate_ipv6(string_view s)
{
  constexpr auto max_colons{8};

  if (s.size_bytes() < 2) { return false; }

  bool found_double_colon{false};
  int open_bracket_count{0};
  int close_bracket_count{0};
  int period_count{0};
  int colon_count{0};
  int percent_count{0};
  char previous_char{0};
  int address{0};
  int address_char_count{0};
  bool address_has_hex{false};

  auto const leading_double_colon = [&]() {
    auto iter = s.begin();
    if (*iter == '[') iter++;
    return *iter++ == ':' && *iter == ':';
  }();

  for (auto iter = s.begin(); iter < s.end(); ++iter) {
    auto const c = *iter;

    switch (c) {
      case '[':
        open_bracket_count++;
        if (open_bracket_count > 1) { return false; }
        break;
      case ']':
        close_bracket_count++;
        if (close_bracket_count > 1) { return false; }
        if ((period_count > 0) && (address_has_hex || address > 255)) { return false; }
        break;
      case ':':
        colon_count++;
        if (previous_char == ':') {
          if (found_double_colon) { return false; }
          found_double_colon = true;
        }
        address            = 0;
        address_has_hex    = false;
        address_char_count = 0;
        if (colon_count > max_colons || (colon_count == max_colons && !found_double_colon)) {
          return false;
        }
<<<<<<< HEAD
        // periods before a colon don't work, periods can be an IPv4 address after this IPv6 address
=======
        // Periods before a colon don't work, periods can be an IPv4 address after this IPv6 address
>>>>>>> 4b6a2f48
        // like [1:2:3:4:5:6:d.d.d.d]
        if (period_count > 0 || percent_count > 0) { return false; }
        break;
      case '.':
        period_count++;
        if (percent_count > 0) { return false; }
        if (period_count > 3) { return false; }
        if (address_has_hex) { return false; }
        if (address > 255) { return false; }
        if (colon_count != 6 && !found_double_colon) { return false; }
<<<<<<< HEAD
        // special case of ::1:2:3:4:5:d.d.d.d has 7 colons - but spark says this is invalid
=======
        // Special case of ::1:2:3:4:5:d.d.d.d has 7 colons - but spark says this is invalid
>>>>>>> 4b6a2f48
        // if (colon_count == max_colons && !leading_double_colon) { return false; }
        if (colon_count >= max_colons) { return false; }
        address            = 0;
        address_has_hex    = false;
        address_char_count = 0;
        break;
      case '%':
        // IPv6 can define a device to use for the routing. This is expressed as '%eth0' at the end
        // of the address.
        percent_count++;
        if (percent_count > 1) { return false; }
        if ((period_count > 0) && (address_has_hex || address > 255)) { return false; }
        address            = 0;
        address_has_hex    = false;
        address_char_count = 0;
        break;
      default:
<<<<<<< HEAD
        // after % all bets are off
=======
        // after % all bets are off as the device name can be nearly anything
>>>>>>> 4b6a2f48
        if (percent_count == 0) {
          if (address_char_count > 3) { return false; }
          address_char_count++;
          address *= 10;
          if (c >= 'a' && c <= 'f') {
            address += 10;
            address += c - 'a';
            address_has_hex = true;
          } else if (c >= 'A' && c <= 'Z') {
            address += 10;
            address += c - 'A';
            address_has_hex = true;
          } else if (c >= '0' && c <= '9') {
            address += c - '0';
          } else {
            return false;
          }
        }
        break;
    }
    previous_char = c;
  }

  return true;
}

bool __device__ validate_ipv4(string_view s)
{
  // dotted quad (0-255).(0-255).(0-255).(0-255)
  int address            = 0;
  int address_char_count = 0;
  int dot_count          = 0;
  for (auto iter = s.begin(); iter < s.end(); ++iter) {
    auto const c = *iter;

    // can't lead with a .
    if ((c < '0' || c > '9') && (iter == s.begin() || c != '.')) { return false; }

    if (c == '.') {
      // verify we saw at least one character and reset values
      if (address_char_count == 0) { return false; }
      address            = 0;
      address_char_count = 0;
      dot_count++;
      continue;
    }

    address_char_count++;
    address *= 10;
    address += c - '0';

    if (address > 255) { return false; }
  }

  // can't end with a .
  if (address_char_count == 0) { return false; }

  // must be 4 portions seperated by 3 dots.
  if (dot_count != 3) { return false; }

  return true;
}

bool __device__ validate_domain_name(string_view name)
{
  // domain name can be alphanum or -.
  // slash can not be the first of last character of the domain name or around a .
  bool last_was_slash  = false;
  bool last_was_period = false;
  bool numeric_start   = false;
  for (auto iter = name.begin(); iter < name.end(); ++iter) {
    auto const c = *iter;
    if (!is_alphanum(c) && c != '-' && c != '.') { return false; }

    // the final section can't start with a digit
    if (last_was_period && c >= '0' && c <= '9') {
      numeric_start = true;
    } else {
      numeric_start = false;
    }
<<<<<<< HEAD

    if (c == '-') {
      if (last_was_period || iter == name.begin() || iter == --name.end()) { return false; }
      last_was_slash  = true;
      last_was_period = false;
    } else if (c == '.') {
      if (last_was_slash) { return false; }
      last_was_period = true;
      last_was_slash  = false;
    } else {
      last_was_period = false;
      last_was_slash  = false;
    }
  }

  // numeric start to last part of domain isn't allowed.
  if (numeric_start) { return false; }

  return true;
}

chunk_validity __device__ validate_host(string_view host)
{
  // this can be IPv4, IPv6, or a domain name
  if (*host.begin() == '[') {
    // if last character is a ], this is IPv6 or invalid
    if (*(host.end() - 1) != ']') {
      // invalid
      return FATAL;
    }
    if (!validate_ipv6(host)) { return FATAL; }

    return VALID;
  }

  // if there are more [ or ] characters this is invalid
  // also need to find the last .
  int last_open_bracket  = -1;
  int last_close_bracket = -1;
  int last_period        = -1;
  // the original plan on this loop was to get fancy and use a reverse iterator and exit when
  // everything was found, but the expectation is there are no brackets in this string, so we have
  // to traverse the entire thing anyway to verify that. The math is easier with a forward iterator,
  // so we're back here.

  for (auto iter = host.begin(); iter < host.end(); ++iter) {
    auto const c = *iter;
    if (c == '[') {
      last_open_bracket = iter.position();
    } else if (c == ']') {
      last_close_bracket = iter.position();
    } else if (c == '.') {
      last_period = iter.position();
    }
  }

  if (last_open_bracket >= 0 || last_close_bracket >= 0) { return FATAL; }

  // if we didn't find a period or if the last character is a period or the character after the last
  // period is non numeric
  if (last_period < 0 || last_period == host.length() - 1 || host[last_period + 1] < '0' ||
      host[last_period + 1] > '9') {
    // must be domain name or it is invalid
    if (validate_domain_name(host)) { return VALID; }

    // the only other option is that this is a IPv4 address
  } else if (validate_ipv4(host)) {
    return VALID;
  }

  return INVALID;
=======

    if (c == '-') {
      if (last_was_period || iter == name.begin() || iter == --name.end()) { return false; }
      last_was_slash  = true;
      last_was_period = false;
    } else if (c == '.') {
      if (last_was_slash) { return false; }
      last_was_period = true;
      last_was_slash  = false;
    } else {
      last_was_period = false;
      last_was_slash  = false;
    }
  }

  // numeric start to last part of domain isn't allowed.
  if (numeric_start) { return false; }

  return true;
}

chunk_validity __device__ validate_host(string_view host)
{
  // This can be IPv4, IPv6, or a domain name.
  if (*host.begin() == '[') {
    // If last character is a ], this is IPv6 or invalid.
    if (*(host.end() - 1) != ']') {
      // invalid
      return chunk_validity::FATAL;
    }
    if (!validate_ipv6(host)) { return chunk_validity::FATAL; }

    return chunk_validity::VALID;
  }

  // If there are more [ or ] characters this is invalid.
  // Also need to find the last .
  int last_open_bracket  = -1;
  int last_close_bracket = -1;
  int last_period        = -1;

  // The original plan on this loop was to get fancy and use a reverse iterator and exit when
  // everything was found, but the expectation is there are no brackets in this string, so we have
  // to traverse the entire thing anyway to verify that. The math is easier with a forward iterator,
  // so we're back here.
  for (auto iter = host.begin(); iter < host.end(); ++iter) {
    auto const c = *iter;
    if (c == '[') {
      last_open_bracket = iter.position();
    } else if (c == ']') {
      last_close_bracket = iter.position();
    } else if (c == '.') {
      last_period = iter.position();
    }
  }

  if (last_open_bracket >= 0 || last_close_bracket >= 0) { return chunk_validity::FATAL; }

  // If we didn't find a period or if the last character is a period or the character after the last
  // period is non numeric
  if (last_period < 0 || last_period == host.length() - 1 || host[last_period + 1] < '0' ||
      host[last_period + 1] > '9') {
    // must be domain name or it is invalid
    if (validate_domain_name(host)) { return chunk_validity::VALID; }

    // the only other option is that this is a IPv4 address
  } else if (validate_ipv4(host)) {
    return chunk_validity::VALID;
  }

  return chunk_validity::INVALID;
>>>>>>> 4b6a2f48
}

bool __device__ validate_query(string_view query)
{
<<<<<<< HEAD
  // query can be alphanum and _-!.~'()*\,;:$&+=?/[]@"
  return validate_chunk(query, [] __device__(string_view::const_iterator iter) {
    auto const c = *iter;
    if (c != '!' && c != '"' && c != '$' && !(c >= '&' && c <= ';') && c != '=' &&
        !(c >= '?' && c <= ']') && !(c >= 'a' && c <= 'z') && c != '_' && c != '~') {
=======
  // query can be alphanum and _-!.~'()*,;:$&+=?/[]@"
  return validate_chunk(query, [] __device__(string_view::const_iterator iter) {
    auto const c = *iter;
    if (c != '!' && c != '"' && c != '$' && !(c >= '&' && c <= ';') && c != '=' &&
        !(c >= '?' && c <= ']' && c != '\\') && !(c >= 'a' && c <= 'z') && c != '_' && c != '~') {
>>>>>>> 4b6a2f48
      return false;
    }
    return true;
  });
}

bool __device__ validate_authority(string_view authority, bool allow_invalid_escapes)
{
<<<<<<< HEAD
  // authority needs to be alphanum and @[]_-!.~\'()*,;:$&+=
=======
  // authority needs to be alphanum and @[]_-!.'()*,;:$&+=
>>>>>>> 4b6a2f48
  return validate_chunk(
    authority,
    [allow_invalid_escapes] __device__(string_view::const_iterator iter) {
      auto const c = *iter;
      if (c != '!' && c != '$' && !(c >= '&' && c <= ';' && c != '/') && c != '=' &&
<<<<<<< HEAD
          !(c >= '@' && c <= '_' && c != '^') && !(c >= 'a' && c <= 'z') && c != '~' &&
=======
          !(c >= '@' && c <= '_' && c != '^' && c != '\\') && !(c >= 'a' && c <= 'z') && c != '~' &&
>>>>>>> 4b6a2f48
          (!allow_invalid_escapes || c != '%')) {
        return false;
      }
      return true;
    },
    allow_invalid_escapes);
}

bool __device__ validate_userinfo(string_view userinfo)
{
  // can't be ] or [ in here
  return validate_chunk(userinfo, [] __device__(string_view::const_iterator iter) {
    auto const c = *iter;
<<<<<<< HEAD
    if (c == '[' || c == ']') return false;
=======
    if (c == '[' || c == ']') { return false; }
>>>>>>> 4b6a2f48
    return true;
  });
}

bool __device__ validate_port(string_view port)
{
  // port is positive numeric >=0 according to spark...shrug
  return validate_chunk(port, [] __device__(string_view::const_iterator iter) {
    auto const c = *iter;
<<<<<<< HEAD
    if (c < '0' && c > '9') return false;
=======
    if (c < '0' && c > '9') { return false; }
>>>>>>> 4b6a2f48
    return true;
  });
}

bool __device__ validate_path(string_view path)
{
  // path can be alphanum and @[]_-!.~'()*?/&,;:$+=
  return validate_chunk(path, [] __device__(string_view::const_iterator iter) {
    auto const c = *iter;
    if (c != '!' && c != '$' && !(c >= '&' && c <= ';') && c != '=' && !(c >= '@' && c <= 'Z') &&
        c != '_' && !(c >= 'a' && c <= 'z') && c != '~') {
      return false;
    }
    return true;
  });
}

bool __device__ validate_opaque(string_view opaque)
{
<<<<<<< HEAD
  // opaque can be alphanum and @[]_-!.~\'()*?/,;:$@+=
  return validate_chunk(opaque, [] __device__(string_view::const_iterator iter) {
    auto const c = *iter;
    if (c != '!' && c != '$' && !(c >= '&' && c <= ';') && c != '=' && !(c >= '?' && c <= ']') &&
        c != '_' && c != '~' && !(c >= 'a' && c <= 'z')) {
=======
  // opaque can be alphanum and @[]_-!.~'()*?/,;:$@+=
  return validate_chunk(opaque, [] __device__(string_view::const_iterator iter) {
    auto const c = *iter;
    if (c != '!' && c != '$' && !(c >= '&' && c <= ';') && c != '=' &&
        !(c >= '?' && c <= ']' && c != '\\') && c != '_' && c != '~' && !(c >= 'a' && c <= 'z')) {
>>>>>>> 4b6a2f48
      return false;
    }
    return true;
  });
}

bool __device__ validate_fragment(string_view fragment)
{
<<<<<<< HEAD
  // fragment can be alphanum and @[]_-!.~\'()*?/,;:$&+=
  return validate_chunk(fragment, [] __device__(string_view::const_iterator iter) {
    auto const c = *iter;
    if (c != '!' && c != '$' && !(c >= '&' && c <= ';') && c != '=' && !(c >= '?' && c <= ']') &&
        c != '_' && c != '~' && !(c >= 'a' && c <= 'z')) {
=======
  // fragment can be alphanum and @[]_-!.~'()*?/,;:$&+=
  return validate_chunk(fragment, [] __device__(string_view::const_iterator iter) {
    auto const c = *iter;
    if (c != '!' && c != '$' && !(c >= '&' && c <= ';') && c != '=' &&
        !(c >= '?' && c <= ']' && c != '\\') && c != '_' && c != '~' && !(c >= 'a' && c <= 'z')) {
>>>>>>> 4b6a2f48
      return false;
    }
    return true;
  });
}

uri_parts __device__ validate_uri(const char* str, int len)
{
  uri_parts ret;

  // look for :/# characters.
  int col      = -1;
  int slash    = -1;
  int hash     = -1;
  int question = -1;
  for (const char* c = str;
       c - str < len && (col == -1 || slash == -1 || hash == -1 || question == -1);
       ++c) {
    switch (*c) {
      case ':':
        if (col == -1) col = c - str;
        break;
      case '/':
        if (slash == -1) slash = c - str;
        break;
      case '#':
        if (hash == -1) hash = c - str;
        break;
      case '?':
        if (question == -1) question = c - str;
        break;
      default: break;
    }
  }

<<<<<<< HEAD
  // reason about characters found

=======
>>>>>>> 4b6a2f48
  // anything after the hash is part of the fragment and ignored for this part
  if (hash >= 0) {
    ret.fragment = {str + hash + 1, len - hash - 1};
    if (!validate_fragment(ret.fragment)) {
      ret.valid = false;
      return ret;
    }

    len = hash;

    if (col > hash) col = -1;
    if (slash > hash) slash = -1;
    if (question > hash) question = -1;
  }

  // if the first ':' is after the other tokens, this doesn't have a scheme or it is invalid
  if (col != -1 && (slash == -1 || col < slash) && (hash == -1 || col < hash)) {
    // we have a scheme up to the :
    ret.scheme = {str, col};
    if (!validate_scheme(ret.scheme)) {
      ret.valid = false;
      return ret;
    }

    // skip over scheme
    auto const skip = col + 1;
    str += skip;
    len -= skip;
    question -= skip;
    hash -= skip;
    slash -= skip;
  }

  // no more string to parse is an error
  if (len <= 0) {
    ret.valid = false;
    return ret;
  }

<<<<<<< HEAD
  // if we have a '/' as the next character, we have a heirarchical uri, if not it is opaque
=======
  // If we have a '/' as the next character, we have a heirarchical uri. If not it is opaque.
>>>>>>> 4b6a2f48
  bool const heirarchical = str[0] == '/';
  if (heirarchical) {
    // a '?' will break this into query and path/authority
    if (question >= 0) {
      ret.query = {str + question + 1, len - question - 1};
      if (!validate_query(ret.query)) {
        ret.valid = false;
        return ret;
      }
    }
    auto const path_len = question >= 0 ? question : len;

    if (str[0] == '/' && str[1] == '/') {
<<<<<<< HEAD
      // if we have a '/', we have //authority/path, otherwise we have //authority with no path
=======
      // If we have a '/', we have //authority/path, otherwise we have //authority with no path.
>>>>>>> 4b6a2f48
      int next_slash = -1;
      for (int i = 2; i < path_len; ++i) {
        if (str[i] == '/') {
          next_slash = i;
          break;
        }
      }
      ret.authority = {&str[2],
                       next_slash == -1 ? question < 0 ? len - 2 : question - 2 : next_slash - 2};
      if (next_slash > 0) { ret.path = {str + next_slash, path_len - next_slash}; }

      if (next_slash == -1 && ret.authority.size_bytes() == 0 && ret.query.size_bytes() == 0 &&
          ret.fragment.size_bytes() == 0) {
        // invalid! - but spark like to return things as long as you don't have illegal characters
        // ret.valid = false;
<<<<<<< HEAD
=======
        ret.valid = true;
>>>>>>> 4b6a2f48
        return ret;
      }

      if (ret.authority.size_bytes() > 0) {
        auto ipv6_address = ret.authority.size_bytes() > 2 && *ret.authority.begin() == '[';
        if (!validate_authority(ret.authority, ipv6_address)) {
          ret.valid = false;
          return ret;
        }

<<<<<<< HEAD
        // inspect the authority for userinfo, host, and port
=======
        // Inspect the authority for userinfo, host, and port
>>>>>>> 4b6a2f48
        const char* auth   = ret.authority.data();
        auto auth_size     = ret.authority.size_bytes();
        int amp            = -1;
        int closingbracket = -1;
        int last_colon     = -1;
        for (int i = 0; i < auth_size; ++i) {
          switch (auth[i]) {
            case '@':
              if (amp == -1) amp = i;
              break;
<<<<<<< HEAD
            case ':': last_colon = amp > 0 ? i - amp : i; break;
=======
            case ':': last_colon = amp > 0 ? i - amp - 1 : i; break;
>>>>>>> 4b6a2f48
            case ']':
              if (closingbracket == -1) closingbracket = amp > 0 ? i - amp : i;
              break;
          }
        }

        if (amp > 0) {
          ret.userinfo = {auth, amp};
          if (!validate_userinfo(ret.userinfo)) {
            ret.valid = false;
            return ret;
          }
<<<<<<< HEAD
          auth += amp + 1;
          auth_size -= amp;
        }
        if (last_colon > 0 && last_colon > closingbracket) {
          // found a port, attempt to parse it
          ret.port = {auth + last_colon, len - last_colon};
=======
          // skip over the @
          amp++;

          auth += amp;
          auth_size -= amp;
        }
        if (last_colon > 0 && last_colon > closingbracket) {
          // Found a port, attempt to parse it
          ret.port = {auth + last_colon + 1, len - last_colon - 1};
>>>>>>> 4b6a2f48
          if (!validate_port(ret.port)) {
            ret.valid = false;
            return ret;
          }
          ret.host = {auth, last_colon};
        } else {
          ret.host = {auth, auth_size};
        }
        auto host_ret = validate_host(ret.host);
        switch (host_ret) {
<<<<<<< HEAD
          case FATAL: ret.valid = false; return ret;
          case INVALID: ret.host = {}; break;
=======
          case chunk_validity::FATAL: ret.valid = false; return ret;
          case chunk_validity::INVALID: ret.host = {}; break;
>>>>>>> 4b6a2f48
        }
      }
    } else {
      // path with no authority
      ret.path = {str, len};
    }
    if (!validate_path(ret.path)) {
      ret.valid = false;
      return ret;
    }
  } else {
    ret.opaque = {str, len};
    if (!validate_opaque(ret.opaque)) {
      ret.valid = false;
      return ret;
    }
  }

  ret.valid = true;
  return ret;
}

<<<<<<< HEAD
// a URI is broken into parts(chunks). There are optional chunks and required chunks. A simple URI
=======
// A URI is broken into parts or chunks. There are optional chunks and required chunks. A simple URI
>>>>>>> 4b6a2f48
// such as `https://www.nvidia.com` is easy to reason about, but it could also be written as
// `www.nvidia.com`, which is still valid. On top of that, there are characters which are allowed in
// certain chunks that are not allowed in others. There have been a multitude of methods attempted
// to get this correct, but at the end of the day, we have to validate the URI completely. This
// means even the simplest task of pulling off every character before the : still requires
// understanding how to validate an ipv6 address. This kernel was originally conceived as a two-pass
// kernel that ran the same code and either filled in offsets or filled in actual data. The problem
// is that to know what characters you need to copy, you need to have parsed the entire string as a
// 2 meg string could have `:/a` at the very end and everything up to that point is protocol or it
// could end in `.com` and now it is a hostname. To prevent the code from parsing it completely for
// length and then parsing it completely to copy the data, we will store off the offset of the
// string of question. The length is already stored in the offset column, so we then have a pointer
// and a number of bytes to copy and the second pass boils down to a series of memcpy calls.

/**
 * @brief Count the number of characters of each string after parsing the protocol.
 *
 * @param in_strings Input string column
 * @param chunk Chunk of URI to return
 * @param out_lengths Number of characters in each decode URL
 * @param out_offsets Offsets to the start of the chunks
 * @param out_validity Bitmask of validity data, updated in function
 */
__global__ void parse_uri_char_counter(column_device_view const in_strings,
                                       URI_chunks chunk,
                                       size_type* const out_lengths,
                                       size_type* const out_offsets,
                                       bitmask_type* out_validity)
{
  // thread per row
<<<<<<< HEAD
  auto const tid      = threadIdx.x + blockIdx.x * blockDim.x;
  auto const base_ptr = in_strings.child(strings_column_view::chars_column_index).data<char>();

  for (thread_index_type tidx = tid; tidx < in_strings.size(); tidx += blockDim.x * gridDim.x) {
=======
  auto const tid      = cudf::detail::grid_1d::global_thread_id();
  auto const base_ptr = in_strings.child(strings_column_view::chars_column_index).data<char>();

  for (thread_index_type tidx = tid; tidx < in_strings.size();
       tidx += cudf::detail::grid_1d::grid_stride()) {
>>>>>>> 4b6a2f48
    auto const row_idx = static_cast<size_type>(tidx);
    if (in_strings.is_null(row_idx)) {
      out_lengths[row_idx] = 0;
      continue;
    }

    auto const in_string     = in_strings.element<string_view>(row_idx);
    auto const in_chars      = in_string.data();
    auto const string_length = in_string.size_bytes();

    auto const uri = validate_uri(in_chars, string_length);
    if (!uri.valid) {
      out_lengths[row_idx] = 0;
      clear_bit(out_validity, row_idx);
    } else {
      // stash output offsets and lengths for next kernel to do the copy
      switch (chunk) {
<<<<<<< HEAD
        case PROTOCOL:
          out_lengths[row_idx] = uri.scheme.size_bytes();
          out_offsets[row_idx] = uri.scheme.data() - base_ptr;
          break;
        case HOST:
          out_lengths[row_idx] = uri.host.size_bytes();
          out_offsets[row_idx] = uri.host.data() - base_ptr;
          break;
        case AUTHORITY:
          out_lengths[row_idx] = uri.authority.size_bytes();
          out_offsets[row_idx] = uri.authority.data() - base_ptr;
          break;
        case PATH:
          out_lengths[row_idx] = uri.path.size_bytes();
          out_offsets[row_idx] = uri.path.data() - base_ptr;
          break;
        case QUERY:
          out_lengths[row_idx] = uri.query.size_bytes();
          out_offsets[row_idx] = uri.query.data() - base_ptr;
          break;
        case USERINFO:
=======
        case URI_chunks::PROTOCOL:
          out_lengths[row_idx] = uri.scheme.size_bytes();
          out_offsets[row_idx] = uri.scheme.data() - base_ptr;
          break;
        case URI_chunks::HOST:
          out_lengths[row_idx] = uri.host.size_bytes();
          out_offsets[row_idx] = uri.host.data() - base_ptr;
          break;
        case URI_chunks::AUTHORITY:
          out_lengths[row_idx] = uri.authority.size_bytes();
          out_offsets[row_idx] = uri.authority.data() - base_ptr;
          break;
        case URI_chunks::PATH:
          out_lengths[row_idx] = uri.path.size_bytes();
          out_offsets[row_idx] = uri.path.data() - base_ptr;
          break;
        case URI_chunks::QUERY:
          out_lengths[row_idx] = uri.query.size_bytes();
          out_offsets[row_idx] = uri.query.data() - base_ptr;
          break;
        case URI_chunks::USERINFO:
>>>>>>> 4b6a2f48
          out_lengths[row_idx] = uri.userinfo.size_bytes();
          out_offsets[row_idx] = uri.userinfo.data() - base_ptr;
          break;
      }

      if (out_lengths[row_idx] == 0) {
<<<<<<< HEAD
        // a URI can be valid, but still have no data for a specific chunk
=======
        // A URI can be valid, but still have no data for a specific chunk
>>>>>>> 4b6a2f48
        clear_bit(out_validity, row_idx);
      }
    }
  }
}

/**
 * @brief Parse protocol and copy from the input string column to the output char buffer.
 *
 * @param in_strings Input string column
 * @param src_offsets Offset value of source strings in in_strings
 * @param offsets Offset value of each string associated with `out_chars`
 * @param out_chars Character buffer for the output string column
 */
__global__ void parse_uri(column_device_view const in_strings,
                          size_type const* const src_offsets,
                          size_type const* const offsets,
                          char* const out_chars)
{
<<<<<<< HEAD
  auto const tid      = threadIdx.x + blockIdx.x * blockDim.x;
  auto const base_ptr = in_strings.child(strings_column_view::chars_column_index).data<char>();

  for (thread_index_type tidx = tid; tidx < in_strings.size(); tidx += blockDim.x * gridDim.x) {
    auto const row_idx = static_cast<size_type>(tidx);
    auto const len     = offsets[row_idx + 1] - offsets[row_idx];

=======
  auto const tid      = cudf::detail::grid_1d::global_thread_id();
  auto const base_ptr = in_strings.child(strings_column_view::chars_column_index).data<char>();

  for (thread_index_type tidx = tid; tidx < in_strings.size();
       tidx += cudf::detail::grid_1d::grid_stride()) {
    auto const row_idx = static_cast<size_type>(tidx);
    auto const len     = offsets[row_idx + 1] - offsets[row_idx];

>>>>>>> 4b6a2f48
    if (len > 0) {
      for (int i = 0; i < len; i++) {
        out_chars[offsets[row_idx] + i] = base_ptr[src_offsets[row_idx] + i];
      }
    }
  }
}

}  // namespace

std::unique_ptr<column> parse_uri(strings_column_view const& input,
                                  URI_chunks chunk,
                                  rmm::cuda_stream_view stream,
                                  rmm::mr::device_memory_resource* mr)
{
  size_type strings_count = input.size();
  if (strings_count == 0) { return make_empty_column(type_id::STRING); }

  constexpr size_type num_warps_per_threadblock = 4;
  constexpr size_type threadblock_size = num_warps_per_threadblock * cudf::detail::warp_size;
  auto const num_threadblocks =
    std::min(65536, cudf::util::div_rounding_up_unsafe(strings_count, num_warps_per_threadblock));

  auto offset_count    = strings_count + 1;
  auto const d_strings = column_device_view::create(input.parent(), stream);

  // build offsets column
  auto offsets_column = make_numeric_column(
    data_type{type_to_id<size_type>()}, offset_count, mask_state::UNALLOCATED, stream, mr);

  // build src offsets buffer
<<<<<<< HEAD
  auto src_offsets = rmm::device_buffer{strings_count * sizeof(size_type), stream};
=======
  auto src_offsets = rmm::device_uvector<size_type>(strings_count, stream);
>>>>>>> 4b6a2f48

  // copy null mask
  rmm::device_buffer null_mask =
    input.parent().nullable()
      ? cudf::detail::copy_bitmask(input.parent(), stream, mr)
      : cudf::detail::create_null_mask(input.size(), mask_state::ALL_VALID, stream, mr);

  // count number of bytes in each string after parsing and store it in offsets_column
  auto offsets_view         = offsets_column->view();
  auto offsets_mutable_view = offsets_column->mutable_view();
  parse_uri_char_counter<<<num_threadblocks, threadblock_size, 0, stream.value()>>>(
    *d_strings,
    chunk,
    offsets_mutable_view.begin<size_type>(),
    reinterpret_cast<size_type*>(src_offsets.data()),
    reinterpret_cast<bitmask_type*>(null_mask.data()));

  // use scan to transform number of bytes into offsets
  thrust::exclusive_scan(rmm::exec_policy(stream),
                         offsets_view.begin<size_type>(),
                         offsets_view.end<size_type>(),
                         offsets_mutable_view.begin<size_type>());

  // copy the total number of characters of all strings combined (last element of the offset column)
  // to the host memory
  auto out_chars_bytes = cudf::detail::get_value<size_type>(offsets_view, offset_count - 1, stream);

  // create the chars column
  auto chars_column = cudf::strings::detail::create_chars_child_column(out_chars_bytes, stream, mr);
  auto d_out_chars  = chars_column->mutable_view().data<char>();

  // copy the characters from the input column to the output column
  parse_uri<<<num_threadblocks, threadblock_size, 0, stream.value()>>>(
    *d_strings,
    reinterpret_cast<size_type*>(src_offsets.data()),
    offsets_column->view().begin<size_type>(),
    d_out_chars);

  auto null_count =
    cudf::null_count(reinterpret_cast<bitmask_type*>(null_mask.data()), 0, strings_count);

  return make_strings_column(strings_count,
                             std::move(offsets_column),
                             std::move(chars_column),
                             null_count,
                             std::move(null_mask));
}

}  // namespace detail

// external API

std::unique_ptr<column> parse_uri_to_protocol(strings_column_view const& input,
                                              rmm::cuda_stream_view stream,
                                              rmm::mr::device_memory_resource* mr)
{
  CUDF_FUNC_RANGE();
  return detail::parse_uri(input, detail::URI_chunks::PROTOCOL, stream, mr);
<<<<<<< HEAD
}

std::unique_ptr<column> parse_uri_to_host(strings_column_view const& input,
                                          rmm::cuda_stream_view stream,
                                          rmm::mr::device_memory_resource* mr)
{
  CUDF_FUNC_RANGE();
  return detail::parse_uri(input, detail::URI_chunks::HOST, stream, mr);
=======
>>>>>>> 4b6a2f48
}

}  // namespace spark_rapids_jni<|MERGE_RESOLUTION|>--- conflicted
+++ resolved
@@ -30,7 +30,6 @@
 #include <rmm/exec_policy.hpp>
 
 #include <memory>
-#include <tuple>
 
 namespace spark_rapids_jni {
 
@@ -48,18 +47,6 @@
   string_view userinfo;
   string_view port;
   string_view opaque;
-<<<<<<< HEAD
-  bool valid;
-};
-
-enum URI_chunks { PROTOCOL, HOST, AUTHORITY, PATH, QUERY, USERINFO };
-
-enum chunk_validity { VALID, INVALID, FATAL };
-
-namespace {
-
-// some parsing errors are fatal and some parsing errors simply mean this
-=======
   bool valid{false};
 };
 
@@ -70,7 +57,6 @@
 namespace {
 
 // Some parsing errors are fatal and some parsing errors simply mean this
->>>>>>> 4b6a2f48
 // thing doesn't exist or is invalid. For example, just because 280.0.1.16 is
 // not a valid IPv4 address simply means if asking for the host the host is null
 // but the authority is still 280.0.1.16 and the uri is not considered invalid.
@@ -88,13 +74,6 @@
   return is_numeric(c) || (c >= 'a' && c <= 'f') || (c >= 'A' && c <= 'F');
 }
 
-<<<<<<< HEAD
-__device__ bool skip_and_validate_special(string_view::const_iterator& iter,
-                                          string_view::const_iterator end,
-                                          bool allow_invalid_escapes = false)
-{
-  while (iter != end) {
-=======
 __device__ thrust::pair<bool, string_view::const_iterator> skip_and_validate_special(
   string_view::const_iterator iter,
   string_view::const_iterator end,
@@ -103,26 +82,10 @@
   while (iter != end) {
     auto const c         = *iter;
     auto const num_bytes = cudf::strings::detail::bytes_in_char_utf8(*iter);
->>>>>>> 4b6a2f48
     if (*iter == '%' && !allow_invalid_escapes) {
       // verify following two characters are hexadecimal
       for (int i = 0; i < 2; ++i) {
         ++iter;
-<<<<<<< HEAD
-        if (iter == end) return false;
-
-        if (!is_hex(*iter)) { return false; }
-      }
-    } else if (cudf::strings::detail::bytes_in_char_utf8(*iter) > 1) {
-      // utf8 validation means it isn't whitespace and not a control character
-      // the normal validation will handle anything single byte, this checks for multiple byte
-      // whitespace
-      auto const c = *iter;
-      // validate it isn't a whitespace or control unicode character
-      if ((c >= 0xc280 && c <= 0xc2a0) || c == 0xe19a80 || (c >= 0xe28080 && c <= 0xe2808a) ||
-          c == 0xe280af || c == 0xe280a8 || c == 0xe2819f || c == 0xe38080) {
-        return false;
-=======
         if (iter == end) { return {false, iter}; }
 
         if (!is_hex(*iter)) { return {false, iter}; }
@@ -142,7 +105,6 @@
       if ((c >= 0xc280 && c <= 0xc2a0) || c == 0xe19a80 || (c >= 0xe28080 && c <= 0xe2808a) ||
           c == 0xe280af || c == 0xe280a8 || c == 0xe2819f || c == 0xe38080) {
         return {false, iter};
->>>>>>> 4b6a2f48
       }
     } else {
       break;
@@ -150,37 +112,25 @@
     ++iter;
   }
 
-<<<<<<< HEAD
-  return true;
-=======
   return {true, iter};
->>>>>>> 4b6a2f48
 }
 
 template <typename Predicate>
 __device__ bool validate_chunk(string_view s, Predicate fn, bool allow_invalid_escapes = false)
 {
   auto iter = s.begin();
-<<<<<<< HEAD
-  if (!skip_and_validate_special(iter, s.end(), allow_invalid_escapes)) { return false; }
-=======
   {
     auto [valid, iter_] = skip_and_validate_special(iter, s.end(), allow_invalid_escapes);
     iter                = std::move(iter_);
     if (!valid) { return false; }
   }
->>>>>>> 4b6a2f48
   while (iter != s.end()) {
     if (!fn(iter)) { return false; }
 
     iter++;
-<<<<<<< HEAD
-    if (!skip_and_validate_special(iter, s.end(), allow_invalid_escapes)) { return false; }
-=======
     auto [valid, iter_] = skip_and_validate_special(iter, s.end(), allow_invalid_escapes);
     iter                = std::move(iter_);
     if (!valid) { return false; }
->>>>>>> 4b6a2f48
   }
   return true;
 }
@@ -245,11 +195,7 @@
         if (colon_count > max_colons || (colon_count == max_colons && !found_double_colon)) {
           return false;
         }
-<<<<<<< HEAD
-        // periods before a colon don't work, periods can be an IPv4 address after this IPv6 address
-=======
         // Periods before a colon don't work, periods can be an IPv4 address after this IPv6 address
->>>>>>> 4b6a2f48
         // like [1:2:3:4:5:6:d.d.d.d]
         if (period_count > 0 || percent_count > 0) { return false; }
         break;
@@ -260,11 +206,7 @@
         if (address_has_hex) { return false; }
         if (address > 255) { return false; }
         if (colon_count != 6 && !found_double_colon) { return false; }
-<<<<<<< HEAD
-        // special case of ::1:2:3:4:5:d.d.d.d has 7 colons - but spark says this is invalid
-=======
         // Special case of ::1:2:3:4:5:d.d.d.d has 7 colons - but spark says this is invalid
->>>>>>> 4b6a2f48
         // if (colon_count == max_colons && !leading_double_colon) { return false; }
         if (colon_count >= max_colons) { return false; }
         address            = 0;
@@ -282,11 +224,7 @@
         address_char_count = 0;
         break;
       default:
-<<<<<<< HEAD
-        // after % all bets are off
-=======
         // after % all bets are off as the device name can be nearly anything
->>>>>>> 4b6a2f48
         if (percent_count == 0) {
           if (address_char_count > 3) { return false; }
           address_char_count++;
@@ -367,7 +305,6 @@
     } else {
       numeric_start = false;
     }
-<<<<<<< HEAD
 
     if (c == '-') {
       if (last_was_period || iter == name.begin() || iter == --name.end()) { return false; }
@@ -391,28 +328,28 @@
 
 chunk_validity __device__ validate_host(string_view host)
 {
-  // this can be IPv4, IPv6, or a domain name
+  // This can be IPv4, IPv6, or a domain name.
   if (*host.begin() == '[') {
-    // if last character is a ], this is IPv6 or invalid
+    // If last character is a ], this is IPv6 or invalid.
     if (*(host.end() - 1) != ']') {
       // invalid
-      return FATAL;
-    }
-    if (!validate_ipv6(host)) { return FATAL; }
-
-    return VALID;
-  }
-
-  // if there are more [ or ] characters this is invalid
-  // also need to find the last .
+      return chunk_validity::FATAL;
+    }
+    if (!validate_ipv6(host)) { return chunk_validity::FATAL; }
+
+    return chunk_validity::VALID;
+  }
+
+  // If there are more [ or ] characters this is invalid.
+  // Also need to find the last .
   int last_open_bracket  = -1;
   int last_close_bracket = -1;
   int last_period        = -1;
-  // the original plan on this loop was to get fancy and use a reverse iterator and exit when
+
+  // The original plan on this loop was to get fancy and use a reverse iterator and exit when
   // everything was found, but the expectation is there are no brackets in this string, so we have
   // to traverse the entire thing anyway to verify that. The math is easier with a forward iterator,
   // so we're back here.
-
   for (auto iter = host.begin(); iter < host.end(); ++iter) {
     auto const c = *iter;
     if (c == '[') {
@@ -424,78 +361,6 @@
     }
   }
 
-  if (last_open_bracket >= 0 || last_close_bracket >= 0) { return FATAL; }
-
-  // if we didn't find a period or if the last character is a period or the character after the last
-  // period is non numeric
-  if (last_period < 0 || last_period == host.length() - 1 || host[last_period + 1] < '0' ||
-      host[last_period + 1] > '9') {
-    // must be domain name or it is invalid
-    if (validate_domain_name(host)) { return VALID; }
-
-    // the only other option is that this is a IPv4 address
-  } else if (validate_ipv4(host)) {
-    return VALID;
-  }
-
-  return INVALID;
-=======
-
-    if (c == '-') {
-      if (last_was_period || iter == name.begin() || iter == --name.end()) { return false; }
-      last_was_slash  = true;
-      last_was_period = false;
-    } else if (c == '.') {
-      if (last_was_slash) { return false; }
-      last_was_period = true;
-      last_was_slash  = false;
-    } else {
-      last_was_period = false;
-      last_was_slash  = false;
-    }
-  }
-
-  // numeric start to last part of domain isn't allowed.
-  if (numeric_start) { return false; }
-
-  return true;
-}
-
-chunk_validity __device__ validate_host(string_view host)
-{
-  // This can be IPv4, IPv6, or a domain name.
-  if (*host.begin() == '[') {
-    // If last character is a ], this is IPv6 or invalid.
-    if (*(host.end() - 1) != ']') {
-      // invalid
-      return chunk_validity::FATAL;
-    }
-    if (!validate_ipv6(host)) { return chunk_validity::FATAL; }
-
-    return chunk_validity::VALID;
-  }
-
-  // If there are more [ or ] characters this is invalid.
-  // Also need to find the last .
-  int last_open_bracket  = -1;
-  int last_close_bracket = -1;
-  int last_period        = -1;
-
-  // The original plan on this loop was to get fancy and use a reverse iterator and exit when
-  // everything was found, but the expectation is there are no brackets in this string, so we have
-  // to traverse the entire thing anyway to verify that. The math is easier with a forward iterator,
-  // so we're back here.
-  for (auto iter = host.begin(); iter < host.end(); ++iter) {
-    auto const c = *iter;
-    if (c == '[') {
-      last_open_bracket = iter.position();
-    } else if (c == ']') {
-      last_close_bracket = iter.position();
-    } else if (c == '.') {
-      last_period = iter.position();
-    }
-  }
-
   if (last_open_bracket >= 0 || last_close_bracket >= 0) { return chunk_validity::FATAL; }
 
   // If we didn't find a period or if the last character is a period or the character after the last
@@ -511,24 +376,15 @@
   }
 
   return chunk_validity::INVALID;
->>>>>>> 4b6a2f48
 }
 
 bool __device__ validate_query(string_view query)
 {
-<<<<<<< HEAD
-  // query can be alphanum and _-!.~'()*\,;:$&+=?/[]@"
-  return validate_chunk(query, [] __device__(string_view::const_iterator iter) {
-    auto const c = *iter;
-    if (c != '!' && c != '"' && c != '$' && !(c >= '&' && c <= ';') && c != '=' &&
-        !(c >= '?' && c <= ']') && !(c >= 'a' && c <= 'z') && c != '_' && c != '~') {
-=======
   // query can be alphanum and _-!.~'()*,;:$&+=?/[]@"
   return validate_chunk(query, [] __device__(string_view::const_iterator iter) {
     auto const c = *iter;
     if (c != '!' && c != '"' && c != '$' && !(c >= '&' && c <= ';') && c != '=' &&
         !(c >= '?' && c <= ']' && c != '\\') && !(c >= 'a' && c <= 'z') && c != '_' && c != '~') {
->>>>>>> 4b6a2f48
       return false;
     }
     return true;
@@ -537,21 +393,13 @@
 
 bool __device__ validate_authority(string_view authority, bool allow_invalid_escapes)
 {
-<<<<<<< HEAD
-  // authority needs to be alphanum and @[]_-!.~\'()*,;:$&+=
-=======
   // authority needs to be alphanum and @[]_-!.'()*,;:$&+=
->>>>>>> 4b6a2f48
   return validate_chunk(
     authority,
     [allow_invalid_escapes] __device__(string_view::const_iterator iter) {
       auto const c = *iter;
       if (c != '!' && c != '$' && !(c >= '&' && c <= ';' && c != '/') && c != '=' &&
-<<<<<<< HEAD
-          !(c >= '@' && c <= '_' && c != '^') && !(c >= 'a' && c <= 'z') && c != '~' &&
-=======
           !(c >= '@' && c <= '_' && c != '^' && c != '\\') && !(c >= 'a' && c <= 'z') && c != '~' &&
->>>>>>> 4b6a2f48
           (!allow_invalid_escapes || c != '%')) {
         return false;
       }
@@ -565,11 +413,7 @@
   // can't be ] or [ in here
   return validate_chunk(userinfo, [] __device__(string_view::const_iterator iter) {
     auto const c = *iter;
-<<<<<<< HEAD
-    if (c == '[' || c == ']') return false;
-=======
     if (c == '[' || c == ']') { return false; }
->>>>>>> 4b6a2f48
     return true;
   });
 }
@@ -579,11 +423,7 @@
   // port is positive numeric >=0 according to spark...shrug
   return validate_chunk(port, [] __device__(string_view::const_iterator iter) {
     auto const c = *iter;
-<<<<<<< HEAD
-    if (c < '0' && c > '9') return false;
-=======
     if (c < '0' && c > '9') { return false; }
->>>>>>> 4b6a2f48
     return true;
   });
 }
@@ -603,19 +443,11 @@
 
 bool __device__ validate_opaque(string_view opaque)
 {
-<<<<<<< HEAD
-  // opaque can be alphanum and @[]_-!.~\'()*?/,;:$@+=
-  return validate_chunk(opaque, [] __device__(string_view::const_iterator iter) {
-    auto const c = *iter;
-    if (c != '!' && c != '$' && !(c >= '&' && c <= ';') && c != '=' && !(c >= '?' && c <= ']') &&
-        c != '_' && c != '~' && !(c >= 'a' && c <= 'z')) {
-=======
   // opaque can be alphanum and @[]_-!.~'()*?/,;:$@+=
   return validate_chunk(opaque, [] __device__(string_view::const_iterator iter) {
     auto const c = *iter;
     if (c != '!' && c != '$' && !(c >= '&' && c <= ';') && c != '=' &&
         !(c >= '?' && c <= ']' && c != '\\') && c != '_' && c != '~' && !(c >= 'a' && c <= 'z')) {
->>>>>>> 4b6a2f48
       return false;
     }
     return true;
@@ -624,19 +456,11 @@
 
 bool __device__ validate_fragment(string_view fragment)
 {
-<<<<<<< HEAD
-  // fragment can be alphanum and @[]_-!.~\'()*?/,;:$&+=
-  return validate_chunk(fragment, [] __device__(string_view::const_iterator iter) {
-    auto const c = *iter;
-    if (c != '!' && c != '$' && !(c >= '&' && c <= ';') && c != '=' && !(c >= '?' && c <= ']') &&
-        c != '_' && c != '~' && !(c >= 'a' && c <= 'z')) {
-=======
   // fragment can be alphanum and @[]_-!.~'()*?/,;:$&+=
   return validate_chunk(fragment, [] __device__(string_view::const_iterator iter) {
     auto const c = *iter;
     if (c != '!' && c != '$' && !(c >= '&' && c <= ';') && c != '=' &&
         !(c >= '?' && c <= ']' && c != '\\') && c != '_' && c != '~' && !(c >= 'a' && c <= 'z')) {
->>>>>>> 4b6a2f48
       return false;
     }
     return true;
@@ -672,11 +496,6 @@
     }
   }
 
-<<<<<<< HEAD
-  // reason about characters found
-
-=======
->>>>>>> 4b6a2f48
   // anything after the hash is part of the fragment and ignored for this part
   if (hash >= 0) {
     ret.fragment = {str + hash + 1, len - hash - 1};
@@ -716,11 +535,7 @@
     return ret;
   }
 
-<<<<<<< HEAD
-  // if we have a '/' as the next character, we have a heirarchical uri, if not it is opaque
-=======
   // If we have a '/' as the next character, we have a heirarchical uri. If not it is opaque.
->>>>>>> 4b6a2f48
   bool const heirarchical = str[0] == '/';
   if (heirarchical) {
     // a '?' will break this into query and path/authority
@@ -734,11 +549,7 @@
     auto const path_len = question >= 0 ? question : len;
 
     if (str[0] == '/' && str[1] == '/') {
-<<<<<<< HEAD
-      // if we have a '/', we have //authority/path, otherwise we have //authority with no path
-=======
       // If we have a '/', we have //authority/path, otherwise we have //authority with no path.
->>>>>>> 4b6a2f48
       int next_slash = -1;
       for (int i = 2; i < path_len; ++i) {
         if (str[i] == '/') {
@@ -754,10 +565,7 @@
           ret.fragment.size_bytes() == 0) {
         // invalid! - but spark like to return things as long as you don't have illegal characters
         // ret.valid = false;
-<<<<<<< HEAD
-=======
         ret.valid = true;
->>>>>>> 4b6a2f48
         return ret;
       }
 
@@ -768,11 +576,7 @@
           return ret;
         }
 
-<<<<<<< HEAD
-        // inspect the authority for userinfo, host, and port
-=======
         // Inspect the authority for userinfo, host, and port
->>>>>>> 4b6a2f48
         const char* auth   = ret.authority.data();
         auto auth_size     = ret.authority.size_bytes();
         int amp            = -1;
@@ -783,11 +587,7 @@
             case '@':
               if (amp == -1) amp = i;
               break;
-<<<<<<< HEAD
-            case ':': last_colon = amp > 0 ? i - amp : i; break;
-=======
             case ':': last_colon = amp > 0 ? i - amp - 1 : i; break;
->>>>>>> 4b6a2f48
             case ']':
               if (closingbracket == -1) closingbracket = amp > 0 ? i - amp : i;
               break;
@@ -800,14 +600,6 @@
             ret.valid = false;
             return ret;
           }
-<<<<<<< HEAD
-          auth += amp + 1;
-          auth_size -= amp;
-        }
-        if (last_colon > 0 && last_colon > closingbracket) {
-          // found a port, attempt to parse it
-          ret.port = {auth + last_colon, len - last_colon};
-=======
           // skip over the @
           amp++;
 
@@ -817,7 +609,6 @@
         if (last_colon > 0 && last_colon > closingbracket) {
           // Found a port, attempt to parse it
           ret.port = {auth + last_colon + 1, len - last_colon - 1};
->>>>>>> 4b6a2f48
           if (!validate_port(ret.port)) {
             ret.valid = false;
             return ret;
@@ -828,13 +619,8 @@
         }
         auto host_ret = validate_host(ret.host);
         switch (host_ret) {
-<<<<<<< HEAD
-          case FATAL: ret.valid = false; return ret;
-          case INVALID: ret.host = {}; break;
-=======
           case chunk_validity::FATAL: ret.valid = false; return ret;
           case chunk_validity::INVALID: ret.host = {}; break;
->>>>>>> 4b6a2f48
         }
       }
     } else {
@@ -857,11 +643,7 @@
   return ret;
 }
 
-<<<<<<< HEAD
-// a URI is broken into parts(chunks). There are optional chunks and required chunks. A simple URI
-=======
 // A URI is broken into parts or chunks. There are optional chunks and required chunks. A simple URI
->>>>>>> 4b6a2f48
 // such as `https://www.nvidia.com` is easy to reason about, but it could also be written as
 // `www.nvidia.com`, which is still valid. On top of that, there are characters which are allowed in
 // certain chunks that are not allowed in others. There have been a multitude of methods attempted
@@ -892,18 +674,11 @@
                                        bitmask_type* out_validity)
 {
   // thread per row
-<<<<<<< HEAD
-  auto const tid      = threadIdx.x + blockIdx.x * blockDim.x;
-  auto const base_ptr = in_strings.child(strings_column_view::chars_column_index).data<char>();
-
-  for (thread_index_type tidx = tid; tidx < in_strings.size(); tidx += blockDim.x * gridDim.x) {
-=======
   auto const tid      = cudf::detail::grid_1d::global_thread_id();
   auto const base_ptr = in_strings.child(strings_column_view::chars_column_index).data<char>();
 
   for (thread_index_type tidx = tid; tidx < in_strings.size();
        tidx += cudf::detail::grid_1d::grid_stride()) {
->>>>>>> 4b6a2f48
     auto const row_idx = static_cast<size_type>(tidx);
     if (in_strings.is_null(row_idx)) {
       out_lengths[row_idx] = 0;
@@ -921,29 +696,6 @@
     } else {
       // stash output offsets and lengths for next kernel to do the copy
       switch (chunk) {
-<<<<<<< HEAD
-        case PROTOCOL:
-          out_lengths[row_idx] = uri.scheme.size_bytes();
-          out_offsets[row_idx] = uri.scheme.data() - base_ptr;
-          break;
-        case HOST:
-          out_lengths[row_idx] = uri.host.size_bytes();
-          out_offsets[row_idx] = uri.host.data() - base_ptr;
-          break;
-        case AUTHORITY:
-          out_lengths[row_idx] = uri.authority.size_bytes();
-          out_offsets[row_idx] = uri.authority.data() - base_ptr;
-          break;
-        case PATH:
-          out_lengths[row_idx] = uri.path.size_bytes();
-          out_offsets[row_idx] = uri.path.data() - base_ptr;
-          break;
-        case QUERY:
-          out_lengths[row_idx] = uri.query.size_bytes();
-          out_offsets[row_idx] = uri.query.data() - base_ptr;
-          break;
-        case USERINFO:
-=======
         case URI_chunks::PROTOCOL:
           out_lengths[row_idx] = uri.scheme.size_bytes();
           out_offsets[row_idx] = uri.scheme.data() - base_ptr;
@@ -965,18 +717,13 @@
           out_offsets[row_idx] = uri.query.data() - base_ptr;
           break;
         case URI_chunks::USERINFO:
->>>>>>> 4b6a2f48
           out_lengths[row_idx] = uri.userinfo.size_bytes();
           out_offsets[row_idx] = uri.userinfo.data() - base_ptr;
           break;
       }
 
       if (out_lengths[row_idx] == 0) {
-<<<<<<< HEAD
-        // a URI can be valid, but still have no data for a specific chunk
-=======
         // A URI can be valid, but still have no data for a specific chunk
->>>>>>> 4b6a2f48
         clear_bit(out_validity, row_idx);
       }
     }
@@ -996,15 +743,6 @@
                           size_type const* const offsets,
                           char* const out_chars)
 {
-<<<<<<< HEAD
-  auto const tid      = threadIdx.x + blockIdx.x * blockDim.x;
-  auto const base_ptr = in_strings.child(strings_column_view::chars_column_index).data<char>();
-
-  for (thread_index_type tidx = tid; tidx < in_strings.size(); tidx += blockDim.x * gridDim.x) {
-    auto const row_idx = static_cast<size_type>(tidx);
-    auto const len     = offsets[row_idx + 1] - offsets[row_idx];
-
-=======
   auto const tid      = cudf::detail::grid_1d::global_thread_id();
   auto const base_ptr = in_strings.child(strings_column_view::chars_column_index).data<char>();
 
@@ -1013,7 +751,6 @@
     auto const row_idx = static_cast<size_type>(tidx);
     auto const len     = offsets[row_idx + 1] - offsets[row_idx];
 
->>>>>>> 4b6a2f48
     if (len > 0) {
       for (int i = 0; i < len; i++) {
         out_chars[offsets[row_idx] + i] = base_ptr[src_offsets[row_idx] + i];
@@ -1045,11 +782,7 @@
     data_type{type_to_id<size_type>()}, offset_count, mask_state::UNALLOCATED, stream, mr);
 
   // build src offsets buffer
-<<<<<<< HEAD
-  auto src_offsets = rmm::device_buffer{strings_count * sizeof(size_type), stream};
-=======
   auto src_offsets = rmm::device_uvector<size_type>(strings_count, stream);
->>>>>>> 4b6a2f48
 
   // copy null mask
   rmm::device_buffer null_mask =
@@ -1108,7 +841,6 @@
 {
   CUDF_FUNC_RANGE();
   return detail::parse_uri(input, detail::URI_chunks::PROTOCOL, stream, mr);
-<<<<<<< HEAD
 }
 
 std::unique_ptr<column> parse_uri_to_host(strings_column_view const& input,
@@ -1117,8 +849,6 @@
 {
   CUDF_FUNC_RANGE();
   return detail::parse_uri(input, detail::URI_chunks::HOST, stream, mr);
-=======
->>>>>>> 4b6a2f48
 }
 
 }  // namespace spark_rapids_jni