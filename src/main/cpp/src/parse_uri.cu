/*
 * Copyright (c) 2023, NVIDIA CORPORATION.
 *
 * Licensed under the Apache License, Version 2.0 (the "License");
 * you may not use this file except in compliance with the License.
 * You may obtain a copy of the License at
 *
 *     http://www.apache.org/licenses/LICENSE-2.0
 *
 * Unless required by applicable law or agreed to in writing, software
 * distributed under the License is distributed on an "AS IS" BASIS,
 * WITHOUT WARRANTIES OR CONDITIONS OF ANY KIND, either express or implied.
 * See the License for the specific language governing permissions and
 * limitations under the License.
 */

#include "parse_uri.hpp"

#include <cudf/detail/get_value.cuh>
#include <cudf/detail/null_mask.hpp>
#include <cudf/detail/valid_if.cuh>
#include <cudf/lists/lists_column_device_view.cuh>
#include <cudf/scalar/scalar_factories.hpp>
#include <cudf/strings/detail/strings_children.cuh>
#include <cudf/strings/detail/utilities.cuh>
#include <cudf/strings/string_view.cuh>

#include <rmm/cuda_stream_view.hpp>
#include <rmm/exec_policy.hpp>

#include <memory>
#include <tuple>

namespace spark_rapids_jni {

using namespace cudf;

namespace detail {

struct uri_parts {
  string_view scheme;
  string_view host;
  string_view authority;
  string_view path;
  string_view fragment;
  string_view query;
  string_view userinfo;
  string_view port;
  string_view opaque;
  bool valid;
};

enum URI_chunks { PROTOCOL, HOST, AUTHORITY, PATH, QUERY, USERINFO };

enum chunk_validity { VALID, INVALID, FATAL };

namespace {

// some parsing errors are fatal and some parsing errors simply mean this
// thing doesn't exist or is invalid. For example, just because 280.0.1.16 is
// not a valid IPv4 address simply means if asking for the host the host is null
// but the authority is still 280.0.1.16 and the uri is not considered invalid.
// By contrast, the URI https://[15:6:g:invalid] will not return https for the
// scheme and is considered completely invalid.

constexpr bool is_alpha(char c) { return (c >= 'a' && c <= 'z') || (c >= 'A' && c <= 'Z'); }

constexpr bool is_numeric(char c) { return c >= '0' && c <= '9'; }

constexpr bool is_alphanum(char c) { return is_alpha(c) || is_numeric(c); }

constexpr bool is_hex(char c)
{
  return is_numeric(c) || (c >= 'a' && c <= 'f') || (c >= 'A' && c <= 'F');
}

__device__ bool skip_and_validate_special(string_view::const_iterator& iter,
<<<<<<< HEAD
                                          string_view::const_iterator end)
=======
                                          string_view::const_iterator end,
                                          bool allow_invalid_escapes = false)
>>>>>>> a0ad2293
{
  while (iter != end) {
    if (*iter == '%' && !allow_invalid_escapes) {
      // verify following two characters are hexadecimal
      for (int i = 0; i < 2; ++i) {
        ++iter;
        if (iter == end) return false;

        if (!is_hex(*iter)) { return false; }
      }
    } else if (cudf::strings::detail::bytes_in_char_utf8(*iter) > 1) {
      // utf8 validation means it isn't whitespace and not a control character
      // the normal validation will handle anything single byte, this checks for multiple byte
      // whitespace
      auto const c = *iter;
      // validate it isn't a whitespace or control unicode character
<<<<<<< HEAD
      if ((c >= 0xc280 && c <= 0xc29f) || c == 0xe19a80 || (c >= 0xe28080 && c <= 0xe2808a) ||
=======
      if ((c >= 0xc280 && c <= 0xc2a0) || c == 0xe19a80 || (c >= 0xe28080 && c <= 0xe2808a) ||
>>>>>>> a0ad2293
          c == 0xe280af || c == 0xe280a8 || c == 0xe2819f || c == 0xe38080) {
        return false;
      }
    } else {
      break;
    }
    ++iter;
  }

  return true;
}

template <typename Predicate>
__device__ bool validate_chunk(string_view s, Predicate fn, bool allow_invalid_escapes = false)
{
  auto iter = s.begin();
<<<<<<< HEAD
  if (!skip_and_validate_special(iter, s.end())) { return false; }
=======
  if (!skip_and_validate_special(iter, s.end(), allow_invalid_escapes)) { return false; }
>>>>>>> a0ad2293
  while (iter != s.end()) {
    if (!fn(iter)) { return false; }

    iter++;
<<<<<<< HEAD
    if (!skip_and_validate_special(iter, s.end())) { return false; }
=======
    if (!skip_and_validate_special(iter, s.end(), allow_invalid_escapes)) { return false; }
>>>>>>> a0ad2293
  }
  return true;
}

bool __device__ validate_scheme(string_view scheme)
{
  // A scheme simply needs to be an alpha character followed by alphanumeric
  auto iter = scheme.begin();
  if (!is_alpha(*iter)) { return false; }
  while (++iter != scheme.end()) {
    auto const c = *iter;
    if (!is_alphanum(c) && c != '+' && c != '-' && c != '.') { return false; }
  }
  return true;
}

bool __device__ validate_ipv6(string_view s)
{
<<<<<<< HEAD
  constexpr auto max_colons{7};
=======
  constexpr auto max_colons{8};
>>>>>>> a0ad2293

  if (s.size_bytes() < 2) { return false; }

  bool found_double_colon{false};
  int open_bracket_count{0};
  int close_bracket_count{0};
  int period_count{0};
  int colon_count{0};
  int percent_count{0};
  char previous_char{0};
  int address{0};
  int address_char_count{0};
  bool address_has_hex{false};

  auto const leading_double_colon = [&]() {
    auto iter = s.begin();
    if (*iter == '[') iter++;
    return *iter++ == ':' && *iter == ':';
  }();

  for (auto iter = s.begin(); iter < s.end(); ++iter) {
    auto const c = *iter;

    switch (c) {
      case '[':
        open_bracket_count++;
        if (open_bracket_count > 1) { return false; }
        break;
      case ']':
        close_bracket_count++;
        if (close_bracket_count > 1) { return false; }
<<<<<<< HEAD
        break;
      case ':':
        colon_count++;
        if (colon_count > max_colons) { return false; }
        // periods before a colon don't work, periods can be an IPv4 address after this IPv6 address
        // like [1:2:3:4:5:6:d.d.d.d]
        if (period_count > 0) { return false; }
=======
        if ((period_count > 0) && (address_has_hex || address > 255)) { return false; }
        break;
      case ':':
        colon_count++;
>>>>>>> a0ad2293
        if (previous_char == ':') {
          if (found_double_colon) { return false; }
          found_double_colon = true;
        }
        address            = 0;
        address_has_hex    = false;
        address_char_count = 0;
        if (colon_count > max_colons || (colon_count == max_colons && !found_double_colon)) {
          return false;
        }
        // periods before a colon don't work, periods can be an IPv4 address after this IPv6 address
        // like [1:2:3:4:5:6:d.d.d.d]
        if (period_count > 0 || percent_count > 0) { return false; }
        break;
      case '.':
        period_count++;
<<<<<<< HEAD
=======
        if (percent_count > 0) { return false; }
>>>>>>> a0ad2293
        if (period_count > 3) { return false; }
        if (address_has_hex) { return false; }
        if (address > 255) { return false; }
        if (colon_count != 6 && !found_double_colon) { return false; }
        // special case of ::1:2:3:4:5:d.d.d.d has 7 colons - but spark says this is invalid
        // if (colon_count == max_colons && !leading_double_colon) { return false; }
        if (colon_count >= max_colons) { return false; }
        address            = 0;
        address_has_hex    = false;
<<<<<<< HEAD
        address_char_count = 0;
        break;
      default:
        if (address_char_count > 3) { return false; }
        address_char_count++;
        address *= 10;
        if (c >= 'a' && c <= 'f') {
          address += 10;
          address += c - 'a';
          address_has_hex = true;
        } else if (c >= 'A' && c <= 'Z') {
          address += 10;
          address += c - 'A';
          address_has_hex = true;
        } else if (c >= '0' && c <= '9') {
          address += c - '0';
        } else {
          return false;
=======
        address_char_count = 0;
        break;
      case '%':
        // IPv6 can define a device to use for the routing. This is expressed as '%eth0' at the end
        // of the address.
        percent_count++;
        if (percent_count > 1) { return false; }
        if ((period_count > 0) && (address_has_hex || address > 255)) { return false; }
        address            = 0;
        address_has_hex    = false;
        address_char_count = 0;
        break;
      default:
        // after % all bets are off
        if (percent_count == 0) {
          if (address_char_count > 3) { return false; }
          address_char_count++;
          address *= 10;
          if (c >= 'a' && c <= 'f') {
            address += 10;
            address += c - 'a';
            address_has_hex = true;
          } else if (c >= 'A' && c <= 'Z') {
            address += 10;
            address += c - 'A';
            address_has_hex = true;
          } else if (c >= '0' && c <= '9') {
            address += c - '0';
          } else {
            return false;
          }
>>>>>>> a0ad2293
        }
        break;
    }
    previous_char = c;
  }

  return true;
}

bool __device__ validate_ipv4(string_view s)
{
  // dotted quad (0-255).(0-255).(0-255).(0-255)
  int address            = 0;
  int address_char_count = 0;
  int dot_count          = 0;
  for (auto iter = s.begin(); iter < s.end(); ++iter) {
    auto const c = *iter;

    // can't lead with a .
    if ((c < '0' || c > '9') && (iter == s.begin() || c != '.')) { return false; }

    if (c == '.') {
      // verify we saw at least one character and reset values
      if (address_char_count == 0) { return false; }
      address            = 0;
      address_char_count = 0;
      dot_count++;
      continue;
    }

    address_char_count++;
    address *= 10;
    address += c - '0';

    if (address > 255) { return false; }
  }

  // can't end with a .
  if (address_char_count == 0) { return false; }

  // must be 4 portions seperated by 3 dots.
  if (dot_count != 3) { return false; }

  return true;
}

bool __device__ validate_domain_name(string_view name)
{
  // domain name can be alphanum or -.
  // slash can not be the first of last character of the domain name or around a .
  bool last_was_slash  = false;
  bool last_was_period = false;
  bool numeric_start   = false;
  for (auto iter = name.begin(); iter < name.end(); ++iter) {
    auto const c = *iter;
    if (!is_alphanum(c) && c != '-' && c != '.') { return false; }

    // the final section can't start with a digit
    if (last_was_period && c >= '0' && c <= '9') {
      numeric_start = true;
    } else {
      numeric_start = false;
    }

    if (c == '-') {
      if (last_was_period || iter == name.begin() || iter == --name.end()) { return false; }
      last_was_slash  = true;
      last_was_period = false;
    } else if (c == '.') {
      if (last_was_slash) { return false; }
      last_was_period = true;
      last_was_slash  = false;
    } else {
      last_was_period = false;
      last_was_slash  = false;
    }
  }

  // numeric start to last part of domain isn't allowed.
  if (numeric_start) { return false; }

  return true;
}

chunk_validity __device__ validate_host(string_view host)
{
  // this can be IPv4, IPv6, or a domain name
  if (*host.begin() == '[') {
    // if last character is a ], this is IPv6 or invalid
    if (*(host.end() - 1) != ']') {
      // invalid
      return FATAL;
    }
    if (!validate_ipv6(host)) { return FATAL; }

    return VALID;
  }

  // if there are more [ or ] characters this is invalid
  // also need to find the last .
  int last_open_bracket  = -1;
  int last_close_bracket = -1;
  int last_period        = -1;
  // the original plan on this loop was to get fancy and use a reverse iterator and exit when
  // everything was found, but the expectation is there are no brackets in this string, so we have
  // to traverse the entire thing anyway to verify that. The math is easier with a forward iterator,
  // so we're back here.

  for (auto iter = host.begin(); iter < host.end(); ++iter) {
    auto const c = *iter;
    if (c == '[') {
      last_open_bracket = iter.position();
    } else if (c == ']') {
      last_close_bracket = iter.position();
    } else if (c == '.') {
      last_period = iter.position();
    }
  }

  if (last_open_bracket >= 0 || last_close_bracket >= 0) { return FATAL; }

  // if we didn't find a period or if the last character is a period or the character after the last
  // period is non numeric
  if (last_period < 0 || last_period == host.length() - 1 || host[last_period + 1] < '0' ||
      host[last_period + 1] > '9') {
    // must be domain name or it is invalid
    if (validate_domain_name(host)) { return VALID; }

    // the only other option is that this is a IPv4 address
  } else if (validate_ipv4(host)) {
    return VALID;
  }

  return INVALID;
}

bool __device__ validate_query(string_view query)
{
  // query can be alphanum and _-!.~'()*\,;:$&+=?/[]@"
  return validate_chunk(query, [] __device__(string_view::const_iterator iter) {
    auto const c = *iter;
    if (c != '!' && c != '"' && c != '$' && !(c >= '&' && c <= ';') && c != '=' &&
        !(c >= '?' && c <= ']') && !(c >= 'a' && c <= 'z') && c != '_' && c != '~') {
      return false;
    }
    return true;
  });
}

<<<<<<< HEAD
bool __device__ validate_authority(string_view authority)
{
  // authority needs to be alphanum and @[]_-!.~\'()*,;:$&+=
  return validate_chunk(authority, [] __device__(string_view::const_iterator iter) {
    auto const c = *iter;
    if (c != '!' && c != '$' && !(c >= '&' && c <= ';' && c != '/') && c != '=' &&
        !(c >= '@' && c <= '_' && c != '^') && !(c >= 'a' && c <= 'z') && c != '~') {
      return false;
    }
    return true;
  });
=======
bool __device__ validate_authority(string_view authority, bool allow_invalid_escapes)
{
  // authority needs to be alphanum and @[]_-!.~\'()*,;:$&+=
  return validate_chunk(
    authority,
    [allow_invalid_escapes] __device__(string_view::const_iterator iter) {
      auto const c = *iter;
      if (c != '!' && c != '$' && !(c >= '&' && c <= ';' && c != '/') && c != '=' &&
          !(c >= '@' && c <= '_' && c != '^') && !(c >= 'a' && c <= 'z') && c != '~' &&
          (!allow_invalid_escapes || c != '%')) {
        return false;
      }
      return true;
    },
    allow_invalid_escapes);
>>>>>>> a0ad2293
}

bool __device__ validate_userinfo(string_view userinfo)
{
  // can't be ] or [ in here
  return validate_chunk(userinfo, [] __device__(string_view::const_iterator iter) {
    auto const c = *iter;
    if (c == '[' || c == ']') return false;
    return true;
  });
}

bool __device__ validate_port(string_view port)
{
  // port is positive numeric >=0 according to spark...shrug
  return validate_chunk(port, [] __device__(string_view::const_iterator iter) {
    auto const c = *iter;
    if (c < '0' && c > '9') return false;
    return true;
  });
}

bool __device__ validate_path(string_view path)
{
<<<<<<< HEAD
  // path can be alphanum and @[]_-!.~\'()*?/&
  return validate_chunk(path, [] __device__(string_view::const_iterator iter) {
    auto const c = *iter;
    if (!is_alphanum(c) && c != '!' && !(c >= '\'' && c <= '*') && !(c >= '-' && c <= '/') &&
        c != '@' && c != '&' && c != '?' && !(c >= '[' && c <= ']') && c != '_' && c != '~') {
=======
  // path can be alphanum and @[]_-!.~'()*?/&,;:$+=
  return validate_chunk(path, [] __device__(string_view::const_iterator iter) {
    auto const c = *iter;
    if (c != '!' && c != '$' && !(c >= '&' && c <= ';') && c != '=' && !(c >= '@' && c <= 'Z') &&
        c != '_' && !(c >= 'a' && c <= 'z') && c != '~') {
>>>>>>> a0ad2293
      return false;
    }
    return true;
  });
}

bool __device__ validate_opaque(string_view opaque)
{
  // opaque can be alphanum and @[]_-!.~\'()*?/,;:$@+=
  return validate_chunk(opaque, [] __device__(string_view::const_iterator iter) {
    auto const c = *iter;
<<<<<<< HEAD
    if (c != '!' && c != '$' && !(c >= '&' && c <= ';') && !(c >= '?' && c <= ']') && c != '_' &&
        c != '~' && !(c >= 'a' && c <= 'z')) {
=======
    if (c != '!' && c != '$' && !(c >= '&' && c <= ';') && c != '=' && !(c >= '?' && c <= ']') &&
        c != '_' && c != '~' && !(c >= 'a' && c <= 'z')) {
      printf("%d %d - invalid char 0x%x\n", threadIdx.x, blockIdx.x, c);
>>>>>>> a0ad2293
      return false;
    }
    return true;
  });
}

bool __device__ validate_fragment(string_view fragment)
{
  // fragment can be alphanum and @[]_-!.~\'()*?/,;:$&+=
  return validate_chunk(fragment, [] __device__(string_view::const_iterator iter) {
    auto const c = *iter;
<<<<<<< HEAD
    if (c != '!' && c != '$' && !(c >= '&' && c <= ';') && !(c >= '?' && c <= ']') && c != '_' &&
        c != '~' && !(c >= 'a' && c <= 'z')) {
=======
    if (c != '!' && c != '$' && !(c >= '&' && c <= ';') && c != '=' && !(c >= '?' && c <= ']') &&
        c != '_' && c != '~' && !(c >= 'a' && c <= 'z')) {
>>>>>>> a0ad2293
      return false;
    }
    return true;
  });
}

uri_parts __device__ validate_uri(const char* str, int len)
{
  uri_parts ret;

  // look for :/# characters.
  int col      = -1;
  int slash    = -1;
  int hash     = -1;
  int question = -1;
  for (const char* c = str;
       c - str < len && (col == -1 || slash == -1 || hash == -1 || question == -1);
       ++c) {
    switch (*c) {
      case ':':
        if (col == -1) col = c - str;
        break;
      case '/':
        if (slash == -1) slash = c - str;
        break;
      case '#':
        if (hash == -1) hash = c - str;
        break;
      case '?':
        if (question == -1) question = c - str;
        break;
      default: break;
    }
  }

  // reason about characters found

  // anything after the hash is part of the fragment and ignored for this part
  if (hash >= 0) {
<<<<<<< HEAD
    ret.fragment = {str + hash, len - hash};
    if (!validate_fragment(ret.fragment)) { ret.fragment = {}; }
=======
    ret.fragment = {str + hash + 1, len - hash - 1};
    if (!validate_fragment(ret.fragment)) {
      ret.valid = false;
      return ret;
    }
>>>>>>> a0ad2293

    len = hash;

    if (col > hash) col = -1;
    if (slash > hash) slash = -1;
    if (question > hash) question = -1;
  }

  // if the first ':' is after the other tokens, this doesn't have a scheme or it is invalid
  if (col != -1 && (slash == -1 || col < slash) && (hash == -1 || col < hash)) {
    // we have a scheme up to the :
    ret.scheme = {str, col};
    if (!validate_scheme(ret.scheme)) {
      ret.valid = false;
      return ret;
    }

    // skip over scheme
    auto const skip = col + 1;
    str += skip;
    len -= skip;
    question -= skip;
    hash -= skip;
    slash -= skip;
  }

  // no more string to parse is an error
  if (len <= 0) {
    ret.valid = false;
    return ret;
  }

  // if we have a '/' as the next character, we have a heirarchical uri, if not it is opaque
  bool const heirarchical = str[0] == '/';
  if (heirarchical) {
    // a '?' will break this into query and path/authority
    if (question >= 0) {
      ret.query = {str + question + 1, len - question - 1};
      if (!validate_query(ret.query)) {
        ret.valid = false;
        return ret;
      }
    }
    auto const path_len = question >= 0 ? question : len;

    if (str[0] == '/' && str[1] == '/') {
      // if we have a '/', we have //authority/path, otherwise we have //authority with no path
      int next_slash = -1;
      for (int i = 2; i < path_len; ++i) {
        if (str[i] == '/') {
          next_slash = i;
          break;
        }
      }
<<<<<<< HEAD
      ret.authority = {&str[2], next_slash == -1 ? len - 2 : next_slash - 2};
=======
      ret.authority = {&str[2],
                       next_slash == -1 ? question < 0 ? len - 2 : question - 2 : next_slash - 2};
>>>>>>> a0ad2293
      if (next_slash > 0) { ret.path = {str + next_slash, path_len - next_slash}; }

      if (next_slash == -1 && ret.authority.size_bytes() == 0 && ret.query.size_bytes() == 0 &&
          ret.fragment.size_bytes() == 0) {
<<<<<<< HEAD
        // invalid!
        ret.valid = false;
=======
        // invalid! - but spark like to return things as long as you don't have illegal characters
        // ret.valid = false;
>>>>>>> a0ad2293
        return ret;
      }

      if (ret.authority.size_bytes() > 0) {
        auto ipv6_address = ret.authority.size_bytes() > 2 && *ret.authority.begin() == '[';
        if (!validate_authority(ret.authority, ipv6_address)) {
          ret.valid = false;
          return ret;
        }

        // inspect the authority for userinfo, host, and port
        const char* auth   = ret.authority.data();
        auto auth_size     = ret.authority.size_bytes();
        int amp            = -1;
        int closingbracket = -1;
        int last_colon     = -1;
        for (int i = 0; i < auth_size; ++i) {
          switch (auth[i]) {
            case '@':
              if (amp == -1) amp = i;
              break;
            case ':': last_colon = amp > 0 ? i - amp : i; break;
            case ']':
              if (closingbracket == -1) closingbracket = amp > 0 ? i - amp : i;
              break;
          }
        }

        if (amp > 0) {
          ret.userinfo = {auth, amp};
          if (!validate_userinfo(ret.userinfo)) {
            ret.valid = false;
            return ret;
          }
          auth += amp;
          auth_size -= amp;
        }
        if (last_colon > 0 && last_colon > closingbracket) {
          // found a port, attempt to parse it
          ret.port = {auth + last_colon, len - last_colon};
          if (!validate_port(ret.port)) {
            ret.valid = false;
            return ret;
          }
          ret.host = {auth, last_colon};
        } else {
          ret.host = {auth, auth_size};
        }
        auto host_ret = validate_host(ret.host);
        switch (host_ret) {
          case FATAL: ret.valid = false; return ret;
          case INVALID: ret.host = {}; break;
        }
      }
    } else {
      // path with no authority
      ret.path = {str, len};
    }
    if (!validate_path(ret.path)) {
      ret.valid = false;
      return ret;
    }
  } else {
    ret.opaque = {str, len};
    if (!validate_opaque(ret.opaque)) {
      ret.valid = false;
      return ret;
    }
  }

  ret.valid = true;
  return ret;
}

// a URI is broken into parts(chunks). There are optional chunks and required chunks. A simple URI
// such as `https://www.nvidia.com` is easy to reason about, but it could also be written as
// `www.nvidia.com`, which is still valid. On top of that, there are characters which are allowed in
// certain chunks that are not allowed in others. There have been a multitude of methods attempted
// to get this correct, but at the end of the day, we have to validate the URI completely. This
// means even the simplest task of pulling off every character before the : still requires
// understanding how to validate an ipv6 address. This kernel was originally conceived as a two-pass
// kernel that ran the same code and either filled in offsets or filled in actual data. The problem
// is that to know what characters you need to copy, you need to have parsed the entire string as a
// 2 meg string could have `:/a` at the very end and everything up to that point is protocol or it
// could end in `.com` and now it is a hostname. To prevent the code from parsing it completely for
// length and then parsing it completely to copy the data, we will store off the offset of the
// string of question. The length is already stored in the offset column, so we then have a pointer
// and a number of bytes to copy and the second pass boils down to a series of memcpy calls.

/**
 * @brief Count the number of characters of each string after parsing the protocol.
 *
 * @param in_strings Input string column
 * @param chunk Chunk of URI to return
 * @param out_lengths Number of characters in each decode URL
 * @param out_offsets Offsets to the start of the chunks
 * @param out_validity Bitmask of validity data, updated in function
 */
__global__ void parse_uri_char_counter(column_device_view const in_strings,
                                       URI_chunks chunk,
                                       size_type* const out_lengths,
                                       size_type* const out_offsets,
                                       bitmask_type* out_validity)
{
  // thread per row
  auto const tid      = threadIdx.x + blockIdx.x * blockDim.x;
  auto const base_ptr = in_strings.child(strings_column_view::chars_column_index).data<char>();

  for (thread_index_type tidx = tid; tidx < in_strings.size(); tidx += blockDim.x * gridDim.x) {
    auto const row_idx = static_cast<size_type>(tidx);
    if (in_strings.is_null(row_idx)) {
      out_lengths[row_idx] = 0;
      continue;
    }

    auto const in_string     = in_strings.element<string_view>(row_idx);
    auto const in_chars      = in_string.data();
    auto const string_length = in_string.size_bytes();

    auto const uri = validate_uri(in_chars, string_length);
    if (!uri.valid) {
      out_lengths[row_idx] = 0;
      clear_bit(out_validity, row_idx);
    } else {
      // stash output offsets and lengths for next kernel to do the copy
      switch (chunk) {
        case PROTOCOL:
          out_lengths[row_idx] = uri.scheme.size_bytes();
          out_offsets[row_idx] = uri.scheme.data() - base_ptr;
          break;
        case HOST:
          out_lengths[row_idx] = uri.host.size_bytes();
          out_offsets[row_idx] = uri.host.data() - base_ptr;
          break;
        case AUTHORITY:
          out_lengths[row_idx] = uri.authority.size_bytes();
          out_offsets[row_idx] = uri.authority.data() - base_ptr;
          break;
        case PATH:
          out_lengths[row_idx] = uri.path.size_bytes();
          out_offsets[row_idx] = uri.path.data() - base_ptr;
          break;
        case QUERY:
          out_lengths[row_idx] = uri.query.size_bytes();
          out_offsets[row_idx] = uri.query.data() - base_ptr;
          break;
        case USERINFO:
          out_lengths[row_idx] = uri.userinfo.size_bytes();
          out_offsets[row_idx] = uri.userinfo.data() - base_ptr;
          break;
      }

      if (out_lengths[row_idx] == 0) {
        // a URI can be valid, but still have no data for a specific chunk
        clear_bit(out_validity, row_idx);
      }
    }
  }
}

/**
 * @brief Parse protocol and copy from the input string column to the output char buffer.
 *
 * @param in_strings Input string column
 * @param src_offsets Offset value of source strings in in_strings
 * @param offsets Offset value of each string associated with `out_chars`
 * @param out_chars Character buffer for the output string column
 */
__global__ void parse_uri(column_device_view const in_strings,
                          size_type const* const src_offsets,
                          size_type const* const offsets,
                          char* const out_chars)
{
  auto const tid      = threadIdx.x + blockIdx.x * blockDim.x;
  auto const base_ptr = in_strings.child(strings_column_view::chars_column_index).data<char>();

  for (thread_index_type tidx = tid; tidx < in_strings.size(); tidx += blockDim.x * gridDim.x) {
    auto const row_idx = static_cast<size_type>(tidx);
    auto const len     = offsets[row_idx + 1] - offsets[row_idx];

    if (len > 0) {
      for (int i = 0; i < len; i++) {
        out_chars[offsets[row_idx] + i] = base_ptr[src_offsets[row_idx] + i];
      }
    }
  }
}

}  // namespace

std::unique_ptr<column> parse_uri(strings_column_view const& input,
                                  URI_chunks chunk,
                                  rmm::cuda_stream_view stream,
                                  rmm::mr::device_memory_resource* mr)
{
  size_type strings_count = input.size();
  if (strings_count == 0) return make_empty_column(type_id::STRING);

  constexpr size_type num_warps_per_threadblock = 4;
  constexpr size_type threadblock_size = num_warps_per_threadblock * cudf::detail::warp_size;
  auto const num_threadblocks =
    std::min(65536, cudf::util::div_rounding_up_unsafe(strings_count, num_warps_per_threadblock));

  auto offset_count    = strings_count + 1;
  auto const d_strings = column_device_view::create(input.parent(), stream);

  // build offsets column
  auto offsets_column = make_numeric_column(
    data_type{type_to_id<size_type>()}, offset_count, mask_state::UNALLOCATED, stream, mr);

  // build src offsets buffer
  auto src_offsets = rmm::device_buffer{strings_count * sizeof(size_type), stream};

  // copy null mask
  rmm::device_buffer null_mask =
    input.parent().nullable()
      ? cudf::detail::copy_bitmask(input.parent(), stream, mr)
      : cudf::detail::create_null_mask(input.size(), mask_state::ALL_VALID, stream, mr);

  // count number of bytes in each string after parsing and store it in offsets_column
  auto offsets_view         = offsets_column->view();
  auto offsets_mutable_view = offsets_column->mutable_view();
  parse_uri_char_counter<<<num_threadblocks, threadblock_size, 0, stream.value()>>>(
    *d_strings,
    chunk,
    offsets_mutable_view.begin<size_type>(),
    reinterpret_cast<size_type*>(src_offsets.data()),
    reinterpret_cast<bitmask_type*>(null_mask.data()));

  // use scan to transform number of bytes into offsets
  thrust::exclusive_scan(rmm::exec_policy(stream),
                         offsets_view.begin<size_type>(),
                         offsets_view.end<size_type>(),
                         offsets_mutable_view.begin<size_type>());

  // copy the total number of characters of all strings combined (last element of the offset column)
  // to the host memory
  auto out_chars_bytes = cudf::detail::get_value<size_type>(offsets_view, offset_count - 1, stream);

  // create the chars column
  auto chars_column = cudf::strings::detail::create_chars_child_column(out_chars_bytes, stream, mr);
  auto d_out_chars  = chars_column->mutable_view().data<char>();

  // copy the characters from the input column to the output column
  parse_uri<<<num_threadblocks, threadblock_size, 0, stream.value()>>>(
    *d_strings,
    reinterpret_cast<size_type*>(src_offsets.data()),
    offsets_column->view().begin<size_type>(),
    d_out_chars);

  auto null_count =
    cudf::null_count(reinterpret_cast<bitmask_type*>(null_mask.data()), 0, strings_count);

  return make_strings_column(strings_count,
                             std::move(offsets_column),
                             std::move(chars_column),
                             null_count,
                             std::move(null_mask));
}

}  // namespace detail

// external API

std::unique_ptr<column> parse_uri_to_protocol(strings_column_view const& input,
                                              rmm::cuda_stream_view stream,
                                              rmm::mr::device_memory_resource* mr)
{
  CUDF_FUNC_RANGE();
  return detail::parse_uri(input, detail::URI_chunks::PROTOCOL, stream, mr);
}

std::unique_ptr<column> parse_uri_to_host(strings_column_view const& input,
                                          rmm::cuda_stream_view stream,
                                          rmm::mr::device_memory_resource* mr)
{
  CUDF_FUNC_RANGE();
  return detail::parse_uri(input, detail::URI_chunks::HOST, stream, mr);
}

}  // namespace spark_rapids_jni<|MERGE_RESOLUTION|>--- conflicted
+++ resolved
@@ -75,12 +75,8 @@
 }
 
 __device__ bool skip_and_validate_special(string_view::const_iterator& iter,
-<<<<<<< HEAD
-                                          string_view::const_iterator end)
-=======
                                           string_view::const_iterator end,
                                           bool allow_invalid_escapes = false)
->>>>>>> a0ad2293
 {
   while (iter != end) {
     if (*iter == '%' && !allow_invalid_escapes) {
@@ -97,11 +93,7 @@
       // whitespace
       auto const c = *iter;
       // validate it isn't a whitespace or control unicode character
-<<<<<<< HEAD
-      if ((c >= 0xc280 && c <= 0xc29f) || c == 0xe19a80 || (c >= 0xe28080 && c <= 0xe2808a) ||
-=======
       if ((c >= 0xc280 && c <= 0xc2a0) || c == 0xe19a80 || (c >= 0xe28080 && c <= 0xe2808a) ||
->>>>>>> a0ad2293
           c == 0xe280af || c == 0xe280a8 || c == 0xe2819f || c == 0xe38080) {
         return false;
       }
@@ -118,20 +110,12 @@
 __device__ bool validate_chunk(string_view s, Predicate fn, bool allow_invalid_escapes = false)
 {
   auto iter = s.begin();
-<<<<<<< HEAD
-  if (!skip_and_validate_special(iter, s.end())) { return false; }
-=======
   if (!skip_and_validate_special(iter, s.end(), allow_invalid_escapes)) { return false; }
->>>>>>> a0ad2293
   while (iter != s.end()) {
     if (!fn(iter)) { return false; }
 
     iter++;
-<<<<<<< HEAD
-    if (!skip_and_validate_special(iter, s.end())) { return false; }
-=======
     if (!skip_and_validate_special(iter, s.end(), allow_invalid_escapes)) { return false; }
->>>>>>> a0ad2293
   }
   return true;
 }
@@ -150,11 +134,7 @@
 
 bool __device__ validate_ipv6(string_view s)
 {
-<<<<<<< HEAD
-  constexpr auto max_colons{7};
-=======
   constexpr auto max_colons{8};
->>>>>>> a0ad2293
 
   if (s.size_bytes() < 2) { return false; }
 
@@ -186,20 +166,10 @@
       case ']':
         close_bracket_count++;
         if (close_bracket_count > 1) { return false; }
-<<<<<<< HEAD
+        if ((period_count > 0) && (address_has_hex || address > 255)) { return false; }
         break;
       case ':':
         colon_count++;
-        if (colon_count > max_colons) { return false; }
-        // periods before a colon don't work, periods can be an IPv4 address after this IPv6 address
-        // like [1:2:3:4:5:6:d.d.d.d]
-        if (period_count > 0) { return false; }
-=======
-        if ((period_count > 0) && (address_has_hex || address > 255)) { return false; }
-        break;
-      case ':':
-        colon_count++;
->>>>>>> a0ad2293
         if (previous_char == ':') {
           if (found_double_colon) { return false; }
           found_double_colon = true;
@@ -216,10 +186,7 @@
         break;
       case '.':
         period_count++;
-<<<<<<< HEAD
-=======
         if (percent_count > 0) { return false; }
->>>>>>> a0ad2293
         if (period_count > 3) { return false; }
         if (address_has_hex) { return false; }
         if (address > 255) { return false; }
@@ -229,26 +196,6 @@
         if (colon_count >= max_colons) { return false; }
         address            = 0;
         address_has_hex    = false;
-<<<<<<< HEAD
-        address_char_count = 0;
-        break;
-      default:
-        if (address_char_count > 3) { return false; }
-        address_char_count++;
-        address *= 10;
-        if (c >= 'a' && c <= 'f') {
-          address += 10;
-          address += c - 'a';
-          address_has_hex = true;
-        } else if (c >= 'A' && c <= 'Z') {
-          address += 10;
-          address += c - 'A';
-          address_has_hex = true;
-        } else if (c >= '0' && c <= '9') {
-          address += c - '0';
-        } else {
-          return false;
-=======
         address_char_count = 0;
         break;
       case '%':
@@ -280,7 +227,6 @@
           } else {
             return false;
           }
->>>>>>> a0ad2293
         }
         break;
     }
@@ -430,19 +376,6 @@
   });
 }
 
-<<<<<<< HEAD
-bool __device__ validate_authority(string_view authority)
-{
-  // authority needs to be alphanum and @[]_-!.~\'()*,;:$&+=
-  return validate_chunk(authority, [] __device__(string_view::const_iterator iter) {
-    auto const c = *iter;
-    if (c != '!' && c != '$' && !(c >= '&' && c <= ';' && c != '/') && c != '=' &&
-        !(c >= '@' && c <= '_' && c != '^') && !(c >= 'a' && c <= 'z') && c != '~') {
-      return false;
-    }
-    return true;
-  });
-=======
 bool __device__ validate_authority(string_view authority, bool allow_invalid_escapes)
 {
   // authority needs to be alphanum and @[]_-!.~\'()*,;:$&+=
@@ -458,7 +391,6 @@
       return true;
     },
     allow_invalid_escapes);
->>>>>>> a0ad2293
 }
 
 bool __device__ validate_userinfo(string_view userinfo)
@@ -483,19 +415,11 @@
 
 bool __device__ validate_path(string_view path)
 {
-<<<<<<< HEAD
-  // path can be alphanum and @[]_-!.~\'()*?/&
-  return validate_chunk(path, [] __device__(string_view::const_iterator iter) {
-    auto const c = *iter;
-    if (!is_alphanum(c) && c != '!' && !(c >= '\'' && c <= '*') && !(c >= '-' && c <= '/') &&
-        c != '@' && c != '&' && c != '?' && !(c >= '[' && c <= ']') && c != '_' && c != '~') {
-=======
   // path can be alphanum and @[]_-!.~'()*?/&,;:$+=
   return validate_chunk(path, [] __device__(string_view::const_iterator iter) {
     auto const c = *iter;
     if (c != '!' && c != '$' && !(c >= '&' && c <= ';') && c != '=' && !(c >= '@' && c <= 'Z') &&
         c != '_' && !(c >= 'a' && c <= 'z') && c != '~') {
->>>>>>> a0ad2293
       return false;
     }
     return true;
@@ -507,14 +431,8 @@
   // opaque can be alphanum and @[]_-!.~\'()*?/,;:$@+=
   return validate_chunk(opaque, [] __device__(string_view::const_iterator iter) {
     auto const c = *iter;
-<<<<<<< HEAD
-    if (c != '!' && c != '$' && !(c >= '&' && c <= ';') && !(c >= '?' && c <= ']') && c != '_' &&
-        c != '~' && !(c >= 'a' && c <= 'z')) {
-=======
     if (c != '!' && c != '$' && !(c >= '&' && c <= ';') && c != '=' && !(c >= '?' && c <= ']') &&
         c != '_' && c != '~' && !(c >= 'a' && c <= 'z')) {
-      printf("%d %d - invalid char 0x%x\n", threadIdx.x, blockIdx.x, c);
->>>>>>> a0ad2293
       return false;
     }
     return true;
@@ -526,13 +444,8 @@
   // fragment can be alphanum and @[]_-!.~\'()*?/,;:$&+=
   return validate_chunk(fragment, [] __device__(string_view::const_iterator iter) {
     auto const c = *iter;
-<<<<<<< HEAD
-    if (c != '!' && c != '$' && !(c >= '&' && c <= ';') && !(c >= '?' && c <= ']') && c != '_' &&
-        c != '~' && !(c >= 'a' && c <= 'z')) {
-=======
     if (c != '!' && c != '$' && !(c >= '&' && c <= ';') && c != '=' && !(c >= '?' && c <= ']') &&
         c != '_' && c != '~' && !(c >= 'a' && c <= 'z')) {
->>>>>>> a0ad2293
       return false;
     }
     return true;
@@ -572,16 +485,11 @@
 
   // anything after the hash is part of the fragment and ignored for this part
   if (hash >= 0) {
-<<<<<<< HEAD
-    ret.fragment = {str + hash, len - hash};
-    if (!validate_fragment(ret.fragment)) { ret.fragment = {}; }
-=======
     ret.fragment = {str + hash + 1, len - hash - 1};
     if (!validate_fragment(ret.fragment)) {
       ret.valid = false;
       return ret;
     }
->>>>>>> a0ad2293
 
     len = hash;
 
@@ -636,23 +544,14 @@
           break;
         }
       }
-<<<<<<< HEAD
-      ret.authority = {&str[2], next_slash == -1 ? len - 2 : next_slash - 2};
-=======
       ret.authority = {&str[2],
                        next_slash == -1 ? question < 0 ? len - 2 : question - 2 : next_slash - 2};
->>>>>>> a0ad2293
       if (next_slash > 0) { ret.path = {str + next_slash, path_len - next_slash}; }
 
       if (next_slash == -1 && ret.authority.size_bytes() == 0 && ret.query.size_bytes() == 0 &&
           ret.fragment.size_bytes() == 0) {
-<<<<<<< HEAD
-        // invalid!
-        ret.valid = false;
-=======
         // invalid! - but spark like to return things as long as you don't have illegal characters
         // ret.valid = false;
->>>>>>> a0ad2293
         return ret;
       }
 
@@ -687,7 +586,7 @@
             ret.valid = false;
             return ret;
           }
-          auth += amp;
+          auth += amp + 1;
           auth_size -= amp;
         }
         if (last_colon > 0 && last_colon > closingbracket) {
