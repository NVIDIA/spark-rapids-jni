/*
 * Copyright (c) 2023-2024, NVIDIA CORPORATION.
 *
 * Licensed under the Apache License, Version 2.0 (the "License");
 * you may not use this file except in compliance with the License.
 * You may obtain a copy of the License at
 *
 *     http://www.apache.org/licenses/LICENSE-2.0
 *
 * Unless required by applicable law or agreed to in writing, software
 * distributed under the License is distributed on an "AS IS" BASIS,
 * WITHOUT WARRANTIES OR CONDITIONS OF ANY KIND, either express or implied.
 * See the License for the specific language governing permissions and
 * limitations under the License.
 */

#pragma once

#include <cudf/io/json.hpp>
#include <cudf/strings/strings_column_view.hpp>
#include <cudf/utilities/default_stream.hpp>
#include <cudf/utilities/memory_resource.hpp>

#include <rmm/cuda_stream_view.hpp>
#include <rmm/device_buffer.hpp>
#include <rmm/resource_ref.hpp>

#include <memory>

namespace spark_rapids_jni {

std::unique_ptr<cudf::column> from_json_to_raw_map(
  cudf::strings_column_view const& input,
  rmm::cuda_stream_view stream      = cudf::get_default_stream(),
  rmm::device_async_resource_ref mr = cudf::get_current_device_resource());

<<<<<<< HEAD
std::unique_ptr<cudf::column> from_json_to_structs(
  cudf::strings_column_view const& input,
  std::vector<std::string> const& col_names,
  std::vector<int> const& num_children,
  std::vector<int> const& types,
  std::vector<int> const& scales,
  std::vector<int> const& precisions,
  bool normalize_single_quotes,
  bool allow_leading_zeros,
  bool allow_nonnumeric_numbers,
  bool allow_unquoted_control,
  bool is_us_locale,
  rmm::cuda_stream_view stream      = cudf::get_default_stream(),
  rmm::device_async_resource_ref mr = cudf::get_current_device_resource());

//
//
//
//
//
//
//
std::unique_ptr<cudf::column> cast_strings_to_booleans(
  cudf::column_view const& input,
  rmm::cuda_stream_view stream      = cudf::get_default_stream(),
  rmm::device_async_resource_ref mr = rmm::mr::get_current_device_resource());

std::unique_ptr<cudf::column> cast_strings_to_decimals(
  cudf::column_view const& input,
  cudf::data_type output_type,
  int precision,
  bool is_us_locale,
  rmm::cuda_stream_view stream      = cudf::get_default_stream(),
  rmm::device_async_resource_ref mr = rmm::mr::get_current_device_resource());

std::unique_ptr<cudf::column> cast_strings_to_integers(
  cudf::column_view const& input,
  cudf::data_type output_type,
  rmm::cuda_stream_view stream      = cudf::get_default_stream(),
  rmm::device_async_resource_ref mr = rmm::mr::get_current_device_resource());

std::unique_ptr<cudf::column> cast_strings_to_dates(
  cudf::column_view const& input,
  std::string const& date_regex,
  std::string const& date_format,
  bool error_if_invalid,
  rmm::cuda_stream_view stream      = cudf::get_default_stream(),
  rmm::device_async_resource_ref mr = rmm::mr::get_current_device_resource());

std::unique_ptr<cudf::column> remove_quotes(
  cudf::column_view const& input,
  bool nullify_if_not_quoted,
  rmm::cuda_stream_view stream      = cudf::get_default_stream(),
  rmm::device_async_resource_ref mr = rmm::mr::get_current_device_resource());

std::unique_ptr<cudf::column> cast_strings_to_floats(
  cudf::column_view const& input,
  cudf::data_type output_type,
  bool allow_nonnumeric_numbers,
  rmm::cuda_stream_view stream      = cudf::get_default_stream(),
  rmm::device_async_resource_ref mr = rmm::mr::get_current_device_resource());
=======
std::unique_ptr<cudf::column> make_structs(
  std::vector<cudf::column_view> const& input,
  cudf::column_view const& is_null,
  rmm::cuda_stream_view stream      = cudf::get_default_stream(),
  rmm::device_async_resource_ref mr = rmm::mr::get_current_device_resource());

/**
 * @brief Concatenate the JSON objects given by a strings column into one single character buffer,
 * in which each JSON objects is delimited by a special character that does not exist in the input.
 *
 * Beyond returning the concatenated buffer with delimiter, the function also returns a BOOL8
 * column indicating which rows should be nullified after parsing the concatenated buffer. Each
 * row of this column is a `true` value if the corresponding input row is either empty, containing
 * only whitespaces, or invalid JSON object depending on the `nullify_invalid_rows` parameter.
 *
 * Note that an invalid JSON object in this context is a string that does not start with the `{`
 * character after whitespaces.
 *
 * @param input The strings column containing input JSON objects
 * @param nullify_invalid_rows Whether to nullify rows containing invalid JSON objects
 * @param stream The CUDA stream used for device memory operations and kernel launches
 * @param mr Device memory resource used to allocate device memory of the table in the returned
 * @return A tuple containing the concatenated JSON objects as a single buffer, the delimiter
 *         character, and a BOOL8 column indicating which rows should be nullified after parsing
 *         the concatenated buffer
 */
std::tuple<std::unique_ptr<rmm::device_buffer>, char, std::unique_ptr<cudf::column>> concat_json(
  cudf::strings_column_view const& input,
  bool nullify_invalid_rows         = false,
  rmm::cuda_stream_view stream      = cudf::get_default_stream(),
  rmm::device_async_resource_ref mr = rmm::mr::get_current_device_resource());

>>>>>>> 2aa33486
}  // namespace spark_rapids_jni<|MERGE_RESOLUTION|>--- conflicted
+++ resolved
@@ -34,7 +34,6 @@
   rmm::cuda_stream_view stream      = cudf::get_default_stream(),
   rmm::device_async_resource_ref mr = cudf::get_current_device_resource());
 
-<<<<<<< HEAD
 std::unique_ptr<cudf::column> from_json_to_structs(
   cudf::strings_column_view const& input,
   std::vector<std::string> const& col_names,
@@ -96,7 +95,7 @@
   bool allow_nonnumeric_numbers,
   rmm::cuda_stream_view stream      = cudf::get_default_stream(),
   rmm::device_async_resource_ref mr = rmm::mr::get_current_device_resource());
-=======
+
 std::unique_ptr<cudf::column> make_structs(
   std::vector<cudf::column_view> const& input,
   cudf::column_view const& is_null,
@@ -129,5 +128,4 @@
   rmm::cuda_stream_view stream      = cudf::get_default_stream(),
   rmm::device_async_resource_ref mr = rmm::mr::get_current_device_resource());
 
->>>>>>> 2aa33486
 }  // namespace spark_rapids_jni