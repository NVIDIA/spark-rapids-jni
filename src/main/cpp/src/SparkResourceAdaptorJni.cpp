/*
 * Copyright (c) 2023-2025, NVIDIA CORPORATION.
 *
 * Licensed under the Apache License, Version 2.0 (the "License");
 * you may not use this file except in compliance with the License.
 * You may obtain a copy of the License at
 *
 *     http://www.apache.org/licenses/LICENSE-2.0
 *
 * Unless required by applicable law or agreed to in writing, software
 * distributed under the License is distributed on an "AS IS" BASIS,
 * WITHOUT WARRANTIES OR CONDITIONS OF ANY KIND, either express or implied.
 * See the License for the specific language governing permissions and
 * limitations under the License.
 */

#include <rmm/mr/device_memory_resource.hpp>

#include <cudf_jni_apis.hpp>
#include <pthread.h>
#include <spdlog/common.h>
#include <spdlog/sinks/basic_file_sink.h>
#include <spdlog/sinks/null_sink.h>
#include <spdlog/sinks/ostream_sink.h>
#include <spdlog/sinks/rotating_file_sink.h>
#include <spdlog/spdlog.h>
#include <task_priority.hpp>

#include <algorithm>
#include <chrono>
#include <exception>
#include <format>
#include <map>
#include <set>
#include <sstream>
#include <unordered_set>

namespace {

constexpr char const* GPU_RETRY_OOM_CLASS = "com/nvidia/spark/rapids/jni/GpuRetryOOM";
constexpr char const* GPU_SPLIT_AND_RETRY_OOM_CLASS =
  "com/nvidia/spark/rapids/jni/GpuSplitAndRetryOOM";
constexpr char const* CPU_RETRY_OOM_CLASS = "com/nvidia/spark/rapids/jni/CpuRetryOOM";
constexpr char const* CPU_SPLIT_AND_RETRY_OOM_CLASS =
  "com/nvidia/spark/rapids/jni/CpuSplitAndRetryOOM";
constexpr char const* THREAD_REG_CLASS  = "com/nvidia/spark/rapids/jni/ThreadStateRegistry";
constexpr char const* REMOVE_THREAD     = "removeThread";
constexpr char const* REMOVE_THREAD_SIG = "(J)V";

// This is a bit of a hack to cache the methods because CUDF is getting java to do an onload
// there.
std::mutex jni_mutex;
bool is_jni_loaded = false;
jclass ThreadStateRegistry_jclass;
jmethodID removeThread_method;

void cache_thread_reg_jni(JNIEnv* env)
{
  std::unique_lock<std::mutex> lock(jni_mutex);
  if (is_jni_loaded) { return; }
  jclass cls = env->FindClass(THREAD_REG_CLASS);
  if (cls == nullptr) { return; }

  removeThread_method = env->GetStaticMethodID(cls, REMOVE_THREAD, REMOVE_THREAD_SIG);
  if (removeThread_method == nullptr) { return; }

  // Convert local reference to global so it cannot be garbage collected.
  ThreadStateRegistry_jclass = static_cast<jclass>(env->NewGlobalRef(cls));
  if (ThreadStateRegistry_jclass == nullptr) { return; }
  is_jni_loaded = true;
}

// In the task states BUFN means Block Until Further Notice.
// Meaning the thread should be blocked until another task finishes.
// The reasoning is that spilling, and even pausing threads with large allocations
// was not enough to avoid an out of memory error, so we want to not start
// again until we know that progress has been made. We might add an API
// in the future to know when a retry section has passed, which would
// probably be a preferable time to restart all BUFN threads.
//
// See `docs/memory_management.md` for the design of the state machine.
enum class thread_state {
  UNKNOWN = -1,  // unknown state, this is really here for logging and anything transitioning to
                 // this state should actually be accomplished by deleting the thread from the state
  THREAD_RUNNING    = 0,  // task thread running normally
  THREAD_ALLOC      = 1,  // task thread in the middle of doing an allocation
  THREAD_ALLOC_FREE = 2,  // task thread in the middle of doing an allocation and a free happened
  THREAD_BLOCKED    = 3,  // task thread that is temporarily blocked
  THREAD_BUFN_THROW = 4,  // task thread that should throw an exception to roll back before blocking
  THREAD_BUFN_WAIT  = 5,  // task thread that threw an exception to roll back and now should
                          // block the next time alloc or block_until_ready is called
  THREAD_BUFN = 6,  // task thread that is blocked until higher priority tasks start to succeed
  THREAD_SPLIT_THROW  = 7,  // task thread that should throw an exception to split input and retry
  THREAD_REMOVE_THROW = 8,  // task thread that is being removed and needs to throw an exception
};

/**
 * Convert a state to a string representation for logging.
 */
const char* as_str(thread_state state)
{
  switch (state) {
    case thread_state::THREAD_RUNNING: return "THREAD_RUNNING";
    case thread_state::THREAD_ALLOC: return "THREAD_ALLOC";
    case thread_state::THREAD_ALLOC_FREE: return "THREAD_ALLOC_FREE";
    case thread_state::THREAD_BLOCKED: return "THREAD_BLOCKED";
    case thread_state::THREAD_BUFN_THROW: return "THREAD_BUFN_THROW";
    case thread_state::THREAD_BUFN_WAIT: return "THREAD_BUFN_WAIT";
    case thread_state::THREAD_BUFN: return "THREAD_BUFN";
    case thread_state::THREAD_SPLIT_THROW: return "THREAD_SPLIT_THROW";
    case thread_state::THREAD_REMOVE_THROW: return "THREAD_REMOVE_THROW";
    default: return "UNKNOWN";
  }
}

class spark_resource_adaptor_logger {
 public:
  spark_resource_adaptor_logger(std::shared_ptr<spdlog::logger> logger, bool is_log_enabled)
    : logger(logger), is_log_enabled(is_log_enabled)
  {
    logger->flush_on(spdlog::level::info);
    logger->set_pattern("%v");
    logger->info("time,op,current thread,op thread,op task,from state,to state,notes");
    logger->set_pattern("%H:%M:%S.%f,%v");
  }

  /**
   * log a status change that does not involve a state transition.
   */
  void log_status(std::string const& op,
                  long const thread_id,
                  long const task_id,
                  thread_state const state,
                  std::string const& notes = "") const
  {
    auto const this_id = static_cast<long>(pthread_self());
    logger->info("{},{},{},{},{},,{}", op, this_id, thread_id, task_id, as_str(state), notes);
  }

  /**
   * log that a state transition happened.
   */
  void log_transition(long const thread_id,
                      long const task_id,
                      thread_state const from,
                      thread_state const to,
                      std::string const& notes = "") const
  {
    auto const this_id = static_cast<long>(pthread_self());
    logger->info(
      "TRANSITION,{},{},{},{},{},{}", this_id, thread_id, task_id, as_str(from), as_str(to), notes);
  }

  /**
   * General purpose info logging with variadic arguments
   */
  template <typename... Args>
  void log_info(Args&&... args) const
  {
    logger->info(std::forward<Args>(args)...);
  }

  /**
   * General purpose debug logging with variadic arguments
   */
  template <typename... Args>
  void log_debug(Args&&... args) const
  {
    logger->debug(std::forward<Args>(args)...);
  }

  bool should_log_debug() const
  {
    return is_log_enabled && logger->should_log(spdlog::level::debug);
  }
  bool should_log_info() const { return is_log_enabled && logger->should_log(spdlog::level::info); }
  bool should_log_transition() const { return should_log_info(); }
  bool should_log_status() const { return should_log_info(); }

  void flush() { logger->flush(); }

  void shutdown()
  {
    is_log_enabled = false;
    logger.reset();
  }

 private:
  std::shared_ptr<spdlog::logger> logger;
  bool is_log_enabled;
};

// Helper function to handle optional formatting
// No arguments case
inline std::string format_if_args() { return ""; }

// Single string argument case (no formatting needed)
inline std::string format_if_args(std::string const& str) { return str; }

inline std::string format_if_args(char const* str) { return std::string(str); }

// Multiple arguments case (needs formatting)
template <typename... Args>
inline std::string format_if_args(std::format_string<Args...> fmt, Args&&... args)
{
  return std::format(fmt, std::forward<Args>(args)...);
}

/**
 * Log macros for various cases in SparkResourceAdaptorJni.
 * The basic idea is that we should not execute formatting, or other expensive
 * operations if the _logger return is nullptr (deactivated, or log level is not enabled).
 *
 * Some of the macros have variadic arguments, which support std::format,
 * where the first variadic argument is the format string, and any following string
 * is meant to be formatted into the string, via {}.
 */

#define LOG_STATUS(op, thread_id, task_id, state, ...)                                 \
  do {                                                                                 \
    auto _logger = get_logger_if_enabled_status();                                     \
    if (_logger) {                                                                     \
      _logger->log_status(op, thread_id, task_id, state, format_if_args(__VA_ARGS__)); \
    }                                                                                  \
  } while (0)

#define LOG_STATUS_CONTAINER(op, thread_id, task_id, state, lbl, container) \
  do {                                                                      \
    auto _logger = get_logger_if_enabled_status();                          \
    if (_logger) {                                                          \
      std::stringstream ss;                                                 \
      ss << lbl << " ";                                                     \
      for (const auto& item : container) {                                  \
        ss << item << " ";                                                  \
      }                                                                     \
      _logger->log_status(op, thread_id, task_id, state, ss.str());         \
    }                                                                       \
  } while (0)

#define LOG_TRANSITION(thread_id, task_id, from, to, ...)                                 \
  do {                                                                                    \
    auto _logger = get_logger_if_enabled_transition();                                    \
    if (_logger) {                                                                        \
      _logger->log_transition(thread_id, task_id, from, to, format_if_args(__VA_ARGS__)); \
    }                                                                                     \
  } while (0)

#define LOG_INFO(...)                                                \
  do {                                                               \
    auto _logger = get_logger_if_enabled_info();                     \
    if (_logger) { _logger->log_info(format_if_args(__VA_ARGS__)); } \
  } while (0)

#define LOG_DEBUG(...)                                                \
  do {                                                                \
    auto _logger = get_logger_if_enabled_debug();                     \
    if (_logger) { _logger->log_debug(format_if_args(__VA_ARGS__)); } \
  } while (0)

// Global logger instance shared across all SparkResourceAdaptor instances
static std::shared_ptr<spark_resource_adaptor_logger> global_logger = nullptr;
static std::mutex logger_mutex;

/**
 * Get the global logger if it exists and is enabled, otherwise return nullptr.
 * This acquires the lock briefly to get a shared_ptr, then releases it.
 */
inline std::shared_ptr<spark_resource_adaptor_logger> get_logger_if_enabled_status()
{
  std::unique_lock<std::mutex> lock(logger_mutex);
  if (global_logger != nullptr && global_logger->should_log_status()) { return global_logger; }
  return nullptr;
}

inline std::shared_ptr<spark_resource_adaptor_logger> get_logger_if_enabled_info()
{
  std::unique_lock<std::mutex> lock(logger_mutex);
  if (global_logger != nullptr && global_logger->should_log_info()) { return global_logger; }
  return nullptr;
}

inline std::shared_ptr<spark_resource_adaptor_logger> get_logger_if_enabled_debug()
{
  std::unique_lock<std::mutex> lock(logger_mutex);
  if (global_logger != nullptr && global_logger->should_log_debug()) { return global_logger; }
  return nullptr;
}

inline std::shared_ptr<spark_resource_adaptor_logger> get_logger_if_enabled_transition()
{
  std::unique_lock<std::mutex> lock(logger_mutex);
  if (global_logger != nullptr && global_logger->should_log_transition()) { return global_logger; }
  return nullptr;
}

/**
 * Set the global logger instance.
 */
void set_global_logger(std::shared_ptr<spark_resource_adaptor_logger> logger)
{
  std::unique_lock<std::mutex> lock(logger_mutex);
  global_logger = logger;
}

/**
 * Shutdown the global logger instance.
 */
void shutdown_global_logger()
{
  std::unique_lock<std::mutex> lock(logger_mutex);
  if (global_logger != nullptr) {
    global_logger->flush();
    global_logger->shutdown();
    global_logger = nullptr;
  }
}

static std::shared_ptr<spdlog::logger> make_logger(std::ostream& stream)
{
  return std::make_shared<spdlog::logger>("SPARK_RMM",
                                          std::make_shared<spdlog::sinks::ostream_sink_mt>(stream));
}

static std::shared_ptr<spdlog::logger> make_logger()
{
  return std::make_shared<spdlog::logger>("SPARK_RMM",
                                          std::make_shared<spdlog::sinks::null_sink_mt>());
}

static auto make_logger(std::string const& filename)
{
  // We don't want single log file to grow too big, it would be difficult to download, open and
  // process. 100MB at most for a single log file, and at most 1000 files. (That's 100GB in total)
  // This should work for most cases so we don't need to introduce additional configs for now.
  return spdlog::rotating_logger_mt("SPARK_RMM", filename, 100 << 20, 1000);
}

/**
 * The priority of a thread is primarily based off of the task id. The thread id (PID on Linux) is
 * only used as a tie breaker if a task has more than a single thread associated with it.
 * In Spark task ids increase sequentially as they are assigned in an application. We want to give
 * priority to tasks that came first. This is to avoid situations where the first task stays as
 * the lowest priority task and is constantly retried while newer tasks move to the front of the
 * line. So a higher task_id should be a lower priority.
 *
 * We also want all non-task threads to have the highest priority possible. So we assign them
 * a task id of -1. The problem is overflow on a long, so for the priority of a task the formula
 * will be MAX_LONG - (task_id + 1).
 */
class thread_priority {
 public:
  thread_priority(long const tsk_id, long const t_id)
    : task_priority(spark_rapids_jni::get_task_priority(tsk_id)), thread_id(t_id)
  {
  }

  long get_thread_id() const { return thread_id; }

  bool operator<(const thread_priority& other) const
  {
    long task_priority       = this->task_priority;
    long other_task_priority = other.task_priority;
    if (task_priority < other_task_priority) {
      return true;
    } else if (task_priority == other_task_priority) {
      return thread_id < other.thread_id;
    }
    return false;
  }

  bool operator>(const thread_priority& other) const
  {
    long task_priority       = this->task_priority;
    long other_task_priority = other.task_priority;
    if (task_priority > other_task_priority) {
      return true;
    } else if (task_priority == other_task_priority) {
      return thread_id > other.thread_id;
    }
    return false;
  }

  void operator=(const thread_priority& other)
  {
    task_priority = other.task_priority;
    thread_id     = other.thread_id;
  }

 private:
  long task_priority;
  long thread_id;
};

/**
 * Holds metrics for a given task/thread about retry counts and times. It is here
 * because the mapping between tasks and threads can be complicated and can span
 * different time ranges too.
 */
struct task_metrics {
  // metric for being able to report how many times each type of exception was thrown,
  // and some timings
  int num_times_retry_throw       = 0;
  int num_times_split_retry_throw = 0;
  long time_blocked_nanos         = 0;
  // The amount of time that this thread has lost due to retries (not including blocked time)
  long time_lost_nanos = 0;
  // The amount of time total that this task has been blocked or lost to retry.
  // This is effectively time_lost_nanos + time_blocked_nanos, but I don't
  // want this value to be reset when it is read.
  long time_lost_or_blocked = 0;

  long gpu_max_memory_allocated = 0;

  // This is the amount of "active" memory per task. It effectively means that
  // it ignored freeing data when it is spilled and allocating data when that
  // spilled data is read back in. The goal is to get a measurement of
  // how much memory a task used to complete it's processing.
  long gpu_memory_active_footprint = 0;
  long gpu_memory_max_footprint    = 0;

  void take_from(task_metrics& other)
  {
    add(other);
    other.clear();
  }

  void add(task_metrics const& other)
  {
    this->num_times_retry_throw += other.num_times_retry_throw;
    this->num_times_split_retry_throw += other.num_times_split_retry_throw;
    this->time_blocked_nanos += other.time_blocked_nanos;
    this->time_lost_nanos += other.time_lost_nanos;
    this->time_lost_or_blocked += other.time_lost_or_blocked;
    this->gpu_max_memory_allocated =
      std::max(this->gpu_max_memory_allocated, other.gpu_max_memory_allocated);
    // each task_metric represents a separate thread that contributed to a task
    // We don't know if those threads were run at the same time or not so
    // to be conservative in the measurement we are adding them. If we assumed
    // that they never used memory at the same time, then we could take the max
    // of both of them.
    this->gpu_memory_max_footprint += other.gpu_memory_max_footprint;
    this->gpu_memory_active_footprint += other.gpu_memory_active_footprint;
  }

  void clear()
  {
    num_times_retry_throw       = 0;
    num_times_split_retry_throw = 0;
    time_blocked_nanos          = 0;
    time_lost_nanos             = 0;
    time_lost_or_blocked        = 0;
    gpu_max_memory_allocated    = 0;
    gpu_memory_max_footprint    = 0;
    gpu_memory_active_footprint = 0;
  }
};

enum class oom_type {
  CPU_OR_GPU = 0,
  CPU,
  GPU,
};

struct oom_state_type {
  int hit_count   = 0;
  int skip_count  = 0;
  oom_type filter = oom_type::CPU_OR_GPU;

  void init(int const num_ooms, int const skip_count, int const oom_type_id)
  {
    if (num_ooms < 0) { throw std::invalid_argument("num_ooms cannot be negative"); }
    if (skip_count < 0) { throw std::invalid_argument("skip_count cannot be negative"); }
    if (oom_type_id < 0 || oom_type_id > 2) {
      throw std::invalid_argument("oom_filter must be between 0 and 2");
    }
    this->hit_count  = num_ooms;
    this->skip_count = skip_count;
    this->filter     = static_cast<oom_type>(oom_type_id);
  }

  bool matches(bool is_for_cpu)
  {
    return filter == oom_type::CPU_OR_GPU || (is_for_cpu && filter == oom_type::CPU) ||
           ((!is_for_cpu) && filter == oom_type::GPU);
  }
};

/**
 * This is the full state of a thread. Some things like the thread_id and task_id
 * should not change after the state is set up. Everything else is up for change,
 * but some things should generally be changed with caution. Access to anything in
 * this should be accessed with a lock held.
 */
class full_thread_state {
 public:
  full_thread_state(thread_state const state, long const thread_id)
    : state(state), thread_id(thread_id)
  {
  }
  full_thread_state(thread_state const state, long const thread_id, long const task_id)
    : state(state), thread_id(thread_id), task_id(task_id)
  {
  }
  thread_state state;
  long thread_id;
  long task_id        = -1;
  bool is_for_shuffle = false;
  std::unordered_set<long> pool_task_ids;
  bool is_cpu_alloc = false;
  // Is the thread transitively blocked on a pool or not.
  bool pool_blocked = false;
  // We keep track of when memory is freed, which lets us wake up
  // blocked threads to make progress. But we do not keep track of
  // when buffers are made spillable. This can result in us
  // throwing a split and retry exception even if memory was made
  // spillable. So, instead of tracking when any buffer is made
  // spillable, we retry the allocation before we going to the
  // BUFN_THROW state. This variable holds if we are in
  // the middle of this retry or not.
  bool is_retry_alloc_before_bufn = false;

  oom_state_type retry_oom;
  oom_state_type split_and_retry_oom;

  int cudf_exception_injected = 0;
  // watchdog limit on maximum number of retries to avoid unexpected live lock situations
  int num_times_retried = 0;
  // When did the retry time for this thread start, or when did the block time end.
  std::chrono::time_point<std::chrono::steady_clock> retry_start_or_block_end;
  // Is this thread currently in a marked retry block. This is only used for metrics.
  bool is_in_retry = false;
  // The amount of time that this thread has spent in the current retry block (not including block
  // time)
  long time_retry_running_nanos = 0;
  std::chrono::time_point<std::chrono::steady_clock> block_start;

  // Is the alloc/free due to a spill/unspill or not...
  bool is_in_spilling = false;
  // metrics for the current thread
  task_metrics metrics;

  std::unique_ptr<std::condition_variable> wake_condition =
    std::make_unique<std::condition_variable>();

  /**
   * Transition to a new state. Ideally this is what is called when doing a state transition instead
   * of setting the state directly.
   */
  void transition_to(thread_state const new_state)
  {
    if (new_state == thread_state::UNKNOWN) {
      throw std::runtime_error(
        "Going to UNKNOWN state should delete the thread state, not call transition_to");
    }
    state = new_state;
  }

  void before_block()
  {
    block_start = std::chrono::steady_clock::now();
    // Don't record running time lost while we are blocked...
    record_and_reset_pending_retry_time();
  }

  long currently_blocked_for()
  {
    if (state == thread_state::THREAD_BLOCKED || state == thread_state::THREAD_BUFN) {
      auto const end  = std::chrono::steady_clock::now();
      auto const diff = end - block_start;
      return std::chrono::duration_cast<std::chrono::nanoseconds>(diff).count();
    } else {
      return 0;
    }
  }

  void after_block()
  {
    auto const end    = std::chrono::steady_clock::now();
    auto const diff   = end - block_start;
    auto const amount = std::chrono::duration_cast<std::chrono::nanoseconds>(diff).count();
    metrics.time_blocked_nanos += amount;
    metrics.time_lost_or_blocked += amount;
    if (is_in_retry) { retry_start_or_block_end = end; }
  }

  void record_failed_retry_time()
  {
    if (is_in_retry) {
      record_and_reset_pending_retry_time();
      metrics.time_lost_nanos += time_retry_running_nanos;
      metrics.time_lost_or_blocked += time_retry_running_nanos;
      time_retry_running_nanos = 0;
    }
  }

  void record_and_reset_pending_retry_time()
  {
    if (is_in_retry) {
      auto const end  = std::chrono::steady_clock::now();
      auto const diff = end - retry_start_or_block_end;
      time_retry_running_nanos +=
        std::chrono::duration_cast<std::chrono::nanoseconds>(diff).count();
      retry_start_or_block_end = end;
    }
  }

  void reset_retry_state(bool const is_in_retry)
  {
    time_retry_running_nanos = 0;
    if (is_in_retry) { retry_start_or_block_end = std::chrono::steady_clock::now(); }
    this->is_in_retry = is_in_retry;
  }

  /**
   * Get the priority of this thread.
   */
  thread_priority priority() const
  {
    if (task_id < 0 && !is_for_shuffle) {
      // The task id for a non-shuffle pool thread is the same as the lowest task id
      // it is currently working on.
      auto const min_id = std::min_element(pool_task_ids.begin(), pool_task_ids.end());
      if (min_id != pool_task_ids.end()) {
        return thread_priority(*min_id, thread_id);
      } else {
        return thread_priority(-1, thread_id);
      }
    } else {
      return thread_priority(task_id, thread_id);
    }
  }

  // To string for logging.
  std::string to_string() const
  {
    std::stringstream ss;
    ss << "thread_id: " << thread_id << ", task_id: " << task_id << ", state: " << as_str(state)
       << ", is_for_shuffle: " << is_for_shuffle << ", pool_blocked: " << pool_blocked
       << ", is_cpu_alloc: " << is_cpu_alloc
       << ", is_retry_alloc_before_bufn: " << is_retry_alloc_before_bufn;
    return ss.str();
  }
};

/**
 * A resource adaptor that is expected to come before the spill resource adaptor
 * when setting up RMM. This will handle tracking state for threads/tasks to
 * decide on when to pause a thread after a failed allocation and what other
 * mitigation we might want to do to avoid killing a task with an out of
 * memory error.
 */
class spark_resource_adaptor final : public rmm::mr::device_memory_resource {
 public:
  spark_resource_adaptor(JNIEnv* env, rmm::mr::device_memory_resource* mr) : resource{mr}
  {
    if (env->GetJavaVM(&jvm) < 0) { throw std::runtime_error("GetJavaVM failed"); }
<<<<<<< HEAD
    logger->flush_on(spdlog::level::info);
    logger->set_pattern("%v");
    logger->info("time,op,current thread,op thread,op task,from state,to state,notes");
    logger->set_pattern("%H:%M:%S.%f,%v");

    jclass local_recorder = env->FindClass("ai/rapids/cudf/StackTraceRecorder");
    if (local_recorder != nullptr) {
      stack_trace_recorder_class = static_cast<jclass>(env->NewGlobalRef(local_recorder));
      env->DeleteLocalRef(local_recorder);
      if (stack_trace_recorder_class != nullptr) {
        record_device_allocation_mid = env->GetStaticMethodID(
          stack_trace_recorder_class, "recordDeviceAllocationFromNative", "()V");
      }
    }

    if (record_device_allocation_mid == nullptr) {
      logger->warn(
        "StackTraceRecorder not available; device allocation stacks will not be recorded");
    }
  }

  ~spark_resource_adaptor() override
  {
    if (stack_trace_recorder_class != nullptr) {
      JNIEnv* env       = nullptr;
      bool detach       = false;
      jint const status = jvm->GetEnv(reinterpret_cast<void**>(&env), JNI_VERSION_1_6);
      if (status == JNI_EDETACHED) {
        if (jvm->AttachCurrentThread(reinterpret_cast<void**>(&env), nullptr) == 0) {
          detach = true;
        } else {
          return;
        }
      } else if (status == JNI_EVERSION) {
        return;
      }

      env->DeleteGlobalRef(stack_trace_recorder_class);
      stack_trace_recorder_class   = nullptr;
      record_device_allocation_mid = nullptr;

      if (detach) { jvm->DetachCurrentThread(); }
    }
=======
>>>>>>> 485bb99a
  }

  rmm::mr::device_memory_resource* get_wrapped_resource() { return resource; }

  /**
   * Update the internal state so that a specific thread is dedicated to a task.
   * This may be called multiple times for a given thread and if the thread is already
   * dedicated to the task, then most of the time this is a noop. The only exception
   * is if the thread is marked that it is shutting down, but has not completed yet.
   * This should never happen in practice with Spark because the only time we would
   * shut down a task thread on a thread that is different from itself is if there
   * was an error and the entire executor is shutting down. So there should be no
   * reuse.
   */
  void start_dedicated_task_thread(long const thread_id, long const task_id)
  {
    std::unique_lock<std::mutex> lock(state_mutex);
    if (shutting_down) { throw std::runtime_error("spark_resource_adaptor is shutting down"); }
    auto const found = threads.find(thread_id);
    if (found != threads.end()) {
      if (found->second.task_id >= 0 && found->second.task_id != task_id) {
        LOG_STATUS("FIXUP",
                   thread_id,
                   found->second.task_id,
                   found->second.state,
                   "desired task_id {}",
                   task_id);
        remove_thread_association(thread_id, found->second.task_id, lock);
      }
    }
    auto const was_threads_inserted = threads.emplace(
      thread_id, full_thread_state(thread_state::THREAD_RUNNING, thread_id, task_id));
    if (was_threads_inserted.second == false) {
      if (was_threads_inserted.first->second.state == thread_state::THREAD_REMOVE_THROW) {
        std::stringstream ss;
        ss << "A thread " << thread_id << " is shutting down "
           << was_threads_inserted.first->second.task_id << " vs " << task_id;
        auto const msg = ss.str();
        LOG_STATUS("ERROR",
                   thread_id,
                   was_threads_inserted.first->second.task_id,
                   was_threads_inserted.first->second.state,
                   msg);
        throw std::invalid_argument(msg);
      }

      if (was_threads_inserted.first->second.task_id != task_id) {
        std::stringstream ss;
        ss << "A thread " << thread_id << " can only be dedicated to a single task."
           << was_threads_inserted.first->second.task_id << " != " << task_id;
        auto const msg = ss.str();
        LOG_STATUS("ERROR",
                   thread_id,
                   was_threads_inserted.first->second.task_id,
                   was_threads_inserted.first->second.state,
                   msg);
        throw std::invalid_argument(msg);
      }
    }

    try {
      auto const was_inserted = task_to_threads.insert({task_id, {thread_id}});
      if (was_inserted.second == false) {
        // task_to_threads already has a task_id for this, so insert the thread_id
        was_inserted.first->second.insert(thread_id);
      }
    } catch (std::exception const&) {
      if (was_threads_inserted.second == true) {
        // roll back the thread insertion
        threads.erase(thread_id);
      }
      throw;
    }
    if (was_threads_inserted.second == true) {
      LOG_TRANSITION(thread_id, task_id, thread_state::UNKNOWN, thread_state::THREAD_RUNNING);
    }
  }

  void start_retry_block(long const thread_id)
  {
    std::unique_lock<std::mutex> lock(state_mutex);
    auto const thread = threads.find(thread_id);
    if (thread != threads.end()) { thread->second.reset_retry_state(true); }
  }

  void end_retry_block(long const thread_id)
  {
    std::unique_lock<std::mutex> lock(state_mutex);
    auto const thread = threads.find(thread_id);
    if (thread != threads.end()) { thread->second.reset_retry_state(false); }
  }

  bool is_working_on_task_as_pool_thread(long const thread_id)
  {
    std::unique_lock<std::mutex> lock(state_mutex);
    auto const thread = threads.find(thread_id);
    if (thread != threads.end()) { return !thread->second.pool_task_ids.empty(); }

    return false;
  }

  /**
   * Update the internal state so that a specific thread is associated with transitive
   * thread pools and is working on a set of tasks.
   * This may be called multiple times for a given thread and the set of tasks will be
   * updated accordingly.
   */
  void pool_thread_working_on_tasks(bool const is_for_shuffle,
                                    long const thread_id,
                                    std::unordered_set<long> const& task_ids)
  {
    std::unique_lock<std::mutex> lock(state_mutex);
    if (shutting_down) { throw std::runtime_error("spark_resource_adaptor is shutting down"); }

    auto const was_inserted =
      threads.emplace(thread_id, full_thread_state(thread_state::THREAD_RUNNING, thread_id));
    if (was_inserted.second == true) {
      was_inserted.first->second.is_for_shuffle = is_for_shuffle;
      LOG_TRANSITION(thread_id, -1, thread_state::UNKNOWN, thread_state::THREAD_RUNNING);
    } else if (was_inserted.first->second.task_id != -1) {
      throw std::invalid_argument("the thread is associated with a non-pool task already");
    } else if (was_inserted.first->second.state == thread_state::THREAD_REMOVE_THROW) {
      throw std::invalid_argument("the thread is in the process of shutting down.");
    } else if (was_inserted.first->second.is_for_shuffle != is_for_shuffle) {
      if (is_for_shuffle) {
        throw std::invalid_argument(
          "the thread is marked as a non-shuffle thread, and we cannot change it while there are "
          "active tasks");
      } else {
        throw std::invalid_argument(
          "the thread is marked as a shuffle thread, and we cannot change it while there are "
          "active tasks");
      }
    }

    // save the metrics for all tasks before we add any new ones.
    checkpoint_metrics(was_inserted.first->second);

    was_inserted.first->second.pool_task_ids.insert(task_ids.begin(), task_ids.end());
    LOG_STATUS_CONTAINER("ADD_TASKS",
                         thread_id,
                         -1,
                         was_inserted.first->second.state,
                         "CURRENT IDs",
                         was_inserted.first->second.pool_task_ids);
  }

  void pool_thread_finished_for_tasks(long const thread_id,
                                      std::unordered_set<long> const& task_ids)
  {
    std::unique_lock<std::mutex> lock(state_mutex);
    if (shutting_down) { throw std::runtime_error("spark_resource_adaptor is shutting down"); }

    auto const thread = threads.find(thread_id);
    if (thread != threads.end()) {
      // save the metrics for all tasks before we remove any of them.
      checkpoint_metrics(thread->second);

      // Now drop the tasks from the pool
      for (auto const& id : task_ids) {
        thread->second.pool_task_ids.erase(id);
      }
      LOG_STATUS_CONTAINER("REMOVE_TASKS",
                           thread_id,
                           -1,
                           thread->second.state,
                           "CURRENT IDs",
                           thread->second.pool_task_ids);
      if (thread->second.pool_task_ids.empty()) {
        if (remove_thread_association(thread_id, -1, lock)) {
          wake_up_threads_after_task_finishes(lock);
        }
      }
    }
  }

  /**
   * Update the internal state so that a specific thread is no longer associated with
   * a task or with shuffle. If that thread is currently blocked/waiting, then the
   * thread will not be immediately removed, but is instead marked that it needs to wake
   * up and throw an exception. At that point the thread's state will be completely
   * removed.
   */
  void remove_thread_association(long const thread_id, long const task_id)
  {
    std::unique_lock<std::mutex> lock(state_mutex);
    if (remove_thread_association(thread_id, task_id, lock)) {
      wake_up_threads_after_task_finishes(lock);
    }
  }

  /**
   * Update the internal state so that all threads associated with a task are
   * cleared. Just like with remove_thread_association if one or more of these
   * threads are currently blocked/waiting then the state will not be totally
   * removed until the thread is woken.
   */
  void task_done(long const task_id)
  {
    std::unique_lock<std::mutex> lock(state_mutex);
    bool run_checks    = false;
    auto const task_at = task_to_threads.find(task_id);
    if (task_at != task_to_threads.end()) {
      // we want to make a copy so there is no conflict here...
      std::set<long> const threads_to_remove = task_at->second;
      for (auto const thread_id : threads_to_remove) {
        run_checks = remove_thread_association(thread_id, task_id, lock) || run_checks;
      }
    }
    std::unordered_set<long> thread_ids;
    for (auto const& [thread_id, ignored] : threads) {
      thread_ids.insert(thread_id);
    }
    for (auto const& thread_id : thread_ids) {
      auto const thread = threads.find(thread_id);
      if (thread != threads.end()) {
        if (thread->second.pool_task_ids.erase(task_id) != 0) {
          LOG_STATUS_CONTAINER("REMOVE_TASKS",
                               thread_id,
                               -1,
                               thread->second.state,
                               "CURRENT IDs",
                               thread->second.pool_task_ids);
          if (thread->second.pool_task_ids.empty()) {
            run_checks = remove_thread_association(thread_id, task_id, lock) || run_checks;
          }
        }
      }
    }

    if (run_checks) { wake_up_threads_after_task_finishes(lock); }
    task_to_threads.erase(task_id);
  }

  /**
   * A dedicated task thread is submitting to a pool.
   */
  void submitting_to_pool(long const thread_id) { waiting_on_pool_status_changed(thread_id, true); }

  /**
   * A dedicated task thread is waiting on a result from a pool.
   */
  void waiting_on_pool(long const thread_id) { waiting_on_pool_status_changed(thread_id, true); }

  /**
   * A dedicated task thread is no longer blocked on a pool.
   * It got the answer, an exception, or it submitted the
   * work successfully.
   */
  void done_waiting_on_pool(long const thread_id)
  {
    waiting_on_pool_status_changed(thread_id, false);
  }

  /**
   * This should be called before shutting down the adaptor. It will try
   * to shut down everything in an orderly way and wait for all of the
   * threads to be done.
   */
  void all_done()
  {
    {
      std::unique_lock<std::mutex> lock(state_mutex);
      // 1. Mark all threads that need to be removed as such
      // make a copy of the ids so we don't modify threads while walking it
      std::vector<long> threads_to_remove;
      for (auto const& thread : threads) {
        threads_to_remove.push_back(thread.first);
      }

      for (auto const thread_id : threads_to_remove) {
        remove_thread_association(thread_id, -1, lock);
      }
      shutting_down = true;
    }

    // 2. release the semaphore so they can run
    {
      // 3. grab the semaphore again and see if wait until threads is empty.
      // There is a low risk of deadlock because new threads cannot be added
      // asking all of the existing threads to exit. The only problem would
      // be if the threads did not wake up or notify us properly.
      // So we have a timeout just in case.
      std::unique_lock<std::mutex> lock(state_mutex);
      // This should be fast, just wake up threads, change state and do
      // some notifications.
      std::chrono::milliseconds timeout{1000};
      task_has_woken_condition.wait_for(lock, timeout, [this] { return !threads.empty(); });
    }
    // No need to check for BUFN here, we are shutting down.
  }

  /**
   * Force a specific thread to throw one or more RetryOOM exceptions when an
   * alloc is called. This is intended only for testing.
   */
  void force_retry_oom(long const thread_id,
                       int const num_ooms,
                       int const oom_filter,
                       int const skip_count)
  {
    std::unique_lock<std::mutex> lock(state_mutex);
    auto const threads_at = threads.find(thread_id);
    if (threads_at != threads.end()) {
      threads_at->second.retry_oom.init(num_ooms, skip_count, oom_filter);
    } else {
      throw std::invalid_argument("the thread is not associated with any task/shuffle");
    }
  }

  /**
   * Force a specific thread to throw one or more SplitAndRetryOOM exceptions
   * when an alloc is called. This is intended only for testing.
   */
  void force_split_and_retry_oom(long const thread_id,
                                 int const num_ooms,
                                 int const oom_filter,
                                 int const skip_count)
  {
    std::unique_lock<std::mutex> lock(state_mutex);
    auto const threads_at = threads.find(thread_id);
    if (threads_at != threads.end()) {
      threads_at->second.split_and_retry_oom.init(num_ooms, skip_count, oom_filter);
    } else {
      throw std::invalid_argument("the thread is not associated with any task/shuffle");
    }
  }

  /**
   * force a specific thread to throw one or more CudfExceptions when an
   * alloc is called. This is intended only for testing.
   */
  void force_cudf_exception(long const thread_id, int const num_times)
  {
    std::unique_lock<std::mutex> lock(state_mutex);
    auto const threads_at = threads.find(thread_id);
    if (threads_at != threads.end()) {
      threads_at->second.cudf_exception_injected = num_times;
    } else {
      throw std::invalid_argument("the thread is not associated with any task/shuffle");
    }
  }

  // Some C++ magic to get and reset a single metric.
  // Metrics are recorded on a per-thread basis, but are reported per-task
  // But the life time of threads and tasks are not directly tied together
  // so they are check-pointed periodically. This reads and resets
  // the metric for both the threads and the tasks
  template <class T>
  T get_and_reset_metric(long const task_id, T task_metrics::*MetricPtr)
  {
    std::unique_lock<std::mutex> lock(state_mutex);
    T ret              = 0;
    auto const task_at = task_to_threads.find(task_id);
    if (task_at != task_to_threads.end()) {
      for (auto const thread_id : task_at->second) {
        auto const threads_at = threads.find(thread_id);
        if (threads_at != threads.end()) {
          ret += (threads_at->second.metrics.*MetricPtr);
          (threads_at->second.metrics.*MetricPtr) = 0;
        }
      }
    }

    auto const metrics_at = task_to_metrics.find(task_id);
    if (metrics_at != task_to_metrics.end()) {
      ret += (metrics_at->second.*MetricPtr);
      (metrics_at->second.*MetricPtr) = 0;
    }
    return ret;
  }

  template <class T>
  T get_metric(long const task_id, T task_metrics::*MetricPtr)
  {
    std::unique_lock<std::mutex> lock(state_mutex);
    T ret              = 0;
    auto const task_at = task_to_threads.find(task_id);
    if (task_at != task_to_threads.end()) {
      for (auto const thread_id : task_at->second) {
        auto const threads_at = threads.find(thread_id);
        if (threads_at != threads.end()) { ret += (threads_at->second.metrics.*MetricPtr); }
      }
    }

    auto const metrics_at = task_to_metrics.find(task_id);
    if (metrics_at != task_to_metrics.end()) { ret += (metrics_at->second.*MetricPtr); }
    return ret;
  }

  /**
   * get the number of times a retry was thrown and reset the value to 0.
   */
  int get_and_reset_num_retry(long const task_id)
  {
    return get_and_reset_metric(task_id, &task_metrics::num_times_retry_throw);
  }

  void remove_task_metrics(long const task_id)
  {
    std::unique_lock<std::mutex> lock(state_mutex);
    task_to_metrics.erase(task_id);
  }

  /**
   * get the number of times a split and retry was thrown and reset the value to 0.
   */
  int get_and_reset_num_split_retry(long const task_id)
  {
    return get_and_reset_metric(task_id, &task_metrics::num_times_split_retry_throw);
  }

  /**
   * get the time in ns that the task was blocked for.
   */
  long get_and_reset_block_time(long const task_id)
  {
    return get_and_reset_metric(task_id, &task_metrics::time_blocked_nanos);
  }

  /**
   * get the time in ns that was lost because a retry was thrown.
   */
  long get_and_reset_lost_time(long const task_id)
  {
    return get_and_reset_metric(task_id, &task_metrics::time_lost_nanos);
  }

  long get_and_reset_gpu_max_memory_allocated(long const task_id)
  {
    return get_and_reset_metric(task_id, &task_metrics::gpu_max_memory_allocated);
  }

  long get_max_gpu_task_memory(long const task_id)
  {
    return get_metric(task_id, &task_metrics::gpu_memory_max_footprint);
  }

  long get_total_blocked_or_lost(long const task_id)
  {
    // This is a little more complex than a regular get_metric, because we want
    // to be up to date at the time this is called, even if the task is blocked.
    std::unique_lock<std::mutex> lock(state_mutex);
    long ret           = 0;
    auto const task_at = task_to_threads.find(task_id);
    if (task_at != task_to_threads.end()) {
      for (auto const thread_id : task_at->second) {
        auto const threads_at = threads.find(thread_id);
        if (threads_at != threads.end()) {
          ret += threads_at->second.currently_blocked_for();
          ret += threads_at->second.metrics.time_lost_or_blocked;
        }
      }
    }

    auto const metrics_at = task_to_metrics.find(task_id);
    if (metrics_at != task_to_metrics.end()) { ret += (metrics_at->second.time_lost_or_blocked); }
    return ret;
  }

  void check_and_break_deadlocks(std::unordered_set<long> const& java_blocked_thread_ids)
  {
    std::unique_lock<std::mutex> lock(state_mutex);
    check_and_update_for_bufn(lock, java_blocked_thread_ids);
  }

  bool cpu_prealloc(size_t const amount, bool const blocking)
  {
    std::unique_lock<std::mutex> lock(state_mutex);
    auto const thread_id = static_cast<long>(pthread_self());
    return pre_alloc_core(thread_id, true, blocking, lock);
  }

  void cpu_postalloc_success(void const* addr,
                             size_t const amount,
                             bool const blocking,
                             bool const was_recursive)
  {
    // addr is not used yet, but is here in case we want it in the future.
    // amount is not used yet, but is here in case we want it for debugging/metrics.
    std::unique_lock<std::mutex> lock(state_mutex);
    auto const thread_id = static_cast<long>(pthread_self());
    post_alloc_success_core(thread_id, true, was_recursive, amount, lock);
  }

  bool cpu_postalloc_failed(bool const was_oom, bool const blocking, bool const was_recursive)
  {
    std::unique_lock<std::mutex> lock(state_mutex);
    auto const thread_id = static_cast<long>(pthread_self());
    return post_alloc_failed_core(thread_id, true, was_oom, blocking, was_recursive, lock);
  }

  void cpu_dealloc(void const* addr, size_t const amount)
  {
    // addr is not used yet, but is here in case we want it in the future.
    // amount is not used yet, but is here in case we want it for debugging/metrics.
    std::unique_lock<std::mutex> lock(state_mutex);
    dealloc_core(true, lock, amount);
  }

  void spill_range_start()
  {
    std::unique_lock<std::mutex> lock(state_mutex);
    auto const tid    = static_cast<long>(pthread_self());
    auto const thread = threads.find(tid);
    if (thread != threads.end()) { thread->second.is_in_spilling = true; }
  }

  void spill_range_done()
  {
    std::unique_lock<std::mutex> lock(state_mutex);
    auto const tid    = static_cast<long>(pthread_self());
    auto const thread = threads.find(tid);
    if (thread != threads.end()) { thread->second.is_in_spilling = false; }
  }

  /**
   * Called after a RetryOOM is thrown to wait until it is okay to start processing
   * data again. This is here mostly to prevent spillable code becoming unspillable
   * before an alloc is called.  If this is not called alloc will also call into the
   * same code and block if needed until the task is ready to keep going.
   */
  void block_thread_until_ready()
  {
    auto const thread_id = static_cast<long>(pthread_self());
    std::unique_lock<std::mutex> lock(state_mutex);
    block_thread_until_ready(thread_id, lock);
  }

  /**
   * This is really here just for testing. It provides a way to look at the
   * current state of a thread.
   */
  int get_thread_state_as_int(long const thread_id)
  {
    std::unique_lock<std::mutex> lock(state_mutex);
    auto const threads_at = threads.find(thread_id);
    if (threads_at != threads.end()) {
      return static_cast<int>(threads_at->second.state);
    } else {
      return -1;
    }
  }

 private:
  rmm::mr::device_memory_resource* const resource;

  // The state mutex must be held when modifying the state of threads or tasks
  // it must never be held when calling into the child resource or after returning
  // from an operation.
  std::mutex state_mutex;
  std::condition_variable task_has_woken_condition;
  std::map<long, full_thread_state> threads;
  std::map<long, std::set<long>> task_to_threads;
  long gpu_memory_allocated_bytes = 0;

  // Metrics are a little complicated. Spark reports metrics at a task level
  // but we track and collect them at a thread level. The life time of a thread
  // and a task are not tied to each other, and a thread can work on things for
  // multiple tasks at the same time. So whenever a thread changes status
  // the metrics for the tasks it is working on are aggregated here. When a task
  // finishes the metrics for that task are then deleted.
  std::map<long, task_metrics> task_to_metrics;
  bool shutting_down = false;
  JavaVM* jvm;
  jclass stack_trace_recorder_class      = nullptr;
  jmethodID record_device_allocation_mid = nullptr;

  /**
   * Transition to a new state. Ideally this is what is called when doing a state transition instead
   * of setting the state directly. This will log the transition and do a little bit of
   * verification.
   */
  void transition(full_thread_state& state, thread_state const new_state)
  {
    thread_state original = state.state;
    state.transition_to(new_state);
    LOG_TRANSITION(state.thread_id, state.task_id, original, new_state);
  }

  void record_device_allocation_event()
  {
    if (stack_trace_recorder_class == nullptr || record_device_allocation_mid == nullptr) {
      return;
    }

    JNIEnv* env       = nullptr;
    bool detach       = false;
    jint const status = jvm->GetEnv(reinterpret_cast<void**>(&env), JNI_VERSION_1_6);
    if (status == JNI_EDETACHED) {
      if (jvm->AttachCurrentThread(reinterpret_cast<void**>(&env), nullptr) != 0) { return; }
      detach = true;
    } else if (status == JNI_EVERSION) {
      return;
    }

    env->CallStaticVoidMethod(stack_trace_recorder_class, record_device_allocation_mid);
    if (env->ExceptionCheck()) { env->ExceptionClear(); }

    if (detach) { jvm->DetachCurrentThread(); }
  }

  /**
   * throw a java exception using the cached jvm/env.
   */
  void throw_java_exception(char const* ex_class_name, char const* msg)
  {
    JNIEnv* env = cudf::jni::get_jni_env(jvm);
    cudf::jni::throw_java_exception(env, ex_class_name, msg);
  }

  void waiting_on_pool_status_changed(long const thread_id, bool const pool_blocked)
  {
    std::unique_lock<std::mutex> lock(state_mutex);
    auto const thread = threads.find(thread_id);
    long task_id      = -1;
    if (thread != threads.end()) { task_id = thread->second.task_id; }

    if (task_id < 0) {
      std::stringstream ss;
      ss << "thread " << thread_id << " is not a dedicated task thread";
      throw std::invalid_argument(ss.str());
    }

    thread->second.pool_blocked = pool_blocked;
  }

  /**
   * Checkpoint all of the metrics for a thread.
   */
  void checkpoint_metrics(full_thread_state& state)
  {
    if (state.task_id < 0) {
      // save the metrics for all tasks before we add any new ones.
      for (auto const task_id : state.pool_task_ids) {
        auto const metrics_at = task_to_metrics.try_emplace(task_id, task_metrics());
        metrics_at.first->second.add(state.metrics);
      }
      state.metrics.clear();
    } else {
      auto const metrics_at = task_to_metrics.try_emplace(state.task_id, task_metrics());
      metrics_at.first->second.take_from(state.metrics);
    }
  }

  /**
   * This is a watchdog to prevent us from live locking. It should be called before we throw an
   * RetryOOM or a SplitAndRetryOOM to know if we actually should throw something else.
   */
  void check_before_oom(full_thread_state& state, std::unique_lock<std::mutex> const& lock)
  {
    // The limit is an arbitrary number, large enough that we should not hit it in "normal"
    // operation, but also small enough that we can detect a livelock fairly quickly.
    // In testing it looks like it is a few ms if in a tight loop, not including spill
    // overhead
    if (state.num_times_retried + 1 > 500) {
      state.record_failed_retry_time();
      throw_java_exception(cudf::jni::OOM_ERROR_CLASS, "GPU OutOfMemory: retry limit exceeded");
    }
    state.num_times_retried++;
  }

  void throw_retry_oom(char const* msg,
                       full_thread_state& state,
                       std::unique_lock<std::mutex> const& lock)
  {
    state.metrics.num_times_retry_throw++;
    check_before_oom(state, lock);
    state.record_failed_retry_time();
    if (state.is_cpu_alloc) {
      throw_java_exception(CPU_RETRY_OOM_CLASS, "CPU OutOfMemory");
    } else {
      throw_java_exception(GPU_RETRY_OOM_CLASS, "GPU OutOfMemory");
    }
  }

  void throw_split_and_retry_oom(char const* msg,
                                 full_thread_state& state,
                                 std::unique_lock<std::mutex> const& lock)
  {
    state.metrics.num_times_split_retry_throw++;
    check_before_oom(state, lock);
    state.record_failed_retry_time();
    if (state.is_cpu_alloc) {
      throw_java_exception(CPU_SPLIT_AND_RETRY_OOM_CLASS, "CPU OutOfMemory");
    } else {
      throw_java_exception(GPU_SPLIT_AND_RETRY_OOM_CLASS, "GPU OutOfMemory");
    }
  }

  bool is_blocked(thread_state state) const
  {
    switch (state) {
      case thread_state::THREAD_BLOCKED:
      // fall through
      case thread_state::THREAD_BUFN: return true;
      default: return false;
    }
  }

  /**
   * Internal implementation that will block a thread until it is ready to continue.
   */
  void block_thread_until_ready(long const thread_id, std::unique_lock<std::mutex>& lock)
  {
    bool done       = false;
    bool first_time = true;
    // Because this is called from alloc as well as from the public facing block_thread_until_ready
    // there are states that should only show up in relation to alloc failing. These include
    // THREAD_BUFN_THROW and THREAD_SPLIT_THROW. They should never happen unless this is being
    // called from within an alloc.
    while (!done) {
      auto thread = threads.find(thread_id);
      if (thread != threads.end()) {
        switch (thread->second.state) {
          case thread_state::THREAD_BLOCKED:
          // fall through
          case thread_state::THREAD_BUFN:
            LOG_STATUS("WAITING", thread_id, thread->second.task_id, thread->second.state);
            thread->second.before_block();
            do {
              thread->second.wake_condition->wait(lock);
              thread = threads.find(thread_id);
            } while (thread != threads.end() && is_blocked(thread->second.state));
            thread->second.after_block();
            task_has_woken_condition.notify_all();
            break;
          case thread_state::THREAD_BUFN_THROW:
            transition(thread->second, thread_state::THREAD_BUFN_WAIT);
            thread->second.record_failed_retry_time();
            throw_retry_oom("rollback and retry operation", thread->second, lock);
            break;
          case thread_state::THREAD_BUFN_WAIT:
            transition(thread->second, thread_state::THREAD_BUFN);
            // Before we can wait it is possible that the throw didn't release anything
            // and the other threads didn't get unblocked by this, so we need to
            // check again to see if this was fixed or not.
            check_and_update_for_bufn_state_machine_only(lock);
            // If that caused us to transition to a new state, then we need to adjust to it
            // appropriately...
            if (is_blocked(thread->second.state)) {
              LOG_STATUS("WAITING", thread_id, thread->second.task_id, thread->second.state);
              thread->second.before_block();
              do {
                thread->second.wake_condition->wait(lock);
                thread = threads.find(thread_id);
              } while (thread != threads.end() && is_blocked(thread->second.state));
              thread->second.after_block();
              task_has_woken_condition.notify_all();
            }
            break;
          case thread_state::THREAD_SPLIT_THROW:
            transition(thread->second, thread_state::THREAD_RUNNING);
            thread->second.record_failed_retry_time();
            throw_split_and_retry_oom(
              "rollback, split input, and retry operation", thread->second, lock);
            break;
          case thread_state::THREAD_REMOVE_THROW:
            LOG_TRANSITION(
              thread_id, thread->second.task_id, thread->second.state, thread_state::UNKNOWN);
            // don't need to record failed time metric the thread is already gone...
            threads.erase(thread);
            task_has_woken_condition.notify_all();
            throw std::runtime_error("thread removed while blocked");
          default:
            if (!first_time) {
              LOG_STATUS("DONE WAITING", thread_id, thread->second.task_id, thread->second.state);
            }
            done = true;
        }
      } else {
        // the thread is not registered any more, or never was, but don't block...
        done = true;
      }
      first_time = false;
    }
  }

  /**
   * Wake up threads after a task finished. The task finishing successfully means
   * that progress was made. So we want to restart some tasks to see if they can
   * make progress. Right now the idea is to wake up all blocked threads first
   * and if there are no blocked threads, then we wake up all BUFN threads.
   * Hopefully the frees have already woken up all the blocked threads anyways.
   */
  void wake_up_threads_after_task_finishes(const std::unique_lock<std::mutex>& lock)
  {
    bool are_any_tasks_just_blocked = false;
    for (auto& [thread_id, t_state] : threads) {
      switch (t_state.state) {
        case thread_state::THREAD_BLOCKED:
          transition(t_state, thread_state::THREAD_RUNNING);
          t_state.wake_condition->notify_all();
          are_any_tasks_just_blocked = true;
          break;
        default: break;
      }
    }

    if (!are_any_tasks_just_blocked) {
      // wake up all of the BUFN tasks.
      for (auto& [thread_id, t_state] : threads) {
        switch (t_state.state) {
          case thread_state::THREAD_BUFN:
          // fall through
          case thread_state::THREAD_BUFN_THROW:
          // fall through
          case thread_state::THREAD_BUFN_WAIT:
            transition(t_state, thread_state::THREAD_RUNNING);
            t_state.wake_condition->notify_all();
            break;
          default: break;
        }
      }
    }
  }

  /**
   * Internal implementation that removes a threads association with a task/shuffle.
   * returns true if the thread that ended was a normally running task thread.
   * This should be used to decide if wake_up_threads_after_task_finishes is called or not.
   */
  bool remove_thread_association(long thread_id,
                                 long remove_task_id,
                                 const std::unique_lock<std::mutex>& lock)
  {
    bool thread_should_be_removed = false;
    bool ret                      = false;
    auto const threads_at         = threads.find(thread_id);
    if (threads_at != threads.end()) {
      // save the metrics no matter what
      checkpoint_metrics(threads_at->second);

      if (remove_task_id < 0) {
        thread_should_be_removed = true;
      } else {
        auto const task_id = threads_at->second.task_id;
        if (task_id >= 0) {
          if (task_id == remove_task_id) { thread_should_be_removed = true; }
        } else {
          threads_at->second.pool_task_ids.erase(remove_task_id);
          if (threads_at->second.pool_task_ids.empty()) { thread_should_be_removed = true; }
        }
      }

      if (thread_should_be_removed) {
        JNIEnv* env = nullptr;
        if (jvm->GetEnv(reinterpret_cast<void**>(&env), cudf::jni::MINIMUM_JNI_VERSION) == JNI_OK) {
          cache_thread_reg_jni(env);
          env->CallStaticVoidMethod(ThreadStateRegistry_jclass, removeThread_method, thread_id);
        }
        if (remove_task_id >= 0) {
          auto const task_at = task_to_threads.find(remove_task_id);
          if (task_at != task_to_threads.end()) { task_at->second.erase(thread_id); }
        }

        switch (threads_at->second.state) {
          case thread_state::THREAD_BLOCKED:
          // fall through
          case thread_state::THREAD_BUFN:
            transition(threads_at->second, thread_state::THREAD_REMOVE_THROW);
            threads_at->second.wake_condition->notify_all();
            break;
          case thread_state::THREAD_RUNNING:
            ret = true;
            // fall through;
          default:
            LOG_TRANSITION(thread_id,
                           threads_at->second.task_id,
                           threads_at->second.state,
                           thread_state::UNKNOWN);
            threads.erase(threads_at);
        }
      }
    }
    return ret;
  }

  /**
   * Called prior to processing an alloc attempt. This will throw any injected exception and
   * wait until the thread is ready to actually do/retry the allocation. That blocking API may
   * throw other exceptions if rolling back or splitting the input is considered needed.
   *
   * @return true if the call finds our thread in an ALLOC state, meaning that we recursively
   *         entered the state machine. The only known case is GPU memory required for setup in
   *         cuDF for a spill operation.
   */
  bool pre_alloc(long const thread_id)
  {
    std::unique_lock<std::mutex> lock(state_mutex);
    return pre_alloc_core(thread_id, false, true, lock);
  }

  /**
   * Called prior to processing an alloc attempt (CPU or GPU). This will throw any injected
   * exception and wait until the thread is ready to actually do/retry the allocation (if
   * the allocation is blocking). That blocking API may throw other exceptions if rolling
   * back or splitting the input is considered needed.
   *
   * @return true if the call finds our thread in an ALLOC state, meaning that we recursively
   *         entered the state machine. This happens when we need to spill in a few cases for
   *         the CPU.
   */
  bool pre_alloc_core(long const thread_id,
                      bool const is_for_cpu,
                      bool const blocking,
                      std::unique_lock<std::mutex>& lock)
  {
    auto const thread = threads.find(thread_id);
    if (thread != threads.end()) {
      switch (thread->second.state) {
        // If the thread is in one of the ALLOC or ALLOC_FREE states, we have detected a loop
        // likely due to spill setup required in cuDF. We will treat this allocation differently
        // and skip transitions.
        case thread_state::THREAD_ALLOC:
        // fall through
        case thread_state::THREAD_ALLOC_FREE:
          if (is_for_cpu && blocking) {
            // On the CPU we want the spill code to be explicit so we don't have to detect it
            // on the GPU we detect it and adjust dynamically
            std::stringstream ss;
            ss << "thread " << thread_id
               << " is trying to do a blocking allocate while already in the state "
               << as_str(thread->second.state);

            throw std::invalid_argument(ss.str());
          }
          // We are in a recursive allocation.
          return true;
        default: break;
      }

      if (thread->second.retry_oom.matches(is_for_cpu)) {
        if (thread->second.retry_oom.skip_count > 0) {
          thread->second.retry_oom.skip_count--;
        } else if (thread->second.retry_oom.hit_count > 0) {
          thread->second.retry_oom.hit_count--;
          thread->second.metrics.num_times_retry_throw++;
          std::string const op_prefix = "INJECTED_RETRY_OOM_";
          std::string const op        = op_prefix + (is_for_cpu ? "CPU" : "GPU");
          LOG_STATUS(op, thread_id, thread->second.task_id, thread->second.state);
          thread->second.record_failed_retry_time();
          throw_java_exception(is_for_cpu ? CPU_RETRY_OOM_CLASS : GPU_RETRY_OOM_CLASS,
                               "injected RetryOOM");
        }
      }

      if (thread->second.cudf_exception_injected > 0) {
        thread->second.cudf_exception_injected--;
        LOG_STATUS(
          "INJECTED_CUDF_EXCEPTION", thread_id, thread->second.task_id, thread->second.state);
        thread->second.record_failed_retry_time();
        throw_java_exception(cudf::jni::CUDF_EXCEPTION_CLASS, "injected CudfException");
      }

      if (thread->second.split_and_retry_oom.matches(is_for_cpu)) {
        if (thread->second.split_and_retry_oom.skip_count > 0) {
          thread->second.split_and_retry_oom.skip_count--;
        } else if (thread->second.split_and_retry_oom.hit_count > 0) {
          thread->second.split_and_retry_oom.hit_count--;
          thread->second.metrics.num_times_split_retry_throw++;
          std::string const op_prefix = "INJECTED_SPLIT_AND_RETRY_OOM_";
          std::string const op        = op_prefix + (is_for_cpu ? "CPU" : "GPU");
          LOG_STATUS(op, thread_id, thread->second.task_id, thread->second.state);
          thread->second.record_failed_retry_time();
          if (is_for_cpu) {
            throw_java_exception(CPU_SPLIT_AND_RETRY_OOM_CLASS, "injected SplitAndRetryOOM");
          } else {
            throw_java_exception(GPU_SPLIT_AND_RETRY_OOM_CLASS, "injected SplitAndRetryOOM");
          }
        }
      }

      if (blocking) { block_thread_until_ready(thread_id, lock); }

      switch (thread->second.state) {
        case thread_state::THREAD_RUNNING:
          transition(thread->second, thread_state::THREAD_ALLOC);
          thread->second.is_cpu_alloc = is_for_cpu;
          break;
        default: {
          std::stringstream ss;
          ss << "thread " << thread_id << " in unexpected state pre alloc "
             << as_str(thread->second.state);

          throw std::invalid_argument(ss.str());
        }
      }
    }
    // Not a recursive allocation
    return false;
  }

  /**
   * Handle any state changes that happen after an alloc request succeeded.
   * No code in here should throw an exception or we are going to leak
   * GPU memory. I don't want to mark it as nothrow, because we can throw an
   * exception on an internal error, and I would rather see that we got the internal
   * error and leak something instead of getting a segfault.
   *
   * `likely_spill` if this allocation should be treated differently, because
   * we detected recursion while handling a prior allocation in this thread.
   */
  void post_alloc_success(long const thread_id,
                          bool const likely_spill,
                          std::size_t const num_bytes)
  {
    std::unique_lock<std::mutex> lock(state_mutex);
    post_alloc_success_core(thread_id, false, likely_spill, num_bytes, lock);
  }

  void post_alloc_success_core(long const thread_id,
                               bool const is_for_cpu,
                               bool const was_recursive,
                               std::size_t const num_bytes,
                               std::unique_lock<std::mutex>& lock)
  {
    // pre allocate checks
    auto const thread = threads.find(thread_id);
    if (!was_recursive && thread != threads.end()) {
      // The allocation succeeded so we are no longer doing a retry
      if (thread->second.is_retry_alloc_before_bufn) {
        thread->second.is_retry_alloc_before_bufn = false;
        LOG_STATUS(
          "DETAIL",
          thread_id,
          thread->second.task_id,
          thread->second.state,
          "thread (id: {}) is_retry_alloc_before_bufn set to false in post_alloc_success_core",
          thread_id);
      }
      switch (thread->second.state) {
        case thread_state::THREAD_ALLOC:
          // fall through
        case thread_state::THREAD_ALLOC_FREE:
          if (thread->second.is_cpu_alloc != is_for_cpu) {
            std::stringstream ss;
            ss << "thread " << thread_id << " has a mismatch on CPU vs GPU post alloc "
               << as_str(thread->second.state);

            throw std::invalid_argument(ss.str());
          }
          transition(thread->second, thread_state::THREAD_RUNNING);
          thread->second.is_cpu_alloc = false;
          // num_bytes is likely not padded, which could cause slight inaccuracies
          // but for now it shouldn't matter for watermark purposes
          if (!is_for_cpu) {
            if (!thread->second.is_in_spilling) {
              thread->second.metrics.gpu_memory_active_footprint += num_bytes;
              thread->second.metrics.gpu_memory_max_footprint =
                std::max(thread->second.metrics.gpu_memory_active_footprint,
                         thread->second.metrics.gpu_memory_max_footprint);
            }
            gpu_memory_allocated_bytes += num_bytes;
            thread->second.metrics.gpu_max_memory_allocated =
              std::max(thread->second.metrics.gpu_max_memory_allocated, gpu_memory_allocated_bytes);
          }
          break;
        default: break;
      }
      wake_next_highest_priority_blocked(lock, is_for_cpu);
    }
  }

  /**
   * Wake the highest priority blocked (not BUFN) thread so it can make progress
   *
   * This is typically called when a free happens, or an alloc succeeds.
   * @param is_for_cpu true if it was a CPU operation (free or alloc)
   */
  void wake_next_highest_priority_blocked(std::unique_lock<std::mutex> const& lock,
                                          bool const is_for_cpu)
  {
    // 1. Find the highest priority blocked thread, for the alloc that matches
    thread_priority to_wake(-1, -1);
    full_thread_state* thread_to_wake = nullptr;
    for (auto& [thread_d, t_state] : threads) {
      thread_state const& state = t_state.state;
      if (state == thread_state::THREAD_BLOCKED && is_for_cpu == t_state.is_cpu_alloc) {
        thread_priority current = t_state.priority();
        if (thread_to_wake == nullptr || to_wake < current) {
          to_wake        = current;
          thread_to_wake = &t_state;
        }
      }
    }
    // 2. wake up that thread
    if (thread_to_wake != nullptr) {
      transition(*thread_to_wake, thread_state::THREAD_RUNNING);
      thread_to_wake->wake_condition->notify_all();
    }
  }

  /**
   * Returns a boolean indicating if the thread is in BUFN (Blocked Until
   * Further Notice) state or above. A thread is considered BUFN or above if:
   * - It has pool_blocked set to true, OR
   * - Its state is THREAD_BUFN, OR
   * - Its thread ID is in the java_blocked_thread_ids set if it is provided.
   *
   * Threads in THREAD_BLOCKED state are NOT considered BUFN or above.
   */
  bool is_thread_bufn_or_above(
    full_thread_state const& state,
    std::optional<std::unordered_set<long>> const& java_blocked_thread_ids)
  {
    bool ret = false;
    if (state.pool_blocked) {
      ret = true;
    } else {
      switch (state.state) {
        case thread_state::THREAD_BLOCKED: ret = false; break;
        case thread_state::THREAD_BUFN:
          // empty we are looking for even a single thread that is not blocked
          ret = true;
          break;
        default:
          if (java_blocked_thread_ids.has_value()) {
            ret = java_blocked_thread_ids.value().contains(state.thread_id);
          }
          break;
      }
    }
    return ret;
  }

  // Function to convert a set (ordered or unordered) to a concatenated string
  template <typename SetType>
  std::string to_string(SetType const& set, std::string const& separator = ",")
  {
    // Use std::ostringstream for efficient string building.
    std::ostringstream oss;

    oss << "{";
    // Iterate through the set.
    for (auto it = set.begin(); it != set.end(); ++it) {
      oss << *it;
      if (std::next(it) != set.end()) { oss << separator; }
    }
    oss << "}";
    return oss.str();
  }

  template <typename SetType>
  std::string to_string(std::optional<SetType> const& set, std::string const& separator = ",")
  {
    if (set.has_value()) {
      return to_string(set.value(), separator);
    } else {
      return "{}";
    }
  }

  bool is_in_deadlock(std::unique_lock<std::mutex> const& lock,
                      std::map<long, long>& pool_bufn_task_thread_count,
                      std::map<long, long>& pool_task_thread_count,
                      std::unordered_set<long>& bufn_task_ids,
                      std::unordered_set<long>& all_task_ids,
                      std::optional<std::unordered_set<long>> const& java_blocked_thread_ids)
  {
    // If all of the tasks are blocked, then we are in a deadlock situation
    // and we need to wake something up. In theory if any one thread is still
    // doing something, then we are not deadlocked. But the problem is detecting
    // if a thread is blocked cheaply and accurately. We can tell if this code has
    // blocked a thread. We can also have code we control inform us if a thread is
    // blocked. We even have a callback to the JVM to see if the state of the java
    // thread indicates if it is blocked or not. But I/O in java most of the time
    // shows the thread as RUNNABLE. We also don't want to look at stack traces if
    // we can avoid it as it is expensive. The reason this matters is because of
    // python UDFs. When a python process runs to execute UDFs at least two dedicated
    // task threads are used for a single task. One will write data to the python
    // process and another will read results from it. Because both involve
    // I/O we need a solution. For now we assume that a task is blocked if any
    // one of the dedicated task threads are blocked and if all of the pool
    // threads working on that task are also blocked. This is because the pool
    // threads, even if they are blocked on I/O will eventually finish without
    // needing to worry about it.
    //
    // We also need a way to detect if we need to split the input and retry.
    // This happens when all of the tasks are also blocked until
    // further notice. So we are going to treat a task as blocked until
    // further notice if any of the dedicated threads for it are blocked until
    // further notice, or all of the pool threads working on things for it are
    // blocked until further notice.
    std::unordered_set<long> blocked_task_ids;

    // We are going to do two passes through the threads to deal with this.
    // First pass is to look at the dedicated task threads
    for (auto const& [thread_id, t_state] : threads) {
      long const task_id = t_state.task_id;
      if (task_id >= 0) {
        all_task_ids.insert(task_id);
        bool const is_bufn_plus = is_thread_bufn_or_above(t_state, java_blocked_thread_ids);
        if (is_bufn_plus) { bufn_task_ids.insert(task_id); }
        if (is_bufn_plus || t_state.state == thread_state::THREAD_BLOCKED) {
          blocked_task_ids.insert(task_id);
        }
      }
    }

    // Second pass is to look at the pool threads
    for (auto const& [thread_id, t_state] : threads) {
      long const is_pool_thread = t_state.task_id < 0;
      if (is_pool_thread) {
        for (auto const& task_id : t_state.pool_task_ids) {
          auto const it = pool_task_thread_count.find(task_id);
          if (it != pool_task_thread_count.end()) {
            it->second += 1;
          } else {
            pool_task_thread_count[task_id] = 1;
          }
        }

        bool const is_bufn_plus = is_thread_bufn_or_above(t_state, java_blocked_thread_ids);
        if (is_bufn_plus) {
          for (auto const& task_id : t_state.pool_task_ids) {
            auto const it = pool_bufn_task_thread_count.find(task_id);
            if (it != pool_bufn_task_thread_count.end()) {
              it->second += 1;
            } else {
              pool_bufn_task_thread_count[task_id] = 1;
            }
          }
        }
        if (!is_bufn_plus && t_state.state != thread_state::THREAD_BLOCKED) {
          for (auto const& task_id : t_state.pool_task_ids) {
            blocked_task_ids.erase(task_id);
          }
        }
      }
    }
    // Now if all of the tasks are blocked, then we need to break a deadlock
    bool ret = all_task_ids.size() == blocked_task_ids.size() && !all_task_ids.empty();
    if (ret) {
      LOG_STATUS("DETAIL",
                 -1,
                 -1,
                 thread_state::UNKNOWN,
                 "deadlock state is reached with all_task_ids: {} ({}), blocked_task_ids: {} ({}), "
                 "bufn_task_ids: {} ({}), threads: {} ({})",
                 to_string(all_task_ids),
                 all_task_ids.size(),
                 to_string(blocked_task_ids),
                 blocked_task_ids.size(),
                 to_string(bufn_task_ids),
                 bufn_task_ids.size(),
                 get_threads_string(),
                 threads.size());
    }
    return ret;
  }

  std::string get_threads_string()
  {
    std::set<long> threads_key_set;
    for (auto const& [k, v] : threads) {
      threads_key_set.insert(k);
    }
    std::stringstream ss;
    ss << to_string(threads_key_set);
    return ss.str();
  }

  void log_all_threads_states()
  {
    LOG_STATUS(
      "DETAIL", -1, -1, thread_state::UNKNOWN, "States of all threads: {}", get_threads_string());
  }

  /**
   * This method is only called from code that only cares about the state machine state,
   * and is happening very often. Our deadlock busting thread will invoke
   * `check_and_update_for_bufn` directly, and pass along a set of java native thread ids
   * that are blocked in the java state (Thread.getState).
   *
   * This split in invocation is done to make the critical sections faster, and leave
   * deadlock busting to the deadlock thread.
   */
  void check_and_update_for_bufn_state_machine_only(const std::unique_lock<std::mutex>& lock)
  {
    // we pass nullopt because we are calling this method from a place in the code that has
    // no java knowledge of blocked threads.
    check_and_update_for_bufn(lock, /*java_blocked_thread_ids*/ std::nullopt);
  }

  /**
   * Check to see if any threads need to move to BUFN. This should be
   * called when a task or shuffle thread becomes blocked so that we can
   * check to see if one of them needs to become BUFN or do a split and rollback.
   *
   * If this method is being called from the deadlock busting thread, we will pass
   * along a set of java native thread ids that are blocked in the java state (Thread.getState).
   */
  void check_and_update_for_bufn(
    const std::unique_lock<std::mutex>& lock,
    std::optional<std::unordered_set<long>> const& java_blocked_thread_ids)
  {
    std::map<long, long> pool_bufn_task_thread_count;
    std::map<long, long> pool_task_thread_count;
    std::unordered_set<long> bufn_task_ids;
    std::unordered_set<long> all_task_ids;
    bool const need_to_break_deadlock = is_in_deadlock(lock,
                                                       pool_bufn_task_thread_count,
                                                       pool_task_thread_count,
                                                       bufn_task_ids,
                                                       all_task_ids,
                                                       java_blocked_thread_ids);
    if (need_to_break_deadlock) {
      // Find the task thread with the lowest priority that is not already BUFN
      thread_priority to_bufn(-1, -1);
      bool is_to_bufn_set      = false;
      int blocked_thread_count = 0;
      for (auto const& [thread_id, t_state] : threads) {
        switch (t_state.state) {
          case thread_state::THREAD_BLOCKED: {
            blocked_thread_count++;
            thread_priority const& current = t_state.priority();
            if (!is_to_bufn_set || current < to_bufn) {
              to_bufn        = current;
              is_to_bufn_set = true;
            }
          } break;
          default: break;
        }
      }
      if (is_to_bufn_set) {
        long const thread_id_to_bufn = to_bufn.get_thread_id();
        auto const thread            = threads.find(thread_id_to_bufn);
        if (thread != threads.end()) {
          if (blocked_thread_count == 1) {
            // This is the very last thread that is going to
            // transition to BUFN. When that happens the
            // thread would throw a split and retry exception.
            // But we are not tracking when data is made spillable
            // so if data was made spillable we will retry the
            // allocation, instead of going to BUFN.
            thread->second.is_retry_alloc_before_bufn = true;
            LOG_STATUS("DETAIL",
                       thread_id_to_bufn,
                       thread->second.task_id,
                       thread->second.state,
                       "thread (id: {}) is_retry_alloc_before_bufn set to true",
                       thread_id_to_bufn);
            transition(thread->second, thread_state::THREAD_RUNNING);
          } else {
            log_all_threads_states();
            transition(thread->second, thread_state::THREAD_BUFN_THROW);
          }
          thread->second.wake_condition->notify_all();
        }
      }

      // We now need a way to detect if we need to split the input and retry.
      // This happens when all of the tasks are also blocked until
      // further notice. So we are going to treat a task as blocked until
      // further notice if any of the dedicated threads for it are blocked until
      // further notice, or all of the pool threads working on things for it are
      // blocked until further notice.

      for (auto const& [task_id, bufn_count] : pool_bufn_task_thread_count) {
        auto const pttc = pool_task_thread_count.find(task_id);
        if (pttc != pool_task_thread_count.end() && pttc->second <= bufn_count) {
          bufn_task_ids.insert(task_id);
        }
      }

      bool const all_bufn = all_task_ids.size() == bufn_task_ids.size();

      if (all_bufn) {
        LOG_STATUS("DETAIL",
                   -1,
                   -1,
                   thread_state::UNKNOWN,
                   "all_bufn state is reached with all_task_ids size: {}",
                   all_task_ids.size());
        thread_priority to_wake(-1, -1);
        bool is_to_wake_set = false;
        for (auto const& [thread_id, t_state] : threads) {
          switch (t_state.state) {
            case thread_state::THREAD_BUFN: {
              thread_priority const& current = t_state.priority();
              if (!is_to_wake_set || to_wake < current) {
                to_wake        = current;
                is_to_wake_set = true;
              }
            } break;
            default: break;
          }
        }
        long const thread_id    = to_wake.get_thread_id();
        auto const found_thread = threads.find(thread_id);
        if (found_thread != threads.end()) {
          transition(found_thread->second, thread_state::THREAD_SPLIT_THROW);
          found_thread->second.wake_condition->notify_all();
        }
      }
    }
  }

  /**
   * alloc failed so handle any state changes needed with that. Blocking will
   * typically happen after this has run, and we loop around to retry the alloc
   * if the state says we should.
   */
  bool post_alloc_failed(long const thread_id, bool const is_oom, bool const likely_spill)
  {
    std::unique_lock<std::mutex> lock(state_mutex);
    return post_alloc_failed_core(thread_id, false, is_oom, true, likely_spill, lock);
  }

  bool post_alloc_failed_core(long const thread_id,
                              bool const is_for_cpu,
                              bool const is_oom,
                              bool const blocking,
                              bool const was_recursive,
                              std::unique_lock<std::mutex>& lock)
  {
    auto const thread = threads.find(thread_id);
    // only retry if this was due to an out of memory exception.
    bool ret = true;
    if (!was_recursive && thread != threads.end()) {
      if (thread->second.is_cpu_alloc != is_for_cpu) {
        std::stringstream ss;
        ss << "thread " << thread_id << " has a mismatch on CPU vs GPU post alloc "
           << as_str(thread->second.state);

        throw std::invalid_argument(ss.str());
      }

      switch (thread->second.state) {
        case thread_state::THREAD_ALLOC_FREE:
          transition(thread->second, thread_state::THREAD_RUNNING);
          break;
        case thread_state::THREAD_ALLOC:
          if (is_oom && thread->second.is_retry_alloc_before_bufn) {
            if (thread->second.is_retry_alloc_before_bufn) {
              thread->second.is_retry_alloc_before_bufn = false;
              LOG_STATUS(
                "DETAIL",
                thread_id,
                thread->second.task_id,
                thread->second.state,
                "thread (id: {}) is_retry_alloc_before_bufn set to false in post_alloc_failed_core",
                thread_id);
            }
            transition(thread->second, thread_state::THREAD_BUFN_THROW);
            thread->second.wake_condition->notify_all();
          } else if (is_oom && blocking) {
            if (thread->second.is_retry_alloc_before_bufn) {
              thread->second.is_retry_alloc_before_bufn = false;
              LOG_STATUS(
                "DETAIL",
                thread_id,
                thread->second.task_id,
                thread->second.state,
                "thread (id: {}) is_retry_alloc_before_bufn set to false in post_alloc_failed_core",
                thread_id);
            }
            transition(thread->second, thread_state::THREAD_BLOCKED);
          } else {
            // don't block unless it is OOM on a blocking allocation
            transition(thread->second, thread_state::THREAD_RUNNING);
          }
          break;
        default: {
          std::stringstream ss;
          ss << "Internal error: unexpected state after alloc failed " << thread_id << " "
             << as_str(thread->second.state);
          throw std::runtime_error(ss.str());
        }
      }
    } else {
      // do not retry if the thread is not registered...
      ret = false;
    }
    check_and_update_for_bufn_state_machine_only(lock);
    return ret;
  }

  void* do_allocate(std::size_t const num_bytes, rmm::cuda_stream_view stream) override
  {
    auto const tid = static_cast<long>(pthread_self());
    while (true) {
      bool const likely_spill = pre_alloc(tid);
      try {
        void* ret = resource->allocate(stream, num_bytes);
        post_alloc_success(tid, likely_spill, num_bytes);
        record_device_allocation_event();
        return ret;
      } catch (rmm::out_of_memory const& e) {
        // rmm::out_of_memory is what is thrown when an allocation failed
        // but there are other rmm::bad_alloc exceptions that could be
        // thrown as well, which are handled by the std::exception case.
        if (!post_alloc_failed(tid, true, likely_spill)) { throw; }
      } catch (std::exception const& e) {
        post_alloc_failed(tid, false, likely_spill);
        throw;
      }
    }
    // we should never reach this point, but just in case
    throw rmm::bad_alloc("Internal Error");
  }

  void dealloc_core(bool const is_for_cpu,
                    std::unique_lock<std::mutex>& lock,
                    std::size_t const num_bytes)
  {
    auto const tid    = static_cast<long>(pthread_self());
    auto const thread = threads.find(tid);
    if (thread != threads.end()) {
      LOG_STATUS("DEALLOC", tid, thread->second.task_id, thread->second.state);
      if (!is_for_cpu) {
        if (!thread->second.is_in_spilling) {
          thread->second.metrics.gpu_memory_active_footprint -= num_bytes;
        }
        gpu_memory_allocated_bytes -= num_bytes;
      }
    } else {
      LOG_STATUS("DEALLOC", tid, -2, thread_state::UNKNOWN, "is_for_cpu: {}", is_for_cpu);
    }

    for (auto& [thread_id, t_state] : threads) {
      // Only update state for _other_ threads. We update only other threads, for the case
      // where we are handling a free from the recursive case: when an allocation/free
      // happened while handling an allocation failure in onAllocFailed.
      //
      // If we moved all threads to *_ALLOC_FREE, after we exit the recursive state and
      // are back handling the original allocation failure, we are left with a thread
      // in a state that won't be retried in `post_alloc_failed`.
      //
      // By not changing our thread's state to THREAD_ALLOC_FREE, we keep the state
      // the same, but we still let other threads know that there was a free and they should
      // handle accordingly.
      if (t_state.thread_id != tid) {
        switch (t_state.state) {
          case thread_state::THREAD_ALLOC:
            if (is_for_cpu == t_state.is_cpu_alloc) {
              transition(t_state, thread_state::THREAD_ALLOC_FREE);
            }
            break;
          default: break;
        }
      }
    }
    wake_next_highest_priority_blocked(lock, is_for_cpu);
  }

  void do_deallocate(void* p, std::size_t size, rmm::cuda_stream_view stream) noexcept override
  {
    resource->deallocate(stream, p, size);
    // deallocate success
    if (size > 0) {
      std::unique_lock<std::mutex> lock(state_mutex);
      dealloc_core(false, lock, size);
    }
  }
};

}  // namespace

extern "C" {

JNIEXPORT jlong JNICALL
Java_com_nvidia_spark_rapids_jni_SparkResourceAdaptor_getCurrentThreadId(JNIEnv* env, jclass)
{
  JNI_TRY { return static_cast<jlong>(pthread_self()); }
  JNI_CATCH(env, 0);
}

JNIEXPORT jlong JNICALL Java_com_nvidia_spark_rapids_jni_SparkResourceAdaptor_createNewAdaptor(
  JNIEnv* env, jclass, jlong child)
{
  JNI_NULL_CHECK(env, child, "child is null", 0);
  JNI_TRY
  {
    auto wrapped = reinterpret_cast<rmm::mr::device_memory_resource*>(child);
    auto ret     = new spark_resource_adaptor(env, wrapped);
    return cudf::jni::ptr_as_jlong(ret);
  }
  JNI_CATCH(env, 0);
}

JNIEXPORT void JNICALL
Java_com_nvidia_spark_rapids_jni_SparkResourceAdaptor_releaseAdaptor(JNIEnv* env, jclass, jlong ptr)
{
  JNI_TRY
  {
    auto mr = reinterpret_cast<spark_resource_adaptor*>(ptr);
    mr->all_done();
    delete mr;
  }
  JNI_CATCH(env, );
}

JNIEXPORT void JNICALL
Java_com_nvidia_spark_rapids_jni_SparkResourceAdaptor_startDedicatedTaskThread(
  JNIEnv* env, jclass, jlong ptr, jlong thread_id, jlong task_id)
{
  JNI_NULL_CHECK(env, ptr, "resource_adaptor is null", );
  JNI_TRY
  {
    auto mr = reinterpret_cast<spark_resource_adaptor*>(ptr);
    mr->start_dedicated_task_thread(thread_id, task_id);
  }
  JNI_CATCH(env, );
}

JNIEXPORT jboolean JNICALL
Java_com_nvidia_spark_rapids_jni_SparkResourceAdaptor_isThreadWorkingOnTaskAsPoolThread(
  JNIEnv* env, jclass, jlong ptr, jlong thread_id)
{
  JNI_TRY
  {
    auto mr = reinterpret_cast<spark_resource_adaptor*>(ptr);
    return mr->is_working_on_task_as_pool_thread(thread_id);
  }
  JNI_CATCH(env, false);
}

JNIEXPORT void JNICALL
Java_com_nvidia_spark_rapids_jni_SparkResourceAdaptor_poolThreadWorkingOnTasks(
  JNIEnv* env, jclass, jlong ptr, jboolean is_for_shuffle, jlong thread_id, jlongArray task_ids)
{
  JNI_NULL_CHECK(env, ptr, "resource_adaptor is null", );
  JNI_NULL_CHECK(env, task_ids, "task_ids is null", );
  JNI_TRY
  {
    cudf::jni::native_jlongArray jtask_ids(env, task_ids);
    std::unordered_set<long> task_set(jtask_ids.begin(), jtask_ids.end());
    auto mr = reinterpret_cast<spark_resource_adaptor*>(ptr);
    mr->pool_thread_working_on_tasks(is_for_shuffle, thread_id, task_set);
  }
  JNI_CATCH(env, );
}

JNIEXPORT void JNICALL
Java_com_nvidia_spark_rapids_jni_SparkResourceAdaptor_poolThreadFinishedForTasks(
  JNIEnv* env, jclass, jlong ptr, jlong thread_id, jlongArray task_ids)
{
  JNI_NULL_CHECK(env, ptr, "resource_adaptor is null", );
  JNI_NULL_CHECK(env, task_ids, "task_ids is null", );
  JNI_TRY
  {
    cudf::jni::native_jlongArray jtask_ids(env, task_ids);
    std::unordered_set<long> task_set(jtask_ids.begin(), jtask_ids.end());
    auto mr = reinterpret_cast<spark_resource_adaptor*>(ptr);
    mr->pool_thread_finished_for_tasks(thread_id, task_set);
  }
  JNI_CATCH(env, );
}

JNIEXPORT void JNICALL
Java_com_nvidia_spark_rapids_jni_SparkResourceAdaptor_removeThreadAssociation(
  JNIEnv* env, jclass, jlong ptr, jlong thread_id, jlong task_id)
{
  JNI_NULL_CHECK(env, ptr, "resource_adaptor is null", );
  JNI_TRY
  {
    auto mr = reinterpret_cast<spark_resource_adaptor*>(ptr);
    mr->remove_thread_association(thread_id, task_id);
  }
  JNI_CATCH(env, );
}

JNIEXPORT void JNICALL Java_com_nvidia_spark_rapids_jni_SparkResourceAdaptor_taskDone(JNIEnv* env,
                                                                                      jclass,
                                                                                      jlong ptr,
                                                                                      jlong task_id)
{
  JNI_NULL_CHECK(env, ptr, "resource_adaptor is null", );
  JNI_TRY
  {
    auto mr = reinterpret_cast<spark_resource_adaptor*>(ptr);
    mr->task_done(task_id);
  }
  JNI_CATCH(env, );
}

JNIEXPORT void JNICALL Java_com_nvidia_spark_rapids_jni_SparkResourceAdaptor_submittingToPool(
  JNIEnv* env, jclass, jlong ptr, jlong thread_id)
{
  JNI_NULL_CHECK(env, ptr, "resource_adaptor is null", );
  JNI_TRY
  {
    auto mr = reinterpret_cast<spark_resource_adaptor*>(ptr);
    mr->submitting_to_pool(thread_id);
  }
  JNI_CATCH(env, );
}

JNIEXPORT void JNICALL Java_com_nvidia_spark_rapids_jni_SparkResourceAdaptor_waitingOnPool(
  JNIEnv* env, jclass, jlong ptr, jlong thread_id)
{
  JNI_NULL_CHECK(env, ptr, "resource_adaptor is null", );
  JNI_TRY
  {
    auto mr = reinterpret_cast<spark_resource_adaptor*>(ptr);
    mr->waiting_on_pool(thread_id);
  }
  JNI_CATCH(env, );
}

JNIEXPORT void JNICALL Java_com_nvidia_spark_rapids_jni_SparkResourceAdaptor_doneWaitingOnPool(
  JNIEnv* env, jclass, jlong ptr, jlong thread_id)
{
  JNI_NULL_CHECK(env, ptr, "resource_adaptor is null", );
  JNI_TRY
  {
    auto mr = reinterpret_cast<spark_resource_adaptor*>(ptr);
    mr->done_waiting_on_pool(thread_id);
  }
  JNI_CATCH(env, );
}

JNIEXPORT void JNICALL Java_com_nvidia_spark_rapids_jni_SparkResourceAdaptor_forceRetryOOM(
  JNIEnv* env, jclass, jlong ptr, jlong thread_id, jint num_ooms, jint oom_filter, jint skip_count)
{
  JNI_NULL_CHECK(env, ptr, "resource_adaptor is null", );
  JNI_TRY
  {
    auto mr = reinterpret_cast<spark_resource_adaptor*>(ptr);
    mr->force_retry_oom(thread_id, num_ooms, oom_filter, skip_count);
  }
  JNI_CATCH(env, );
}

JNIEXPORT void JNICALL Java_com_nvidia_spark_rapids_jni_SparkResourceAdaptor_forceSplitAndRetryOOM(
  JNIEnv* env, jclass, jlong ptr, jlong thread_id, jint num_ooms, jint oom_filter, jint skip_count)
{
  JNI_NULL_CHECK(env, ptr, "resource_adaptor is null", );
  JNI_TRY
  {
    auto mr = reinterpret_cast<spark_resource_adaptor*>(ptr);
    mr->force_split_and_retry_oom(thread_id, num_ooms, oom_filter, skip_count);
  }
  JNI_CATCH(env, );
}

JNIEXPORT void JNICALL Java_com_nvidia_spark_rapids_jni_SparkResourceAdaptor_forceCudfException(
  JNIEnv* env, jclass, jlong ptr, jlong thread_id, jint num_times)
{
  JNI_NULL_CHECK(env, ptr, "resource_adaptor is null", );
  JNI_TRY
  {
    auto mr = reinterpret_cast<spark_resource_adaptor*>(ptr);
    mr->force_cudf_exception(thread_id, num_times);
  }
  JNI_CATCH(env, );
}

JNIEXPORT void JNICALL Java_com_nvidia_spark_rapids_jni_SparkResourceAdaptor_blockThreadUntilReady(
  JNIEnv* env, jclass, jlong ptr)
{
  JNI_NULL_CHECK(env, ptr, "resource_adaptor is null", );
  JNI_TRY
  {
    auto mr = reinterpret_cast<spark_resource_adaptor*>(ptr);
    mr->block_thread_until_ready();
  }
  JNI_CATCH(env, );
}

JNIEXPORT jint JNICALL Java_com_nvidia_spark_rapids_jni_SparkResourceAdaptor_getStateOf(
  JNIEnv* env, jclass, jlong ptr, jlong thread_id)
{
  JNI_NULL_CHECK(env, ptr, "resource_adaptor is null", 0);
  JNI_TRY
  {
    auto mr = reinterpret_cast<spark_resource_adaptor*>(ptr);
    return mr->get_thread_state_as_int(thread_id);
  }
  JNI_CATCH(env, 0);
}

JNIEXPORT void JNICALL Java_com_nvidia_spark_rapids_jni_SparkResourceAdaptor_removeTaskMetrics(
  JNIEnv* env, jclass, jlong ptr, jlong task_id)
{
  JNI_NULL_CHECK(env, ptr, "resource_adaptor is null", );
  JNI_TRY
  {
    auto mr = reinterpret_cast<spark_resource_adaptor*>(ptr);
    mr->remove_task_metrics(task_id);
  }
  JNI_CATCH(env, );
}

JNIEXPORT jint JNICALL
Java_com_nvidia_spark_rapids_jni_SparkResourceAdaptor_getAndResetRetryThrowInternal(JNIEnv* env,
                                                                                    jclass,
                                                                                    jlong ptr,
                                                                                    jlong task_id)
{
  JNI_NULL_CHECK(env, ptr, "resource_adaptor is null", 0);
  JNI_TRY
  {
    auto mr = reinterpret_cast<spark_resource_adaptor*>(ptr);
    return mr->get_and_reset_num_retry(task_id);
  }
  JNI_CATCH(env, 0);
}

JNIEXPORT jint JNICALL
Java_com_nvidia_spark_rapids_jni_SparkResourceAdaptor_getAndResetSplitRetryThrowInternal(
  JNIEnv* env, jclass, jlong ptr, jlong task_id)
{
  JNI_NULL_CHECK(env, ptr, "resource_adaptor is null", 0);
  JNI_TRY
  {
    auto mr = reinterpret_cast<spark_resource_adaptor*>(ptr);
    return mr->get_and_reset_num_split_retry(task_id);
  }
  JNI_CATCH(env, 0);
}

JNIEXPORT jlong JNICALL
Java_com_nvidia_spark_rapids_jni_SparkResourceAdaptor_getAndResetBlockTimeInternal(JNIEnv* env,
                                                                                   jclass,
                                                                                   jlong ptr,
                                                                                   jlong task_id)
{
  JNI_NULL_CHECK(env, ptr, "resource_adaptor is null", 0);
  JNI_TRY
  {
    auto mr = reinterpret_cast<spark_resource_adaptor*>(ptr);
    return mr->get_and_reset_block_time(task_id);
  }
  JNI_CATCH(env, 0);
}

JNIEXPORT jlong JNICALL
Java_com_nvidia_spark_rapids_jni_SparkResourceAdaptor_getAndResetComputeTimeLostToRetry(
  JNIEnv* env, jclass, jlong ptr, jlong task_id)
{
  JNI_NULL_CHECK(env, ptr, "resource_adaptor is null", 0);
  JNI_TRY
  {
    auto mr = reinterpret_cast<spark_resource_adaptor*>(ptr);
    return mr->get_and_reset_lost_time(task_id);
  }
  JNI_CATCH(env, 0);
}

JNIEXPORT jlong JNICALL
Java_com_nvidia_spark_rapids_jni_SparkResourceAdaptor_getAndResetGpuMaxMemoryAllocated(
  JNIEnv* env, jclass, jlong ptr, jlong task_id)
{
  JNI_NULL_CHECK(env, ptr, "resource_adaptor is null", 0);
  JNI_TRY
  {
    auto mr = reinterpret_cast<spark_resource_adaptor*>(ptr);
    return mr->get_and_reset_gpu_max_memory_allocated(task_id);
  }
  JNI_CATCH(env, 0);
}

JNIEXPORT jlong JNICALL Java_com_nvidia_spark_rapids_jni_SparkResourceAdaptor_getMaxGpuTaskMemory(
  JNIEnv* env, jclass, jlong ptr, jlong task_id)
{
  JNI_NULL_CHECK(env, ptr, "resource_adaptor is null", 0);
  JNI_TRY
  {
    auto mr = reinterpret_cast<spark_resource_adaptor*>(ptr);
    return mr->get_max_gpu_task_memory(task_id);
  }
  JNI_CATCH(env, 0);
}

JNIEXPORT jlong JNICALL
Java_com_nvidia_spark_rapids_jni_SparkResourceAdaptor_getTotalBlockedOrLostTime(JNIEnv* env,
                                                                                jclass,
                                                                                jlong ptr,
                                                                                jlong task_id)
{
  JNI_NULL_CHECK(env, ptr, "resource_adaptor is null", 0);
  JNI_TRY
  {
    auto mr = reinterpret_cast<spark_resource_adaptor*>(ptr);
    return mr->get_total_blocked_or_lost(task_id);
  }
  JNI_CATCH(env, 0);
}

JNIEXPORT void JNICALL Java_com_nvidia_spark_rapids_jni_SparkResourceAdaptor_startRetryBlock(
  JNIEnv* env, jclass, jlong ptr, jlong thread_id)
{
  JNI_NULL_CHECK(env, ptr, "resource_adaptor is null", );
  JNI_TRY
  {
    auto mr = reinterpret_cast<spark_resource_adaptor*>(ptr);
    mr->start_retry_block(thread_id);
  }
  JNI_CATCH(env, );
}

JNIEXPORT void JNICALL Java_com_nvidia_spark_rapids_jni_SparkResourceAdaptor_endRetryBlock(
  JNIEnv* env, jclass, jlong ptr, jlong thread_id)
{
  JNI_NULL_CHECK(env, ptr, "resource_adaptor is null", );
  JNI_TRY
  {
    auto mr = reinterpret_cast<spark_resource_adaptor*>(ptr);
    mr->end_retry_block(thread_id);
  }
  JNI_CATCH(env, );
}

JNIEXPORT void JNICALL Java_com_nvidia_spark_rapids_jni_SparkResourceAdaptor_checkAndBreakDeadlocks(
  JNIEnv* env, jclass, jlong ptr, jlongArray jblocked_thread_ids)
{
  JNI_NULL_CHECK(env, ptr, "resource_adaptor is null", );
  JNI_TRY
  {
    auto mr = reinterpret_cast<spark_resource_adaptor*>(ptr);
    cudf::jni::native_jlongArray blocked_thread_ids(env, jblocked_thread_ids);
    std::unordered_set<long> blocked_thread_ids_set(blocked_thread_ids.begin(),
                                                    blocked_thread_ids.end());
    mr->check_and_break_deadlocks(blocked_thread_ids_set);
  }
  JNI_CATCH(env, );
}

JNIEXPORT jboolean JNICALL Java_com_nvidia_spark_rapids_jni_SparkResourceAdaptor_preCpuAlloc(
  JNIEnv* env, jclass, jlong ptr, jlong amount, jboolean blocking)
{
  JNI_NULL_CHECK(env, ptr, "resource_adaptor is null", 0);
  JNI_TRY
  {
    auto mr = reinterpret_cast<spark_resource_adaptor*>(ptr);
    return mr->cpu_prealloc(amount, blocking);
  }
  JNI_CATCH(env, 0);
}

JNIEXPORT void JNICALL
Java_com_nvidia_spark_rapids_jni_SparkResourceAdaptor_postCpuAllocSuccess(JNIEnv* env,
                                                                          jclass,
                                                                          jlong ptr,
                                                                          jlong addr,
                                                                          jlong amount,
                                                                          jboolean blocking,
                                                                          jboolean was_recursive)
{
  JNI_NULL_CHECK(env, ptr, "resource_adaptor is null", );
  JNI_TRY
  {
    auto mr = reinterpret_cast<spark_resource_adaptor*>(ptr);
    mr->cpu_postalloc_success(reinterpret_cast<void*>(addr), amount, blocking, was_recursive);
  }
  JNI_CATCH(env, );
}

JNIEXPORT jboolean JNICALL Java_com_nvidia_spark_rapids_jni_SparkResourceAdaptor_postCpuAllocFailed(
  JNIEnv* env, jclass, jlong ptr, jboolean was_oom, jboolean blocking, jboolean was_recursive)
{
  JNI_NULL_CHECK(env, ptr, "resource_adaptor is null", 0);
  JNI_TRY
  {
    auto mr = reinterpret_cast<spark_resource_adaptor*>(ptr);
    return mr->cpu_postalloc_failed(was_oom, blocking, was_recursive);
  }
  JNI_CATCH(env, 0);
}

JNIEXPORT void JNICALL Java_com_nvidia_spark_rapids_jni_SparkResourceAdaptor_cpuDeallocate(
  JNIEnv* env, jclass, jlong ptr, jlong addr, jlong amount)
{
  JNI_NULL_CHECK(env, ptr, "resource_adaptor is null", );
  JNI_TRY
  {
    auto mr = reinterpret_cast<spark_resource_adaptor*>(ptr);
    mr->cpu_dealloc(reinterpret_cast<void*>(addr), amount);
  }
  JNI_CATCH(env, );
}

JNIEXPORT void JNICALL Java_com_nvidia_spark_rapids_jni_SparkResourceAdaptor_spillRangeStart(
  JNIEnv* env, jclass, jlong ptr)
{
  JNI_NULL_CHECK(env, ptr, "resource_adaptor is null", );
  JNI_TRY
  {
    auto mr = reinterpret_cast<spark_resource_adaptor*>(ptr);
    mr->spill_range_start();
  }
  JNI_CATCH(env, );
}

JNIEXPORT void JNICALL
Java_com_nvidia_spark_rapids_jni_SparkResourceAdaptor_spillRangeDone(JNIEnv* env, jclass, jlong ptr)
{
  JNI_NULL_CHECK(env, ptr, "resource_adaptor is null", );
  JNI_TRY
  {
    auto mr = reinterpret_cast<spark_resource_adaptor*>(ptr);
    mr->spill_range_done();
  }
  JNI_CATCH(env, );
}

JNIEXPORT void JNICALL Java_com_nvidia_spark_rapids_jni_SparkResourceAdaptor_initializeLoggerNative(
  JNIEnv* env, jclass, jstring log_loc)
{
  JNI_TRY
  {
    cudf::jni::native_jstring nlogloc(env, log_loc);
    std::shared_ptr<spdlog::logger> logger;
    bool is_log_enabled;

    if (nlogloc.is_null()) {
      logger         = make_logger();
      is_log_enabled = false;
    } else {
      is_log_enabled = true;
      std::string slog_loc(nlogloc.get());
      if (slog_loc == "stderr") {
        logger = make_logger(std::cerr);
      } else if (slog_loc == "stdout") {
        logger = make_logger(std::cout);
      } else {
        logger = make_logger(slog_loc);
      }
    }

    auto global_logger_instance =
      std::make_shared<spark_resource_adaptor_logger>(logger, is_log_enabled);
    set_global_logger(global_logger_instance);
  }
  JNI_CATCH(env, );
}

JNIEXPORT void JNICALL
Java_com_nvidia_spark_rapids_jni_SparkResourceAdaptor_shutdownLoggerNative(JNIEnv* env, jclass)
{
  JNI_TRY { shutdown_global_logger(); }
  JNI_CATCH(env, );
}
}<|MERGE_RESOLUTION|>--- conflicted
+++ resolved
@@ -654,52 +654,6 @@
   spark_resource_adaptor(JNIEnv* env, rmm::mr::device_memory_resource* mr) : resource{mr}
   {
     if (env->GetJavaVM(&jvm) < 0) { throw std::runtime_error("GetJavaVM failed"); }
-<<<<<<< HEAD
-    logger->flush_on(spdlog::level::info);
-    logger->set_pattern("%v");
-    logger->info("time,op,current thread,op thread,op task,from state,to state,notes");
-    logger->set_pattern("%H:%M:%S.%f,%v");
-
-    jclass local_recorder = env->FindClass("ai/rapids/cudf/StackTraceRecorder");
-    if (local_recorder != nullptr) {
-      stack_trace_recorder_class = static_cast<jclass>(env->NewGlobalRef(local_recorder));
-      env->DeleteLocalRef(local_recorder);
-      if (stack_trace_recorder_class != nullptr) {
-        record_device_allocation_mid = env->GetStaticMethodID(
-          stack_trace_recorder_class, "recordDeviceAllocationFromNative", "()V");
-      }
-    }
-
-    if (record_device_allocation_mid == nullptr) {
-      logger->warn(
-        "StackTraceRecorder not available; device allocation stacks will not be recorded");
-    }
-  }
-
-  ~spark_resource_adaptor() override
-  {
-    if (stack_trace_recorder_class != nullptr) {
-      JNIEnv* env       = nullptr;
-      bool detach       = false;
-      jint const status = jvm->GetEnv(reinterpret_cast<void**>(&env), JNI_VERSION_1_6);
-      if (status == JNI_EDETACHED) {
-        if (jvm->AttachCurrentThread(reinterpret_cast<void**>(&env), nullptr) == 0) {
-          detach = true;
-        } else {
-          return;
-        }
-      } else if (status == JNI_EVERSION) {
-        return;
-      }
-
-      env->DeleteGlobalRef(stack_trace_recorder_class);
-      stack_trace_recorder_class   = nullptr;
-      record_device_allocation_mid = nullptr;
-
-      if (detach) { jvm->DetachCurrentThread(); }
-    }
-=======
->>>>>>> 485bb99a
   }
 
   rmm::mr::device_memory_resource* get_wrapped_resource() { return resource; }
@@ -1265,8 +1219,6 @@
   std::map<long, task_metrics> task_to_metrics;
   bool shutting_down = false;
   JavaVM* jvm;
-  jclass stack_trace_recorder_class      = nullptr;
-  jmethodID record_device_allocation_mid = nullptr;
 
   /**
    * Transition to a new state. Ideally this is what is called when doing a state transition instead
@@ -1278,28 +1230,6 @@
     thread_state original = state.state;
     state.transition_to(new_state);
     LOG_TRANSITION(state.thread_id, state.task_id, original, new_state);
-  }
-
-  void record_device_allocation_event()
-  {
-    if (stack_trace_recorder_class == nullptr || record_device_allocation_mid == nullptr) {
-      return;
-    }
-
-    JNIEnv* env       = nullptr;
-    bool detach       = false;
-    jint const status = jvm->GetEnv(reinterpret_cast<void**>(&env), JNI_VERSION_1_6);
-    if (status == JNI_EDETACHED) {
-      if (jvm->AttachCurrentThread(reinterpret_cast<void**>(&env), nullptr) != 0) { return; }
-      detach = true;
-    } else if (status == JNI_EVERSION) {
-      return;
-    }
-
-    env->CallStaticVoidMethod(stack_trace_recorder_class, record_device_allocation_mid);
-    if (env->ExceptionCheck()) { env->ExceptionClear(); }
-
-    if (detach) { jvm->DetachCurrentThread(); }
   }
 
   /**
