/*
 * Copyright (c) 2024, NVIDIA CORPORATION.
 *
 * Licensed under the Apache License, Version 2.0 (the "License");
 * you may not use this file except in compliance with the License.
 * You may obtain a copy of the License at
 *
 *     http://www.apache.org/licenses/LICENSE-2.0
 *
 * Unless required by applicable law or agreed to in writing, software
 * distributed under the License is distributed on an "AS IS" BASIS,
 * WITHOUT WARRANTIES OR CONDITIONS OF ANY KIND, either express or implied.
 * See the License for the specific language governing permissions and
 * limitations under the License.
 */

#include "hash.cuh"
#include "hash.hpp"

#include <cudf/column/column_factories.hpp>
#include <cudf/detail/utilities/vector_factories.hpp>
#include <cudf/table/experimental/row_operators.cuh>
#include <cudf/table/table_device_view.cuh>

#include <rmm/cuda_stream_view.hpp>
#include <rmm/exec_policy.hpp>

#include <cuda/functional>
#include <thrust/iterator/counting_iterator.h>
#include <thrust/tabulate.h>

namespace spark_rapids_jni {

namespace {

using hive_hash_value_t = int32_t;

constexpr hive_hash_value_t HIVE_HASH_FACTOR = 31;
constexpr hive_hash_value_t HIVE_INIT_HASH   = 0;

<<<<<<< HEAD
=======
constexpr int MAX_STACK_DEPTH = 8;

>>>>>>> 5ef74f52
hive_hash_value_t __device__ inline compute_int(int32_t key) { return key; }

hive_hash_value_t __device__ inline compute_long(int64_t key)
{
  return (static_cast<uint64_t>(key) >> 32) ^ key;
}

hive_hash_value_t __device__ inline compute_bytes(int8_t const* data, cudf::size_type const len)
{
  hive_hash_value_t ret = HIVE_INIT_HASH;
  for (auto i = 0; i < len; i++) {
    ret = ret * HIVE_HASH_FACTOR + static_cast<int32_t>(data[i]);
  }
  return ret;
}

template <typename Key>
struct hive_hash_function {
  // 'seed' is not used in 'hive_hash_function', but required by 'element_hasher'.
  constexpr hive_hash_function(uint32_t) {}

  [[nodiscard]] hive_hash_value_t __device__ inline operator()(Key const& key) const
  {
    CUDF_UNREACHABLE("Unsupported type for hive hash");
  }
};  // struct hive_hash_function

template <>
hive_hash_value_t __device__ inline hive_hash_function<cudf::string_view>::operator()(
  cudf::string_view const& key) const
{
  auto const data = reinterpret_cast<int8_t const*>(key.data());
  auto const len  = key.size_bytes();
  return compute_bytes(data, len);
}

template <>
hive_hash_value_t __device__ inline hive_hash_function<bool>::operator()(bool const& key) const
{
  return compute_int(static_cast<int32_t>(key));
}

template <>
hive_hash_value_t __device__ inline hive_hash_function<int8_t>::operator()(int8_t const& key) const
{
  return compute_int(static_cast<int32_t>(key));
}

template <>
hive_hash_value_t __device__ inline hive_hash_function<int16_t>::operator()(
  int16_t const& key) const
{
  return compute_int(static_cast<int32_t>(key));
}

template <>
hive_hash_value_t __device__ inline hive_hash_function<int32_t>::operator()(
  int32_t const& key) const
{
  return compute_int(key);
}

template <>
hive_hash_value_t __device__ inline hive_hash_function<int64_t>::operator()(
  int64_t const& key) const
{
  return compute_long(key);
}

template <>
hive_hash_value_t __device__ inline hive_hash_function<float>::operator()(float const& key) const
{
  auto normalized = spark_rapids_jni::normalize_nans(key);
  auto* p_int     = reinterpret_cast<int32_t const*>(&normalized);
  return compute_int(*p_int);
}

template <>
hive_hash_value_t __device__ inline hive_hash_function<double>::operator()(double const& key) const
{
  auto normalized = spark_rapids_jni::normalize_nans(key);
  auto* p_long    = reinterpret_cast<int64_t const*>(&normalized);
  return compute_long(*p_long);
}

template <>
hive_hash_value_t __device__ inline hive_hash_function<cudf::timestamp_D>::operator()(
  cudf::timestamp_D const& key) const
{
  auto* p_int = reinterpret_cast<int32_t const*>(&key);
  return compute_int(*p_int);
}

template <>
hive_hash_value_t __device__ inline hive_hash_function<cudf::timestamp_us>::operator()(
  cudf::timestamp_us const& key) const
{
  auto time_as_long            = *reinterpret_cast<int64_t const*>(&key);
  constexpr int MICRO_PER_SEC  = 1000000;
  constexpr int NANO_PER_MICRO = 1000;

  int64_t ts  = time_as_long / MICRO_PER_SEC;
  int64_t tns = (time_as_long % MICRO_PER_SEC) * NANO_PER_MICRO;

  int64_t result = ts;
  result <<= 30;
  result |= tns;

  result = (static_cast<uint64_t>(result) >> 32) ^ result;
  return static_cast<hive_hash_value_t>(result);
}

/**
 * @brief Computes the hash value of a row in the given table.
 *
 * This functor produces the same result as "HiveHash" in Spark for supported types.
 *
 * @tparam hash_function Hash functor to use for hashing elements. Must be hive_hash_function.
 * @tparam Nullate A cudf::nullate type describing whether to check for nulls.
 */
template <template <typename> class hash_function, typename Nullate>
class hive_device_row_hasher {
 public:
  CUDF_HOST_DEVICE hive_device_row_hasher(Nullate check_nulls, cudf::table_device_view t) noexcept
    : _check_nulls{check_nulls}, _table{t}
  {
    // Error out if passed an unsupported hash_function
    static_assert(std::is_base_of_v<hive_hash_function<int>, hash_function<int>>,
                  "hive_device_row_hasher only supports the 'hive_hash_function' hash function");
  }

  /**
   * @brief Return the hash value of a row in the given table.
   *
   * @param row_index The row index to compute the hash value of
   * @return The hash value of the row
   */
  __device__ auto operator()(cudf::size_type row_index) const noexcept
  {
    return cudf::detail::accumulate(
      _table.begin(),
      _table.end(),
      HIVE_INIT_HASH,
      cuda::proclaim_return_type<hive_hash_value_t>(
        [row_index, nulls = this->_check_nulls] __device__(auto hash, auto const& column) {
          auto cur_hash =
            cudf::type_dispatcher(column.type(), element_hasher_adapter{nulls}, column, row_index);
          return HIVE_HASH_FACTOR * hash + cur_hash;
        }));
  }

 private:
  /**
   * @brief Computes the hash value of an element in the given column.
   */
  class element_hasher_adapter {
   public:
    using hash_functor_t = cudf::experimental::row::hash::element_hasher<hash_function, Nullate>;

    __device__ element_hasher_adapter(Nullate check_nulls) noexcept
      : hash_functor{check_nulls, HIVE_INIT_HASH, HIVE_INIT_HASH}
    {
    }

    template <typename T, CUDF_ENABLE_IF(not cudf::is_nested<T>())>
    __device__ hive_hash_value_t operator()(cudf::column_device_view const& col,
                                            cudf::size_type row_index) const noexcept
    {
      return this->hash_functor.template operator()<T>(col, row_index);
    }

    /**
     * @brief A structure to keep track of the computation for nested types.
     */
    struct col_stack_frame {
     private:
      cudf::column_device_view _column;  // the column has only one row
      hive_hash_value_t _cur_hash;       // current hash value of the column
      int _idx_to_process;               // the index of child or element to process next

     public:
      __device__ col_stack_frame() =
        delete;  // Because the default constructor of `cudf::column_device_view` is deleted

      __device__ col_stack_frame(cudf::column_device_view col)
        : _column(std::move(col)), _idx_to_process(0), _cur_hash(HIVE_INIT_HASH)
      {
      }

      __device__ void update_cur_hash(hive_hash_value_t hash)
      {
        _cur_hash = _cur_hash * HIVE_HASH_FACTOR + hash;
      }

      __device__ hive_hash_value_t get_hash() { return _cur_hash; }

      __device__ int get_and_inc_idx_to_process() { return _idx_to_process++; }

      __device__ int get_idx_to_process() { return _idx_to_process; }

      __device__ cudf::column_device_view get_column() { return _column; }
    };

    /**
     * @brief Functor to compute the hive hash value for a nested column.
     *
     * This functor produces the same result as "HiveHash" in Spark for structs and lists.
     * The pseudocode of Spark's HiveHash function for structs is as follows:
     *
     * hive_hash_value_t hive_hash(NestedType element) {
     *    hive_hash_value_t hash = HIVE_INIT_HASH;
     *    for (int i = 0; i < element.num_child(); i++) {
     *        hash = hash * HIVE_HASH_FACTOR + hive_hash(element.get_child(i));
     *    }
     *    return hash;
     * }
     *
     * In the cases of lists, the hash value is computed by a similar way but we iterate through the
     * list elements instead of through the child columns' elements.
     *
     * This functor uses a stack to simulate the recursive process of the above pseudocode.
     * When an element is popped from the stack, it means that the hash value of it has been
     * computed. Therefore, we should update the parent's `cur_hash` upon popping the element.
     *
     * The algorithm is as follows:
     *
     * 1. Initialize the stack and push the root column into the stack.
     * 2. While the stack is not empty:
     *    a. Get the top element of the stack. Don't pop it until it is processed.
     *    b. If the column is a structs column:
     *        i.  If all child columns are processed, pop the element and update `cur_hash` of its
     *            parent column.
     *        ii. Otherwise, process the next child column.
     *    c. If the column is a lists column, process it by a similar way as structs column but
     *       iterating through the list elements instead of child columns' elements.
     * 3. Return the hash value of the root column.
     *
     * For example, consider the following nested column: `Struct<Struct<int, float>, decimal>`
     *
     *      S1
     *     / \
     *    S2  d
     *   / \
     *  i   f
     *
     * - First, S1 is pushed into the stack. Then, S2 is pushed into the stack.
     * - S2's hash value can be computed directly because its children are of primitive types.
     *   When S2 is popped, S1's `cur_hash` is updated to S2's hash value.
     * - Now the top of the stack is S1. The next child to process is d. S1's `cur_hash` is updated
     *   to `hash(S2) * HIVE_HASH_FACTOR + hash(d)`, which is the hash value of S1.
     * - When S1 is popped, the hash value of the root column is returned.
     *
     * As lists columns have a different interface from structs columns, we need to handle them
     * separately.
     *
     * For example, consider that the input column is of type `List<List<int>>`.
     * Assume that the element at `row_index` is: [[1, 0], null, [2, null]]
     * Since the stack_frame should contain a column that consists of only one row, the input column
     * should be sliced. The sliced column is noted as L1 here.
     *
     *     L1
     *     |
     *     L2
     *     |
     *     i
     *
     * List level L1:
     * |Index|      List<list<int>>    |
     * |-----|-------------------------|
     * |0    |[[1, 0], null, [2, null]]|
     * length: 1
     * Offsets: 0, 3
     *
     * List level L2:
     * |Index|List<int>|
     * |-----|---------|
     * |0    |[1, 0]   |
     * |1    |null     |
     * |2    |[2, null]|
     * length: 3
     * Offsets: 0, 2, 2, 4
     * null_mask: 101
     *
     * Int level i:
     * |Index|int |
     * |-----|----|
     * |0    |1   |
     * |1    |0   |
     * |2    |2   |
     * |3    |null|
     * length: 4
     * null_mask: 0111
     *
     * Since the underlying data loses the null information of the top-level list column, computing
     * hash values using the underlying data merely can yield different results compared to Spark.
     * For example, [[1, 0], [2, null]] has the same underlying data as [[1, 0], null, [2, null]].
     * However, they have different hive hash values, as null values affect the hash value.
     *
     * And sublist structure factors in the hash value. For example, [[1, 0], [2]] and [[1], [0, 2]]
     * have different hive hash values.
     *
     * The computation process for lists columns in this solution is as follows:
     *            L1              List<list<int>>
     *            |
     *            L2              List<int>
     *      /     |     \
     *    L2[0] L2[1] L2[2]       int
     *     |            |
     *    i1           i2         int
     *
     * Note: L2、i1、i2 are all temporary columns, which would not be pushed into the stack.
     * If the child column is of primitive type, the hash value of the list column can be directly
     * computed.
     *
     * @tparam T The type of the column.
     * @param col The column device view.
     * @param row_index The index of the row to compute the hash for.
     * @return The computed hive hash value.
     *
     * @note This function is only enabled for nested column types.
     */
    template <typename T, CUDF_ENABLE_IF(cudf::is_nested<T>())>
    __device__ hive_hash_value_t operator()(cudf::column_device_view const& col,
                                            cudf::size_type row_index) const noexcept
    {
      cudf::column_device_view curr_col = col.slice(row_index, 1);
      // The default constructor of `col_stack_frame` is deleted, so it can not allocate an array
      // of `col_stack_frame` directly.
      // Instead leverage the byte array to create the col_stack_frame array.
      alignas(col_stack_frame) char stack_wrapper[sizeof(col_stack_frame) * MAX_STACK_DEPTH];
      auto col_stack = reinterpret_cast<col_stack_frame*>(stack_wrapper);
      int stack_size = 0;

      col_stack[stack_size++] = col_stack_frame(curr_col);

      while (stack_size > 0) {
        col_stack_frame& top = col_stack[stack_size - 1];
        curr_col             = top.get_column();
        // Do not pop it until it is processed. The definition of `processed` is:
        // - For structs, it is when all child columns are processed.
        // - For lists, it is when all elements in the list are processed.
        if (curr_col.type().id() == cudf::type_id::STRUCT) {
          if (top.get_idx_to_process() == curr_col.num_child_columns()) {
            if (--stack_size > 0) { col_stack[stack_size - 1].update_cur_hash(top.get_hash()); }
          } else {
            auto const structcv = cudf::detail::structs_column_device_view(curr_col);
            while (top.get_idx_to_process() < curr_col.num_child_columns()) {
              auto idx             = top.get_and_inc_idx_to_process();
              auto const child_col = structcv.get_sliced_child(idx);
              // If the child is of primitive type, accumulate child hash into struct hash
              if (child_col.type().id() != cudf::type_id::LIST &&
                  child_col.type().id() != cudf::type_id::STRUCT) {
                auto child_hash =
                  cudf::type_dispatcher<cudf::experimental::dispatch_void_if_nested>(
                    child_col.type(), this->hash_functor, child_col, 0);
                top.update_cur_hash(child_hash);
              } else {
                col_stack[stack_size++] = col_stack_frame(child_col);
                break;
              }
            }
          }
        } else if (curr_col.type().id() == cudf::type_id::LIST) {
          // Get the child column of the list column
          cudf::column_device_view child_col =
            cudf::detail::lists_column_device_view(curr_col).get_sliced_child();
          // If the child column is of primitive type, directly compute the hash value of the list
          if (child_col.type().id() != cudf::type_id::LIST &&
              child_col.type().id() != cudf::type_id::STRUCT) {
            auto single_level_list_hash = cudf::detail::accumulate(
              thrust::counting_iterator(0),
              thrust::counting_iterator(child_col.size()),
              HIVE_INIT_HASH,
              [child_col, hasher = this->hash_functor] __device__(auto hash, auto element_index) {
                auto cur_hash = cudf::type_dispatcher<cudf::experimental::dispatch_void_if_nested>(
                  child_col.type(), hasher, child_col, element_index);
                return HIVE_HASH_FACTOR * hash + cur_hash;
              });
            top.update_cur_hash(single_level_list_hash);
            if (--stack_size > 0) { col_stack[stack_size - 1].update_cur_hash(top.get_hash()); }
          } else {
            if (top.get_idx_to_process() == child_col.size()) {
              if (--stack_size > 0) { col_stack[stack_size - 1].update_cur_hash(top.get_hash()); }
            } else {
              // Push the next element into the stack
              col_stack[stack_size++] =
                col_stack_frame(child_col.slice(top.get_and_inc_idx_to_process(), 1));
            }
          }
        }
      }
      return col_stack[0].get_hash();
    }

   private:
    hash_functor_t const hash_functor;
  };

  Nullate const _check_nulls;
  cudf::table_device_view const _table;
};

void check_nested_depth(cudf::table_view const& input)
{
  using column_checker_fn_t = std::function<int(cudf::column_view const&)>;

  column_checker_fn_t get_nested_depth = [&](cudf::column_view const& col) {
    if (col.type().id() == cudf::type_id::LIST) {
      auto const child_col = cudf::lists_column_view(col).child();
      return 1 + get_nested_depth(child_col);
    } else if (col.type().id() == cudf::type_id::STRUCT) {
      int max_child_depth = 0;
      for (auto child = col.child_begin(); child != col.child_end(); ++child) {
        max_child_depth = std::max(max_child_depth, get_nested_depth(*child));
      }
      return 1 + max_child_depth;
    } else {  // Primitive type
      return 0;
    }
  };

  for (auto i = 0; i < input.num_columns(); i++) {
    cudf::column_view const& col = input.column(i);
    CUDF_EXPECTS(get_nested_depth(col) <= MAX_STACK_DEPTH,
                 "The " + std::to_string(i) +
                   "-th column exceeds the maximum allowed nested depth. " +
                   "Current depth: " + std::to_string(get_nested_depth(col)) + ", " +
                   "Maximum allowed depth: " + std::to_string(MAX_STACK_DEPTH));
  }
}

}  // namespace

std::unique_ptr<cudf::column> hive_hash(cudf::table_view const& input,
                                        rmm::cuda_stream_view stream,
                                        rmm::device_async_resource_ref mr)
{
  auto output = cudf::make_numeric_column(cudf::data_type(cudf::type_to_id<hive_hash_value_t>()),
                                          input.num_rows(),
                                          cudf::mask_state::UNALLOCATED,
                                          stream,
                                          mr);

  // Return early if there's nothing to hash
  if (input.num_columns() == 0 || input.num_rows() == 0) { return output; }

  check_nested_depth(input);

  bool const nullable   = has_nested_nulls(input);
  auto const input_view = cudf::table_device_view::create(input, stream);
  auto output_view      = output->mutable_view();

  // Compute the hash value for each row
  thrust::tabulate(rmm::exec_policy(stream),
                   output_view.begin<hive_hash_value_t>(),
                   output_view.end<hive_hash_value_t>(),
                   hive_device_row_hasher<hive_hash_function, bool>(nullable, *input_view));

  return output;
}

}  // namespace spark_rapids_jni<|MERGE_RESOLUTION|>--- conflicted
+++ resolved
@@ -38,11 +38,6 @@
 constexpr hive_hash_value_t HIVE_HASH_FACTOR = 31;
 constexpr hive_hash_value_t HIVE_INIT_HASH   = 0;
 
-<<<<<<< HEAD
-=======
-constexpr int MAX_STACK_DEPTH = 8;
-
->>>>>>> 5ef74f52
 hive_hash_value_t __device__ inline compute_int(int32_t key) { return key; }
 
 hive_hash_value_t __device__ inline compute_long(int64_t key)
