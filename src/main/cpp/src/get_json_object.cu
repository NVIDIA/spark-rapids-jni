/*
 * Copyright (c) 2024, NVIDIA CORPORATION.
 *
 * Licensed under the Apache License, Version 2.0 (the "License");
 * you may not use this file except in compliance with the License.
 * You may obtain a copy of the License at
 *
 *     http://www.apache.org/licenses/LICENSE-2.0
 *
 * Unless required by applicable law or agreed to in writing, software
 * distributed under the License is distributed on an "AS IS" BASIS,
 * WITHOUT WARRANTIES OR CONDITIONS OF ANY KIND, either express or implied.
 * See the License for the specific language governing permissions and
 * limitations under the License.
 */

#include "get_json_object.hpp"
#include "json_parser.cuh"

#include <cudf/column/column_device_view.cuh>
#include <cudf/column/column_factories.hpp>
#include <cudf/detail/nvtx/ranges.hpp>
#include <cudf/detail/offsets_iterator_factory.cuh>
#include <cudf/detail/utilities/cuda.cuh>
#include <cudf/detail/utilities/vector_factories.hpp>
#include <cudf/detail/valid_if.cuh>
#include <cudf/scalar/scalar.hpp>
#include <cudf/strings/detail/strings_children.cuh>
#include <cudf/strings/string_view.cuh>
#include <cudf/strings/strings_column_view.hpp>
#include <cudf/types.hpp>
#include <cudf/utilities/error.hpp>
#include <cudf/utilities/span.hpp>

#include <rmm/device_uvector.hpp>
#include <rmm/exec_policy.hpp>

#include <cuda/functional>
#include <thrust/iterator/counting_iterator.h>
#include <thrust/pair.h>
#include <thrust/transform_reduce.h>
#include <thrust/tuple.h>

namespace spark_rapids_jni {

namespace detail {

/**
 * @brief JSON style to write.
 */
enum class write_style : int8_t { RAW, QUOTED, FLATTEN };

/**
 * @brief Instruction along a JSON path.
 */
struct path_instruction {
  __device__ inline path_instruction(path_instruction_type _type) : type(_type) {}

  // used when type is named type
  cudf::string_view name;

  // used when type is index
  int index{-1};

  path_instruction_type type;
};

/**
 * @brief JSON generator used to write out JSON content.
 *
 * Because of get_json_object only outputs JSON object as a whole item,
 * it's no need to store internal state for JSON object when outputing,
 * only need to store internal state for JSON array.
 */
class json_generator {
 public:
  __device__ json_generator(int _offset = 0) : offset(_offset), output_len(0) {}

  // create a nested child generator based on this parent generator,
  // child generator is a view, parent and child share the same byte array
  __device__ json_generator new_child_generator() const
  {
    return json_generator(offset + output_len);
  }

  // write [
  // add an extra comma if needed,
  // e.g.: when JSON content is: [[1,2,3]
  // writing a new [ should result: [[1,2,3],[
  __device__ void write_start_array(char* out_begin)
  {
    try_write_comma(out_begin);

    out_begin[offset + output_len] = '[';
    output_len++;
    array_depth++;
    // new array is empty
    is_curr_array_empty = true;
  }

  // write ]
  __device__ void write_end_array(char* out_begin)
  {
    out_begin[offset + output_len] = ']';
    output_len++;
    // point to parent array
    array_depth--;
    // set parent array as non-empty because already had a closed child item.
    is_curr_array_empty = false;
  }

  // write first start array without output, only update internal state
  __device__ void write_first_start_array_without_output()
  {
    // hide the outer start array token
    // Note: do not inc output_len
    array_depth++;
    // new array is empty
    is_curr_array_empty = true;
  }

  // return true if it's in a array context and it's not writing the first item.
  __device__ inline bool need_comma() const { return (array_depth > 0 && !is_curr_array_empty); }

  /**
   * write comma accroding to current generator state
   */
  __device__ void try_write_comma(char* out_begin)
  {
    if (need_comma()) {
      // in array context and writes first item
      out_begin[offset + output_len] = ',';
      output_len++;
    }
  }

  /**
   * copy current structure when parsing. If current token is start
   * object/array, then copy to corresponding matched end object/array. return
   * false if JSON format is invalid return true if JSON format is valid
   */
  __device__ bool copy_current_structure(json_parser& parser, char* out_begin)
  {
    // first try add comma
    try_write_comma(out_begin);

    if (array_depth > 0) { is_curr_array_empty = false; }

    auto [b, copy_len] = parser.copy_current_structure(out_begin + offset + output_len);
    output_len += copy_len;
    return b;
  }

  /**
   * Get current text from JSON parser and then write the text
   * Note: Because JSON strings contains '\' to do escape,
   * JSON parser should do unescape to remove '\' and JSON parser
   * then can not return a pointer and length pair (char *, len),
   * For number token, JSON parser can return a pair (char *, len)
   */
  __device__ void write_raw(json_parser& parser, char* out_begin)
  {
    if (array_depth > 0) { is_curr_array_empty = false; }

    auto copied = parser.write_unescaped_text(out_begin + offset + output_len);
    output_len += copied;
  }

  /**
   * write child raw value
   * e.g.:
   *
   * write_outer_array_tokens = false
   * need_comma = true
   * [1,2,3]1,2,3
   *        ^
   *        |
   *    child pointer
   * ==>>
   * [1,2,3],1,2,3
   *
   *
   * write_outer_array_tokens = true
   * need_comma = true
   *   [12,3,4
   *     ^
   *     |
   * child pointer
   * ==>>
   *   [1,[2,3,4]
   *
   * For more information about param write_outer_array_tokens, refer to
   * `write_first_start_array_without_output`
   * @param child_block_begin
   * @param child_block_len
   * @param write_outer_array_tokens whether write outer array tokens for child
   * block
   */
  __device__ void write_child_raw_value(char* child_block_begin,
                                        int child_block_len,
                                        bool write_outer_array_tokens)
  {
    bool insert_comma = need_comma();

    if (array_depth > 0) { is_curr_array_empty = false; }

    if (write_outer_array_tokens) {
      if (insert_comma) {
        *(child_block_begin + child_block_len + 2) = ']';
        move_forward(child_block_begin, child_block_len, 2);
        *(child_block_begin + 1) = '[';
        *(child_block_begin)     = ',';
      } else {
        *(child_block_begin + child_block_len + 1) = ']';
        move_forward(child_block_begin, child_block_len, 1);
        *(child_block_begin) = '[';
      }
    } else {
      if (insert_comma) {
        move_forward(child_block_begin, child_block_len, 1);
        *(child_block_begin) = ',';
      } else {
        // do not need comma && do not need write outer array tokens
        // do nothing, because child generator buff is directly after the
        // parent generator
      }
    }

    // update length
    if (insert_comma) { output_len++; }
    if (write_outer_array_tokens) { output_len += 2; }
    output_len += child_block_len;
  }

  // move memory block forward by specified bytes
  // e.g.:  memory is: 1 2 0 0, begin is 1, len is 2, after moving,
  // memory is: 1 2 1 2.
  // e.g.:  memory is: 1 2 0 0, begin is 1, len is 1, after moving,
  // memory is: 1 1 2 0.
  // Note: should move from end to begin to avoid overwrite buffer
  static __device__ void move_forward(char* begin, size_t len, int forward)
  {
    // TODO copy by 8 bytes
    char* pos = begin + len + forward - 1;
    char* e   = begin + forward - 1;
    while (pos > e) {
      *pos = *(pos - forward);
      pos--;
    }
  }

  __device__ inline int get_offset() const { return offset; }
  __device__ inline int get_output_len() const { return output_len; }

  /**
   * generator may contain trash output, e.g.: generator writes some output,
   * then JSON format is invalid, the previous output becomes trash.
   */
  __device__ inline void set_output_len_zero() { output_len = 0; }

  __device__ inline void set_output_len(size_t len) { output_len = len; }

 private:
  int offset;  // offset from the global output buffer
  int output_len;

  int array_depth = 0;

  // whether already worte a item in current array
  // used to decide whether add a comma before writing out a new item.
  bool is_curr_array_empty;
};

/**
 * path evaluator which can run on both CPU and GPU
 */
__device__ inline bool path_is_empty(size_t path_size) { return path_size == 0; }

__device__ inline bool path_match_element(cudf::device_span<path_instruction const> path,
                                          path_instruction_type path_type0)
{
  if (path.size() < 1) { return false; }
  return path.data()[0].type == path_type0;
}

__device__ inline bool path_match_elements(cudf::device_span<path_instruction const> path,
                                           path_instruction_type path_type0,
                                           path_instruction_type path_type1)
{
  if (path.size() < 2) { return false; }
  return path.data()[0].type == path_type0 && path.data()[1].type == path_type1;
}

__device__ inline thrust::tuple<bool, int> path_match_index(
  cudf::device_span<path_instruction const> path)
{
  auto match = path_match_element(path, path_instruction_type::INDEX);
  if (match) {
    return thrust::make_tuple(true, path.data()[0].index);
  } else {
    return thrust::make_tuple(false, 0);
  }
}

__device__ inline thrust::tuple<bool, cudf::string_view> path_match_named(
  cudf::device_span<path_instruction const> path)
{
  auto match = path_match_element(path, path_instruction_type::NAMED);
  if (match) {
    return thrust::make_tuple(true, path.data()[0].name);
  } else {
    return thrust::make_tuple(false, cudf::string_view());
  }
}

__device__ inline thrust::tuple<bool, int> path_match_index_wildcard(
  cudf::device_span<path_instruction const> path)
{
  auto match =
    path_match_elements(path, path_instruction_type::INDEX, path_instruction_type::WILDCARD);
  if (match) {
    return thrust::make_tuple(true, path.data()[0].index);
  } else {
    return thrust::make_tuple(false, 0);
  }
}

/**
 * @brief The cases that mirro Apache Spark case path in `jsonExpressions.scala#evaluatePath()`.
 */
enum class evaluation_case_path : int8_t {
  INVALID                                           = -1,
  START_ARRAY___EMPTY_PATH___FLATTEN_STYLE          = 2,
  START_OBJECT___MATCHED_NAME_PATH                  = 4,
  START_ARRAY___MATCHED_DOUBLE_WILDCARD             = 5,
  START_ARRAY___MATCHED_WILDCARD___STYLE_NOT_QUOTED = 6,
  START_ARRAY___MATCHED_WILDCARD                    = 7,
  START_ARRAY___MATCHED_INDEX_AND_WILDCARD          = 8,
  START_ARRAY___MATCHED_INDEX                       = 9
};

/**
 * @brief The struct to store states during processing JSON through different nested levels.
 */
struct context {
  // used to save current generator
  json_generator g;

  // used to save child JSON generator for case path 6
  json_generator child_g;

  cudf::device_span<path_instruction const> path;

  // whether written output
  // if dirty > 0, indicates success
  int dirty;

  // which case path that this task is from
  evaluation_case_path case_path;

  // current token
  json_token token;

  write_style style;

  // for some case paths
  bool is_first_enter;

  // is this context task is done
  bool task_is_done;
};

/**
 * @brief Parse a single json string using the provided command buffer.
 *
 * @param p The JSON parser for input string
 * @param path_commands The command buffer to be applied to the string
 * @param out_buf Buffer user to store the string resulted from the query
 * @param max_path_depth_exceeded A marker to record if the maximum path depth has been reached
 *        during parsing the input string
 * @return A pair containing the result code and the output size
 */
__device__ thrust::pair<bool, cudf::size_type> evaluate_path(
  json_parser& p,
  cudf::device_span<path_instruction const> path_commands,
  char* out_buf,
  bool* max_path_depth_exceeded)
{
  p.next_token();
  if (json_token::ERROR == p.get_current_token()) { return {false, 0}; }

  // Define stack; plus 1 indicates root context task needs an extra memory.
  context stack[MAX_JSON_PATH_DEPTH + 1];
  int stack_size = 0;

  auto const push_context = [&](evaluation_case_path _case_path,
                                json_generator _g,
                                write_style _style,
                                cudf::device_span<path_instruction const> _path) {
    if (stack_size > MAX_JSON_PATH_DEPTH) {
      *max_path_depth_exceeded = true;
      // Because no more context is pushed, the evaluation output should be wrong.
      // But that is not important, since we will throw exception after the kernel finishes.
      return;
    }
    auto& ctx          = stack[stack_size++];
    ctx.g              = std::move(_g);
    ctx.path           = std::move(_path);
    ctx.dirty          = 0;
    ctx.case_path      = _case_path;
    ctx.token          = p.get_current_token();
    ctx.style          = _style;
    ctx.is_first_enter = true;
    ctx.task_is_done   = false;
  };

  push_context(evaluation_case_path::INVALID, json_generator{}, write_style::RAW, path_commands);

  while (stack_size > 0) {
    auto& ctx = stack[stack_size - 1];
    if (!ctx.task_is_done) {
      // case (VALUE_STRING, Nil) if style == RawStyle
      // case path 1
      if (json_token::VALUE_STRING == ctx.token && path_is_empty(ctx.path.size()) &&
          ctx.style == write_style::RAW) {
        // there is no array wildcard or slice parent, emit this string without
        // quotes write current string in parser to generator
        ctx.g.write_raw(p, out_buf);
        ctx.dirty        = 1;
        ctx.task_is_done = true;
      }
      // case (START_ARRAY, Nil) if style == FlattenStyle
      // case path 2
      else if (json_token::START_ARRAY == ctx.token && path_is_empty(ctx.path.size()) &&
               ctx.style == write_style::FLATTEN) {
        // flatten this array into the parent
        if (json_token::END_ARRAY != p.next_token()) {
          // JSON validation check
          if (json_token::ERROR == p.get_current_token()) { return {false, 0}; }
          // push back task
          // add child task
          push_context(evaluation_case_path::START_ARRAY___EMPTY_PATH___FLATTEN_STYLE,
                       ctx.g,
                       ctx.style,
                       {nullptr, 0});
        } else {
          // END_ARRAY
          ctx.task_is_done = true;
        }
      }
      // case (_, Nil)
      // case path 3
      else if (path_is_empty(ctx.path.size())) {
        // general case: just copy the child tree verbatim
        if (!(ctx.g.copy_current_structure(p, out_buf))) {
          // JSON validation check
          return {false, 0};
        }
        ctx.dirty        = 1;
        ctx.task_is_done = true;
      }
      // case (START_OBJECT, Named :: xs)
      // case path 4
      else if (json_token::START_OBJECT == ctx.token &&
               thrust::get<0>(path_match_named(ctx.path))) {
        if (!ctx.is_first_enter) {
          // 2st enter
          // skip the following children after the expect
          if (ctx.dirty > 0) {
            while (json_token::END_OBJECT != p.next_token()) {
              // JSON validation check
              if (json_token::ERROR == p.get_current_token()) { return {false, 0}; }

              // skip FIELD_NAME token
              p.next_token();
              // JSON validation check
              if (json_token::ERROR == p.get_current_token()) { return {false, 0}; }

              // skip value of FIELD_NAME
              if (!p.try_skip_children()) {
                // JSON validation check
                return {false, 0};
              }
            }
          }
          // Mark task is done regardless whether the expected child was found.
          ctx.task_is_done = true;
        } else {
          // below is 1st enter
          ctx.is_first_enter = false;
          // match first mached children with expected name
          bool found_expected_child = false;
          while (json_token::END_OBJECT != p.next_token()) {
            // JSON validation check
            if (json_token::ERROR == p.get_current_token()) { return {false, 0}; }

            // need to try more children
            auto match_named = path_match_named(ctx.path);
            auto named       = thrust::get<1>(match_named);
            // current token is FIELD_NAME
            if (p.match_current_field_name(named)) {
              // skip FIELD_NAME token
              p.next_token();
              // JSON validation check
              if (json_token::ERROR == p.get_current_token()) { return {false, 0}; }

              // meets null token, it's not expected, return false
              if (json_token::VALUE_NULL == p.get_current_token()) { return {false, 0}; }
              // push sub task; sub task will update the result of path 4
              push_context(evaluation_case_path::START_OBJECT___MATCHED_NAME_PATH,
                           ctx.g,
                           ctx.style,
                           {ctx.path.data() + 1, ctx.path.size() - 1});
              found_expected_child = true;
              break;
            } else {
              // skip FIELD_NAME token
              p.next_token();
              // JSON validation check
              if (json_token::ERROR == p.get_current_token()) { return {false, 0}; }

              // current child is not expected, skip current child
              if (!p.try_skip_children()) {
                // JSON validation check
                return {false, 0};
              }
            }
          }
          if (!found_expected_child) {
            // did not find any expected sub child
            ctx.task_is_done = true;
            ctx.dirty        = false;
          }
        }
      }
      // case (START_ARRAY, Wildcard :: Wildcard :: xs)
      // case path 5
      else if (json_token::START_ARRAY == ctx.token &&
               path_match_elements(
                 ctx.path, path_instruction_type::WILDCARD, path_instruction_type::WILDCARD)) {
        // special handling for the non-structure preserving double wildcard
        // behavior in Hive
        if (ctx.is_first_enter) {
          ctx.is_first_enter = false;
          ctx.g.write_start_array(out_buf);
        }

        if (p.next_token() != json_token::END_ARRAY) {
          // JSON validation check
          if (json_token::ERROR == p.get_current_token()) { return {false, 0}; }
          push_context(evaluation_case_path::START_ARRAY___MATCHED_DOUBLE_WILDCARD,
                       ctx.g,
                       write_style::FLATTEN,
                       {ctx.path.data() + 2, ctx.path.size() - 2});
        } else {
          ctx.g.write_end_array(out_buf);
          ctx.task_is_done = true;
        }
      }
      // case (START_ARRAY, Wildcard :: xs) if style != QuotedStyle
      // case path 6
      else if (json_token::START_ARRAY == ctx.token &&
               path_match_element(ctx.path, path_instruction_type::WILDCARD) &&
               ctx.style != write_style::QUOTED) {
        // retain Flatten, otherwise use Quoted... cannot use Raw within an array
        write_style next_style = write_style::RAW;
        switch (ctx.style) {
          case write_style::RAW: next_style = write_style::QUOTED; break;
          case write_style::FLATTEN: next_style = write_style::FLATTEN; break;
          case write_style::QUOTED: next_style = write_style::QUOTED;  // never happen
        }

        // temporarily buffer child matches, the emitted json will need to be
        // modified slightly if there is only a single element written

        json_generator child_g;
        if (ctx.is_first_enter) {
          ctx.is_first_enter = false;
          // create a child generator with hide outer array tokens mode.
          child_g = ctx.g.new_child_generator();
          // write first [ without output, without update len, only update internal state
          child_g.write_first_start_array_without_output();
        } else {
          child_g = ctx.child_g;
        }

        if (p.next_token() != json_token::END_ARRAY) {
          // JSON validation check
          if (json_token::ERROR == p.get_current_token()) { return {false, 0}; }
          // track the number of array elements and only emit an outer array if
          // we've written more than one element, this matches Hive's behavior
          push_context(evaluation_case_path::START_ARRAY___MATCHED_WILDCARD___STYLE_NOT_QUOTED,
                       child_g,
                       next_style,
                       {ctx.path.data() + 1, ctx.path.size() - 1});
        } else {
          char* child_g_start = out_buf + child_g.get_offset();
          int child_g_len     = child_g.get_output_len();
          if (ctx.dirty > 1) {
            // add outer array tokens
            ctx.g.write_child_raw_value(
              child_g_start, child_g_len, /* write_outer_array_tokens */ true);
          } else if (ctx.dirty == 1) {
            // remove outer array tokens
            ctx.g.write_child_raw_value(
              child_g_start, child_g_len, /* write_outer_array_tokens */ false);
          }  // else do not write anything

          // Done anyway, since we already reached the end array.
          ctx.task_is_done = true;
        }
      }
      // case (START_ARRAY, Wildcard :: xs)
      // case path 7
      else if (json_token::START_ARRAY == ctx.token &&
               path_match_element(ctx.path, path_instruction_type::WILDCARD)) {
        if (ctx.is_first_enter) {
          ctx.is_first_enter = false;
          ctx.g.write_start_array(out_buf);
        }
        if (p.next_token() != json_token::END_ARRAY) {
          // JSON validation check
          if (json_token::ERROR == p.get_current_token()) { return {false, 0}; }

          // wildcards can have multiple matches, continually update the dirty
          // count
          push_context(evaluation_case_path::START_ARRAY___MATCHED_WILDCARD,
                       ctx.g,
                       write_style::QUOTED,
                       {ctx.path.data() + 1, ctx.path.size() - 1});
        } else {
          ctx.g.write_end_array(out_buf);
          ctx.task_is_done = true;
        }
      }
      /* case (START_ARRAY, Index(idx) :: (xs@Wildcard :: _)) */
      // case path 8
      else if (json_token::START_ARRAY == ctx.token &&
               thrust::get<0>(path_match_index_wildcard(ctx.path))) {
        int idx = thrust::get<1>(path_match_index_wildcard(ctx.path));

        p.next_token();
        // JSON validation check
        if (json_token::ERROR == p.get_current_token()) { return {false, 0}; }
        ctx.is_first_enter = false;

        int i = idx;
        while (i > 0) {
          if (p.get_current_token() == json_token::END_ARRAY) {
            // terminate, nothing has been written
            return {false, 0};
          }

          if (!p.try_skip_children()) { return {false, 0}; }

          p.next_token();
          // JSON validation check
          if (json_token::ERROR == p.get_current_token()) { return {false, 0}; }

          --i;
        }

        // i == 0
        push_context(evaluation_case_path::START_ARRAY___MATCHED_INDEX_AND_WILDCARD,
                     ctx.g,
                     write_style::QUOTED,
                     {ctx.path.data() + 1, ctx.path.size() - 1});
      }
      // case (START_ARRAY, Index(idx) :: xs)
      // case path 9
      else if (json_token::START_ARRAY == ctx.token && thrust::get<0>(path_match_index(ctx.path))) {
        int idx = thrust::get<1>(path_match_index(ctx.path));

        p.next_token();
        // JSON validation check
        if (json_token::ERROR == p.get_current_token()) { return {false, 0}; }

        int i = idx;
        while (i > 0) {
          if (p.get_current_token() == json_token::END_ARRAY) {
            // terminate, nothing has been written
            return {false, 0};
          }

          if (!p.try_skip_children()) { return {false, 0}; }

          p.next_token();
          // JSON validation check
          if (json_token::ERROR == p.get_current_token()) { return {false, 0}; }

          --i;
        }

        // i == 0
        push_context(evaluation_case_path::START_ARRAY___MATCHED_INDEX,
                     ctx.g,
                     ctx.style,
                     {ctx.path.data() + 1, ctx.path.size() - 1});
      }
      // case _ =>
      // case path 12
      else {
        if (!p.try_skip_children()) { return {false, 0}; }
        // default case path, return false for this task
        ctx.dirty        = 0;
        ctx.task_is_done = true;
      }
    }       // if (!ctx.task_is_done)
    else {  // current context is done.
      // pop current top context
      stack_size--;

      // has no parent task, stack is empty, will exit
      if (stack_size == 0) { break; }

      // peek parent context task
      // update parent task info according to current task result
      auto& p_ctx = stack[stack_size - 1];

      switch (ctx.case_path) {
          // path 2: case (START_ARRAY, Nil) if style == FlattenStyle
          // path 5: case (START_ARRAY, Wildcard :: Wildcard :: xs)
          // path 7: case (START_ARRAY, Wildcard :: xs)
        case evaluation_case_path::START_ARRAY___EMPTY_PATH___FLATTEN_STYLE:
        case evaluation_case_path::START_ARRAY___MATCHED_DOUBLE_WILDCARD:
        case evaluation_case_path::START_ARRAY___MATCHED_WILDCARD: {
          // collect result from child task
          p_ctx.dirty += ctx.dirty;
          // copy generator states to parent task;
          p_ctx.g = ctx.g;

          break;
        }

          // case (START_OBJECT, Named :: xs)
          // case path 4
        case evaluation_case_path::START_OBJECT___MATCHED_NAME_PATH: {
          p_ctx.dirty = ctx.dirty;
          // copy generator states to parent task;
          p_ctx.g = ctx.g;

          break;
        }

          // case (START_ARRAY, Wildcard :: xs) if style != QuotedStyle
          // case path 6
        case evaluation_case_path::START_ARRAY___MATCHED_WILDCARD___STYLE_NOT_QUOTED: {
          // collect result from child task
          p_ctx.dirty += ctx.dirty;
          // update child generator for parent task
          p_ctx.child_g = ctx.g;

          break;
        }

          /* case (START_ARRAY, Index(idx) :: (xs@Wildcard :: _)) */
          // case path 8
          // case (START_ARRAY, Index(idx) :: xs)
          // case path 9
        case evaluation_case_path::START_ARRAY___MATCHED_INDEX_AND_WILDCARD:
        case evaluation_case_path::START_ARRAY___MATCHED_INDEX: {
          // collect result from child task
          p_ctx.dirty += ctx.dirty;

          // post logic:
          while (p.next_token() != json_token::END_ARRAY) {
            // JSON validation check
            if (json_token::ERROR == p.get_current_token()) { return {false, 0}; }
            // advance the token stream to the end of the array
            if (!p.try_skip_children()) { return {false, 0}; }
          }
          // task is done
          p_ctx.task_is_done = true;
          // copy generator states to parent task;
          p_ctx.g = ctx.g;

          break;
        }

        default:;  // Never happens!
      }            // end switch (ctx.case_path)
    }              // ctx.task_is_done
  }                // while (stack_size > 0)

  auto const success = stack[0].dirty > 0;

  // generator may contain trash output, e.g.: generator writes some output,
  // then JSON format is invalid, the previous output becomes trash.
  // We need to return output size as zero.
  return {success, success ? stack[0].g.get_output_len() : 0};
}

/**
 * @brief Struct storing data such as path instructions, output buffer etc, corresponding to a
 * single JSON path.
 */
struct json_path_processing_data {
  cudf::device_span<path_instruction const> path_commands;
  cudf::detail::input_offsetalator offsets;
  thrust::pair<char const*, cudf::size_type>* out_stringviews;
  char* out_buf;
  int8_t* has_out_of_bound;
};

/**
 * @brief Kernel for running the JSONPath query, in which one input row is processed by entire
 * warp (or multiple warps) of threads.
 *
 * The number of warps processing each row is computed as `ceil(num_paths / warp_size)`.
 *
 * We explicitly set a value for `min_block_per_sm` parameter in the launch bounds to avoid
 * spilling from the kernel itself. By default NVCC uses a heuristic to find a balance between
 * the maximum number of registers used by a kernel and the parallelism of the kernel.
 * If lots of registers are used the parallelism may suffer. But in our case NVCC gets this wrong
 * and we want to avoid spilling all the time or else the performance is really bad. This
 * essentially tells NVCC to prefer using lots of registers over spilling.
 *
 * @param input The input JSON strings stored in a strings column
 * @param path_data Array containing all path data
 * @param num_threads_per_row Number of threads processing each input row
 * @param max_path_depth_exceeded A marker to record if the maximum path depth has been reached
 *        during parsing the input string
 */
template <int block_size, int min_block_per_sm>
__launch_bounds__(block_size, min_block_per_sm) CUDF_KERNEL
  void get_json_object_kernel(cudf::column_device_view input,
                              cudf::device_span<json_path_processing_data> path_data,
                              std::size_t num_threads_per_row,
                              bool* max_path_depth_exceeded)
{
  auto const tidx    = cudf::detail::grid_1d::global_thread_id();
  auto const row_idx = tidx / num_threads_per_row;
  if (row_idx >= input.size()) { return; }

  auto const path_idx = tidx % num_threads_per_row;
  if (path_idx >= path_data.size()) { return; }

  auto const& path         = path_data[path_idx];
  char* const dst          = path.out_buf + path.offsets[row_idx];
  bool is_valid            = false;
  cudf::size_type out_size = 0;

  auto const str = input.element<cudf::string_view>(row_idx);
  if (str.size_bytes() > 0) {
    json_parser p{char_range{str}};
    thrust::tie(is_valid, out_size) =
      evaluate_path(p, path.path_commands, dst, max_path_depth_exceeded);

    // We did not terminate the `evaluate_path` function early to reduce complexity of the code.
    // Instead, if max depth was encountered, we've just continued the evaluation until here
    // then discard the output entirely.
    if (p.max_nesting_depth_exceeded()) {
      *max_path_depth_exceeded = true;
      return;
    }

    auto const max_size = path.offsets[row_idx + 1] - path.offsets[row_idx];
    if (out_size > max_size) { *(path.has_out_of_bound) = 1; }
  }

  // Write out `nullptr` in the output string_view to indicate that the output is a null.
  // The situation `out_stringviews == nullptr` should only happen if the kernel is launched a
  // second time due to out-of-bound write in the first launch.
  if (path.out_stringviews) {
    path.out_stringviews[row_idx] = {is_valid ? dst : nullptr, out_size};
  }
}

/**
 * @brief A utility class to launch the main kernel.
 */
struct kernel_launcher {
  static void exec(cudf::column_device_view const& input,
                   cudf::device_span<json_path_processing_data> path_data,
                   rmm::cuda_stream_view stream)
  {
<<<<<<< HEAD
  }

  void exec(cudf::column_device_view const& input,
            cudf::device_span<json_path_processing_data> path_data,
            rmm::cuda_stream_view stream) const
  {
    CUDF_EXPECTS(input.size() == input_size && path_data.size() == path_size,
                 "Unexpected data sizes upon launching kernel.");

    rmm::device_scalar<bool> max_path_depth_exceeded(false, stream);
=======
    // The optimal values for block_size and min_block_per_sm were found through testing,
    // which are either 128-8 or 256-4. The pair 128-8 seems a bit better.
    static constexpr int block_size       = 128;
    static constexpr int min_block_per_sm = 8;

    // The number of threads for processing one input row is at least one warp.
    auto const num_threads_per_row =
      cudf::util::div_rounding_up_safe(path_data.size(),
                                       static_cast<std::size_t>(cudf::detail::warp_size)) *
      cudf::detail::warp_size;
    auto const num_blocks = cudf::util::div_rounding_up_safe(num_threads_per_row * input.size(),
                                                             static_cast<std::size_t>(block_size));
>>>>>>> 15221b53
    get_json_object_kernel<block_size, min_block_per_sm>
      <<<num_blocks, block_size, 0, stream.value()>>>(
        input, path_data, num_threads_per_row, max_path_depth_exceeded.data());
    CUDF_EXPECTS(!max_path_depth_exceeded.value(stream),
                 "The processed input has nesting depth exceeds depth limit.");
  }
};

/**
 * @brief Construct the device vector containing necessary data for the input JSON paths.
 *
 * All JSON paths are processed at once, without stream synchronization, to minimize overhead.
 *
 * A tuple of values are returned, however, only the first element is needed for further kernel
 * launch. The remaining are unused but need to be kept alive as they contains data for later
 * asynchronous host-device memcpy.
 */
std::tuple<std::vector<rmm::device_uvector<path_instruction>>,
           std::unique_ptr<std::vector<std::vector<path_instruction>>>,
           cudf::string_scalar,
           std::string>
construct_path_commands(
  std::vector<std::vector<std::tuple<path_instruction_type, std::string, int32_t>>> const&
    json_paths,
  rmm::cuda_stream_view stream)
{
  // Concatenate all names from path instructions.
  auto h_inst_names = [&] {
    std::size_t length{0};
    for (auto const& instructions : json_paths) {
      for (auto const& [type, name, index] : instructions) {
        if (type == path_instruction_type::NAMED) { length += name.length(); }
      }
    }
    std::string all_names;
    all_names.reserve(length);
    for (auto const& instructions : json_paths) {
      for (auto const& [type, name, index] : instructions) {
        if (type == path_instruction_type::NAMED) { all_names += name; }
      }
    }
    return all_names;
  }();
  auto d_inst_names = cudf::string_scalar(h_inst_names, true, stream);

  std::size_t name_pos{0};
  auto h_path_commands = std::make_unique<std::vector<std::vector<path_instruction>>>();
  h_path_commands->reserve(json_paths.size());

  for (auto const& instructions : json_paths) {
    h_path_commands->emplace_back();
    auto& path_commands = h_path_commands->back();
    path_commands.reserve(instructions.size());

    for (auto const& [type, name, index] : instructions) {
      path_commands.emplace_back(path_instruction{type});

      if (type == path_instruction_type::INDEX) {
        path_commands.back().index = index;
      } else if (type == path_instruction_type::NAMED) {
        path_commands.back().name = cudf::string_view(d_inst_names.data() + name_pos, name.size());
        name_pos += name.size();
      } else if (type != path_instruction_type::WILDCARD) {
        CUDF_FAIL("Invalid path instruction type");
      }
    }
  }

  auto d_path_commands = std::vector<rmm::device_uvector<path_instruction>>{};
  d_path_commands.reserve(h_path_commands->size());
  for (auto const& path_commands : *h_path_commands) {
    d_path_commands.emplace_back(cudf::detail::make_device_uvector_async(
      path_commands, stream, rmm::mr::get_current_device_resource()));
  }

  return {std::move(d_path_commands),
          std::move(h_path_commands),
          std::move(d_inst_names),
          std::move(h_inst_names)};
}

std::vector<std::unique_ptr<cudf::column>> get_json_object(
  cudf::strings_column_view const& input,
  std::vector<std::vector<std::tuple<path_instruction_type, std::string, int32_t>>> const&
    json_paths,
  rmm::cuda_stream_view stream,
  rmm::device_async_resource_ref mr)
{
  auto const num_outputs = json_paths.size();
  std::vector<std::unique_ptr<cudf::column>> output;

  // Input is empty or all nulls - just return all null columns.
  if (input.is_empty() || input.size() == input.null_count()) {
    for (std::size_t idx = 0; idx < num_outputs; ++idx) {
      output.emplace_back(std::make_unique<cudf::column>(input.parent(), stream, mr));
    }
    return output;
  }

  auto const d_input_ptr = cudf::column_device_view::create(input.parent(), stream);
  auto const in_offsets =
    cudf::detail::offsetalator_factory::make_input_iterator(input.offsets(), input.offset());
  auto const [d_json_paths, h_json_paths, d_inst_names, h_inst_names] =
    construct_path_commands(json_paths, stream);

  auto const max_row_size = thrust::transform_reduce(
    rmm::exec_policy(stream),
    thrust::make_counting_iterator(0),
    thrust::make_counting_iterator(input.size()),
    cuda::proclaim_return_type<int64_t>(
      [in_offsets] __device__(auto const idx) { return in_offsets[idx + 1] - in_offsets[idx]; }),
    int64_t{0},
    thrust::maximum{});

  // We will use scratch buffers to store the output strings without knowing their sizes.
  // Since we do not know their sizes, we need to allocate the buffer a bit larger than the input
  // size so that we will not write output strings into an out-of-bound position.
  // Checking out-of-bound needs to be performed in the main kernel to make sure we will not have
  // data corruption.
  auto const scratch_size = [&, max_row_size = max_row_size] {
    // Pad the scratch buffer by an additional size that is a multiple of max row size.
    auto constexpr padding_rows = 10;
    return input.chars_size(stream) + max_row_size * padding_rows;
  }();

  rmm::device_uvector<int8_t> d_has_out_of_bound(num_outputs, stream);
  std::vector<rmm::device_uvector<char>> scratch_buffers;
  std::vector<rmm::device_uvector<thrust::pair<char const*, cudf::size_type>>> out_stringviews;
  std::vector<json_path_processing_data> h_path_data;
  scratch_buffers.reserve(json_paths.size());
  out_stringviews.reserve(json_paths.size());
  h_path_data.reserve(json_paths.size());

  for (std::size_t idx = 0; idx < num_outputs; ++idx) {
    auto const& path = json_paths[idx];
    if (path.size() > MAX_JSON_PATH_DEPTH) {
      CUDF_FAIL("JSON Path has depth exceeds the maximum allowed value.");
    }

    scratch_buffers.emplace_back(rmm::device_uvector<char>(scratch_size, stream));
    out_stringviews.emplace_back(rmm::device_uvector<thrust::pair<char const*, cudf::size_type>>{
      static_cast<std::size_t>(input.size()), stream});

    h_path_data.emplace_back(json_path_processing_data{d_json_paths[idx],
                                                       in_offsets,
                                                       out_stringviews.back().data(),
                                                       scratch_buffers.back().data(),
                                                       d_has_out_of_bound.data() + idx});
  }
  auto d_path_data = cudf::detail::make_device_uvector_async(
    h_path_data, stream, rmm::mr::get_current_device_resource());
  thrust::uninitialized_fill(
    rmm::exec_policy(stream), d_has_out_of_bound.begin(), d_has_out_of_bound.end(), 0);
  kernel_launcher::exec(*d_input_ptr, d_path_data, stream);

  // Do not use parallel check since we do not have many elements.
  auto h_has_out_of_bound = cudf::detail::make_host_vector_sync(d_has_out_of_bound, stream);
  auto has_no_oob         = std::none_of(
    h_has_out_of_bound.begin(), h_has_out_of_bound.end(), [](auto const val) { return val != 0; });

  // If we didn't see any out-of-bound write, everything is good so far.
  // Just gather the output strings and return.
  if (has_no_oob) {
    for (auto const& out_sview : out_stringviews) {
      output.emplace_back(cudf::make_strings_column(out_sview, stream, mr));
    }
    return output;
  }
  // From here, we had out-of-bound write. Although this is very rare, it may still happen.

  std::vector<std::pair<rmm::device_buffer, cudf::size_type>> out_null_masks_and_null_counts;
  std::vector<std::pair<std::unique_ptr<cudf::column>, int64_t>> out_offsets_and_sizes;
  std::vector<rmm::device_uvector<char>> out_char_buffers;
  std::vector<std::size_t> oob_indices;

  // Check validity from the stored char pointers.
  auto const validator = [] __device__(thrust::pair<char const*, cudf::size_type> const item) {
    return item.first != nullptr;
  };

  // Rebuild the data only for paths that had out of bound write.
  h_path_data.clear();
  for (std::size_t idx = 0; idx < num_outputs; ++idx) {
    auto const& out_sview = out_stringviews[idx];

    if (h_has_out_of_bound[idx]) {
      oob_indices.emplace_back(idx);
      output.emplace_back(nullptr);  // just placeholder.

      out_null_masks_and_null_counts.emplace_back(
        cudf::detail::valid_if(out_sview.begin(), out_sview.end(), validator, stream, mr));

      // The string sizes computed in the previous kernel call will be used to allocate a new char
      // buffer to store the output.
      auto const size_it = cudf::detail::make_counting_transform_iterator(
        0,
        cuda::proclaim_return_type<cudf::size_type>(
          [string_pairs = out_sview.data()] __device__(auto const idx) {
            return string_pairs[idx].second;
          }));
      out_offsets_and_sizes.emplace_back(cudf::strings::detail::make_offsets_child_column(
        size_it, size_it + input.size(), stream, mr));
      out_char_buffers.emplace_back(
        rmm::device_uvector<char>(out_offsets_and_sizes.back().second, stream, mr));

      h_path_data.emplace_back(
        json_path_processing_data{d_json_paths[idx],
                                  cudf::detail::offsetalator_factory::make_input_iterator(
                                    out_offsets_and_sizes.back().first->view()),
                                  nullptr /*out_stringviews*/,
                                  out_char_buffers.back().data(),
                                  d_has_out_of_bound.data() + idx});
    } else {
      output.emplace_back(cudf::make_strings_column(out_sview, stream, mr));
    }
  }
  // These buffers are no longer needed.
  scratch_buffers.clear();
  out_stringviews.clear();

  // Push data to the GPU and launch the kernel again.
  d_path_data = cudf::detail::make_device_uvector_async(
    h_path_data, stream, rmm::mr::get_current_device_resource());
  thrust::uninitialized_fill(
    rmm::exec_policy(stream), d_has_out_of_bound.begin(), d_has_out_of_bound.end(), 0);
  kernel_launcher::exec(*d_input_ptr, d_path_data, stream);

  // Check out of bound again to make sure everything looks right.
  h_has_out_of_bound = cudf::detail::make_host_vector_sync(d_has_out_of_bound, stream);
  has_no_oob         = std::none_of(
    h_has_out_of_bound.begin(), h_has_out_of_bound.end(), [](auto const val) { return val != 0; });

  // The last kernel call should not encounter any out-of-bound write.
  // If OOB is still detected, there must be something wrong happened.
  CUDF_EXPECTS(has_no_oob, "Unexpected out-of-bound write in get_json_object kernel.");

  for (std::size_t idx = 0; idx < oob_indices.size(); ++idx) {
    auto const out_idx = oob_indices[idx];
    output[out_idx] =
      cudf::make_strings_column(input.size(),
                                std::move(out_offsets_and_sizes[idx].first),
                                out_char_buffers[idx].release(),
                                out_null_masks_and_null_counts[idx].second,
                                std::move(out_null_masks_and_null_counts[idx].first));
  }
  return output;
}

}  // namespace detail

std::unique_ptr<cudf::column> get_json_object(
  cudf::strings_column_view const& input,
  std::vector<std::tuple<path_instruction_type, std::string, int32_t>> const& instructions,
  rmm::cuda_stream_view stream,
  rmm::device_async_resource_ref mr)
{
  CUDF_FUNC_RANGE();
  return std::move(detail::get_json_object(input, {instructions}, stream, mr).front());
}

std::vector<std::unique_ptr<cudf::column>> get_json_object_multiple_paths(
  cudf::strings_column_view const& input,
  std::vector<std::vector<std::tuple<path_instruction_type, std::string, int32_t>>> const&
    json_paths,
  rmm::cuda_stream_view stream,
  rmm::device_async_resource_ref mr)
{
  CUDF_FUNC_RANGE();
  return detail::get_json_object(input, json_paths, stream, mr);
}

}  // namespace spark_rapids_jni<|MERGE_RESOLUTION|>--- conflicted
+++ resolved
@@ -874,18 +874,6 @@
                    cudf::device_span<json_path_processing_data> path_data,
                    rmm::cuda_stream_view stream)
   {
-<<<<<<< HEAD
-  }
-
-  void exec(cudf::column_device_view const& input,
-            cudf::device_span<json_path_processing_data> path_data,
-            rmm::cuda_stream_view stream) const
-  {
-    CUDF_EXPECTS(input.size() == input_size && path_data.size() == path_size,
-                 "Unexpected data sizes upon launching kernel.");
-
-    rmm::device_scalar<bool> max_path_depth_exceeded(false, stream);
-=======
     // The optimal values for block_size and min_block_per_sm were found through testing,
     // which are either 128-8 or 256-4. The pair 128-8 seems a bit better.
     static constexpr int block_size       = 128;
@@ -898,7 +886,7 @@
       cudf::detail::warp_size;
     auto const num_blocks = cudf::util::div_rounding_up_safe(num_threads_per_row * input.size(),
                                                              static_cast<std::size_t>(block_size));
->>>>>>> 15221b53
+    rmm::device_scalar<bool> max_path_depth_exceeded(false, stream);
     get_json_object_kernel<block_size, min_block_per_sm>
       <<<num_blocks, block_size, 0, stream.value()>>>(
         input, path_data, num_threads_per_row, max_path_depth_exceeded.data());
