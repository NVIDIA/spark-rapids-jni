--- conflicted
+++ resolved
@@ -25,15 +25,6 @@
 
 extern "C" {
 
-<<<<<<< HEAD
-JNIEXPORT jlong JNICALL
-Java_com_nvidia_spark_rapids_jni_JSONUtils_getJsonObject(JNIEnv* env,
-                                                         jclass,
-                                                         jlong input_column,
-                                                         jbyteArray j_type_nums,
-                                                         jobjectArray j_names,
-                                                         jintArray j_indexes)
-=======
 JNIEXPORT jint JNICALL Java_com_nvidia_spark_rapids_jni_JSONUtils_getMaxJSONPathDepth(JNIEnv* env,
                                                                                       jclass)
 {
@@ -44,9 +35,13 @@
   CATCH_STD(env, 0);
 }
 
-JNIEXPORT jlong JNICALL Java_com_nvidia_spark_rapids_jni_JSONUtils_getJsonObject(
-  JNIEnv* env, jclass, jlong input_column, jobjectArray path_instructions)
->>>>>>> ac8c0484
+JNIEXPORT jlong JNICALL
+Java_com_nvidia_spark_rapids_jni_JSONUtils_getJsonObject(JNIEnv* env,
+                                                         jclass,
+                                                         jlong input_column,
+                                                         jbyteArray j_type_nums,
+                                                         jobjectArray j_names,
+                                                         jintArray j_indexes)
 {
   JNI_NULL_CHECK(env, input_column, "input column is null", 0);
   JNI_NULL_CHECK(env, j_type_nums, "j_type_nums is null", 0);
