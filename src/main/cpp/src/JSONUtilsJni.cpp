/*
 * Copyright (c) 2024, NVIDIA CORPORATION.
 *
 * Licensed under the Apache License, Version 2.0 (the "License");
 * you may not use this file except in compliance with the License.
 * You may obtain a copy of the License at
 *
 *     http://www.apache.org/licenses/LICENSE-2.0
 *
 * Unless required by applicable law or agreed to in writing, software
 * distributed under the License is distributed on an "AS IS" BASIS,
 * WITHOUT WARRANTIES OR CONDITIONS OF ANY KIND, either express or implied.
 * See the License for the specific language governing permissions and
 * limitations under the License.
 */

#include "cudf_jni_apis.hpp"
#include "get_json_object.hpp"

using path_instruction_type = spark_rapids_jni::path_instruction_type;

extern "C" {

JNIEXPORT jint JNICALL Java_com_nvidia_spark_rapids_jni_JSONUtils_getMaxJSONPathDepth(JNIEnv* env,
                                                                                      jclass)
{
  try {
    cudf::jni::auto_set_device(env);
    return spark_rapids_jni::MAX_JSON_PATH_DEPTH;
  }
  CATCH_STD(env, 0);
}

<<<<<<< HEAD
JNIEXPORT jlongArray JNICALL Java_com_nvidia_spark_rapids_jni_JSONUtils_createGpuJSONPaths(
  JNIEnv* env, jclass, jobjectArray j_paths, jintArray j_dpath_offsets)
{
  JNI_NULL_CHECK(env, j_paths, "j_dpaths is null", 0);
  JNI_NULL_CHECK(env, j_dpath_offsets, "j_dpath_offsets is null", 0);
=======
JNIEXPORT jlong JNICALL
Java_com_nvidia_spark_rapids_jni_JSONUtils_getJsonObject(JNIEnv* env,
                                                         jclass,
                                                         jlong input_column,
                                                         jbyteArray j_type_nums,
                                                         jobjectArray j_names,
                                                         jintArray j_indexes)
{
  JNI_NULL_CHECK(env, input_column, "input column is null", 0);
  JNI_NULL_CHECK(env, j_type_nums, "j_type_nums is null", 0);
  JNI_NULL_CHECK(env, j_names, "j_names is null", 0);
  JNI_NULL_CHECK(env, j_indexes, "j_indexes is null", 0);
  try {
    cudf::jni::auto_set_device(env);
    auto const n_column_view      = reinterpret_cast<cudf::column_view const*>(input_column);
    auto const n_strings_col_view = cudf::strings_column_view{*n_column_view};

    std::vector<std::tuple<path_instruction_type, std::string, int32_t>> instructions;

    auto const type_nums = cudf::jni::native_jbyteArray(env, j_type_nums).to_vector();
    auto const names     = cudf::jni::native_jstringArray(env, j_names);
    auto const indexes   = cudf::jni::native_jintArray(env, j_indexes).to_vector();
    int size             = type_nums.size();
    if (names.size() != size || indexes.size() != static_cast<std::size_t>(size) ||
        type_nums.size() != static_cast<std::size_t>(size)) {
      JNI_THROW_NEW(env, cudf::jni::ILLEGAL_ARG_CLASS, "wrong number of entries passed in", 0);
    }

    for (int i = 0; i < size; i++) {
      path_instruction_type instruction_type = static_cast<path_instruction_type>(type_nums[i]);
      const char* name_str                   = names[i].get();
      jlong index                            = indexes[i];
      instructions.emplace_back(instruction_type, name_str, index);
    }

    return cudf::jni::release_as_jlong(
      spark_rapids_jni::get_json_object(n_strings_col_view, instructions));
  }
  CATCH_STD(env, 0);
}

JNIEXPORT jlongArray JNICALL
Java_com_nvidia_spark_rapids_jni_JSONUtils_getJsonObjectMultiplePaths(JNIEnv* env,
                                                                      jclass,
                                                                      jlong j_input,
                                                                      jbyteArray j_type_nums,
                                                                      jobjectArray j_names,
                                                                      jintArray j_indexes,
                                                                      jintArray j_path_offsets)
{
  JNI_NULL_CHECK(env, j_input, "j_input column is null", 0);
  JNI_NULL_CHECK(env, j_type_nums, "j_type_nums is null", 0);
  JNI_NULL_CHECK(env, j_names, "j_names is null", 0);
  JNI_NULL_CHECK(env, j_indexes, "j_indexes is null", 0);
  JNI_NULL_CHECK(env, j_path_offsets, "j_path_offsets is null", 0);
>>>>>>> 82641e0c

  using path_type = std::vector<std::tuple<path_instruction_type, std::string, int32_t>>;

  try {
    cudf::jni::auto_set_device(env);

    auto const path_offsets = cudf::jni::native_jintArray(env, j_dpath_offsets).to_vector();
    CUDF_EXPECTS(path_offsets.size() > 1, "Invalid path offsets.");
    auto const type_nums = cudf::jni::native_jbyteArray(env, j_type_nums).to_vector();
    auto const names     = cudf::jni::native_jstringArray(env, j_names);
    auto const indexes   = cudf::jni::native_jintArray(env, j_indexes).to_vector();
    auto const num_paths = path_offsets.size() - 1;
    std::vector<path_type> paths(num_paths);
    auto const num_entries = path_offsets[num_paths];

    if (num_entries < 0 || names.size() != num_entries ||
        indexes.size() != static_cast<std::size_t>(num_entries) ||
        type_nums.size() != static_cast<std::size_t>(num_entries)) {
      JNI_THROW_NEW(env, cudf::jni::ILLEGAL_ARG_CLASS, "wrong number of entries passed in", 0);
    }

    for (std::size_t i = 0; i < num_paths; ++i) {
      auto const path_size = path_offsets[i + 1] - path_offsets[i];
      auto& path           = paths[i];
      path.reserve(path_size);

      for (int j = path_offsets[i]; j < path_offsets[i + 1]; ++j) {
        path_instruction_type instruction_type = static_cast<path_instruction_type>(type_nums[j]);
        const char* name_str                   = names[j].get();
        jlong index                            = indexes[j];
        path.emplace_back(instruction_type, name_str, index);
      }
    }

    auto output      = spark_rapids_jni::create_device_json_paths(paths);
    auto out_handles = cudf::jni::native_jlongArray(env, output.size());
    std::transform(output.begin(), output.end(), out_handles.begin(), [](auto& d_path) {
      return cudf::jni::release_as_jlong(d_path);
    });
    return out_handles.get_jArray();
  }
  CATCH_STD(env, 0);
}

JNIEXPORT void JNICALL Java_com_nvidia_spark_rapids_jni_JSONUtils_closeGpuJSONPath(JNIEnv* env,
                                                                                   jclass,
                                                                                   jlong j_handle)
{
  JNI_NULL_CHECK(env, j_handle, "j_handle is null", );
  try {
    cudf::jni::auto_set_device(env);
    delete reinterpret_cast<spark_rapids_jni::json_path_device_storage*>(j_handle);
  }
  CATCH_STD(env, );
}

JNIEXPORT jlong JNICALL Java_com_nvidia_spark_rapids_jni_JSONUtils_getJsonObject(JNIEnv* env,
                                                                                 jclass,
                                                                                 jlong j_input,
                                                                                 jlong j_dpath)
{
  JNI_NULL_CHECK(env, j_input, "input column is null", 0);
  JNI_NULL_CHECK(env, j_dpath, "j_dpath is null", 0);

  try {
    cudf::jni::auto_set_device(env);
    auto const input_ptr = reinterpret_cast<cudf::column_view const*>(j_input);
    auto const d_path_ptr =
      reinterpret_cast<spark_rapids_jni::json_path_device_storage const*>(j_dpath);
    return cudf::jni::release_as_jlong(spark_rapids_jni::get_json_object(
      cudf::strings_column_view{*input_ptr}, d_path_ptr->instructions));
  }
  CATCH_STD(env, 0);
}

JNIEXPORT jlongArray JNICALL Java_com_nvidia_spark_rapids_jni_JSONUtils_getJsonObjectMultiplePaths(
  JNIEnv* env, jclass, jlong j_input, jlongArray j_dpaths)
{
  JNI_NULL_CHECK(env, j_input, "j_input column is null", 0);
  JNI_NULL_CHECK(env, j_dpaths, "j_dpaths is null", 0);

  try {
    cudf::jni::auto_set_device(env);
    auto const input_ptr = reinterpret_cast<cudf::column_view const*>(j_input);
    auto const path_ptrs =
      cudf::jni::native_jpointerArray<spark_rapids_jni::json_path_device_storage>{env, j_dpaths};
    std::vector<cudf::device_span<spark_rapids_jni::path_instruction const>> paths;
    paths.reserve(path_ptrs.size());
    for (auto ptr : path_ptrs) {
      paths.emplace_back(ptr->instructions.data(), ptr->instructions.size());
    }
    auto output = spark_rapids_jni::get_json_object_multiple_paths(
      cudf::strings_column_view{*input_ptr}, paths);
    auto out_handles = cudf::jni::native_jlongArray(env, output.size());
    std::transform(output.begin(), output.end(), out_handles.begin(), [](auto& col) {
      return cudf::jni::release_as_jlong(col);
    });
    return out_handles.get_jArray();
  }
  CATCH_STD(env, 0);
}
}<|MERGE_RESOLUTION|>--- conflicted
+++ resolved
@@ -31,76 +31,25 @@
   CATCH_STD(env, 0);
 }
 
-<<<<<<< HEAD
-JNIEXPORT jlongArray JNICALL Java_com_nvidia_spark_rapids_jni_JSONUtils_createGpuJSONPaths(
-  JNIEnv* env, jclass, jobjectArray j_paths, jintArray j_dpath_offsets)
+JNIEXPORT jlongArray JNICALL
+Java_com_nvidia_spark_rapids_jni_JSONUtils_createGpuJSONPaths(JNIEnv* env,
+                                                              jclass,
+                                                              jbyteArray j_type_nums,
+                                                              jobjectArray j_names,
+                                                              jintArray j_indexes,
+                                                              jintArray j_path_offsets)
 {
-  JNI_NULL_CHECK(env, j_paths, "j_dpaths is null", 0);
-  JNI_NULL_CHECK(env, j_dpath_offsets, "j_dpath_offsets is null", 0);
-=======
-JNIEXPORT jlong JNICALL
-Java_com_nvidia_spark_rapids_jni_JSONUtils_getJsonObject(JNIEnv* env,
-                                                         jclass,
-                                                         jlong input_column,
-                                                         jbyteArray j_type_nums,
-                                                         jobjectArray j_names,
-                                                         jintArray j_indexes)
-{
-  JNI_NULL_CHECK(env, input_column, "input column is null", 0);
-  JNI_NULL_CHECK(env, j_type_nums, "j_type_nums is null", 0);
-  JNI_NULL_CHECK(env, j_names, "j_names is null", 0);
-  JNI_NULL_CHECK(env, j_indexes, "j_indexes is null", 0);
-  try {
-    cudf::jni::auto_set_device(env);
-    auto const n_column_view      = reinterpret_cast<cudf::column_view const*>(input_column);
-    auto const n_strings_col_view = cudf::strings_column_view{*n_column_view};
-
-    std::vector<std::tuple<path_instruction_type, std::string, int32_t>> instructions;
-
-    auto const type_nums = cudf::jni::native_jbyteArray(env, j_type_nums).to_vector();
-    auto const names     = cudf::jni::native_jstringArray(env, j_names);
-    auto const indexes   = cudf::jni::native_jintArray(env, j_indexes).to_vector();
-    int size             = type_nums.size();
-    if (names.size() != size || indexes.size() != static_cast<std::size_t>(size) ||
-        type_nums.size() != static_cast<std::size_t>(size)) {
-      JNI_THROW_NEW(env, cudf::jni::ILLEGAL_ARG_CLASS, "wrong number of entries passed in", 0);
-    }
-
-    for (int i = 0; i < size; i++) {
-      path_instruction_type instruction_type = static_cast<path_instruction_type>(type_nums[i]);
-      const char* name_str                   = names[i].get();
-      jlong index                            = indexes[i];
-      instructions.emplace_back(instruction_type, name_str, index);
-    }
-
-    return cudf::jni::release_as_jlong(
-      spark_rapids_jni::get_json_object(n_strings_col_view, instructions));
-  }
-  CATCH_STD(env, 0);
-}
-
-JNIEXPORT jlongArray JNICALL
-Java_com_nvidia_spark_rapids_jni_JSONUtils_getJsonObjectMultiplePaths(JNIEnv* env,
-                                                                      jclass,
-                                                                      jlong j_input,
-                                                                      jbyteArray j_type_nums,
-                                                                      jobjectArray j_names,
-                                                                      jintArray j_indexes,
-                                                                      jintArray j_path_offsets)
-{
-  JNI_NULL_CHECK(env, j_input, "j_input column is null", 0);
   JNI_NULL_CHECK(env, j_type_nums, "j_type_nums is null", 0);
   JNI_NULL_CHECK(env, j_names, "j_names is null", 0);
   JNI_NULL_CHECK(env, j_indexes, "j_indexes is null", 0);
   JNI_NULL_CHECK(env, j_path_offsets, "j_path_offsets is null", 0);
->>>>>>> 82641e0c
 
   using path_type = std::vector<std::tuple<path_instruction_type, std::string, int32_t>>;
 
   try {
     cudf::jni::auto_set_device(env);
 
-    auto const path_offsets = cudf::jni::native_jintArray(env, j_dpath_offsets).to_vector();
+    auto const path_offsets = cudf::jni::native_jintArray(env, j_path_offsets).to_vector();
     CUDF_EXPECTS(path_offsets.size() > 1, "Invalid path offsets.");
     auto const type_nums = cudf::jni::native_jbyteArray(env, j_type_nums).to_vector();
     auto const names     = cudf::jni::native_jstringArray(env, j_names);
@@ -123,7 +72,7 @@
       for (int j = path_offsets[i]; j < path_offsets[i + 1]; ++j) {
         path_instruction_type instruction_type = static_cast<path_instruction_type>(type_nums[j]);
         const char* name_str                   = names[j].get();
-        jlong index                            = indexes[j];
+        auto const index                       = indexes[j];
         path.emplace_back(instruction_type, name_str, index);
       }
     }
