--- conflicted
+++ resolved
@@ -78,7 +78,7 @@
  * All JSON paths are processed at once, to minimize overhead.
  */
 std::vector<std::unique_ptr<json_path_device_storage>> create_device_json_paths(
-  std::vector<std::vector<std::tuple<path_instruction_type, std::string, int64_t>>> const&
+  std::vector<std::vector<std::tuple<path_instruction_type, std::string, int32_t>>> const&
     json_paths,
   rmm::cuda_stream_view stream      = cudf::get_default_stream(),
   rmm::device_async_resource_ref mr = rmm::mr::get_current_device_resource());
@@ -91,11 +91,7 @@
  */
 std::unique_ptr<cudf::column> get_json_object(
   cudf::strings_column_view const& input,
-<<<<<<< HEAD
   cudf::device_span<path_instruction const> json_path,
-=======
-  std::vector<std::tuple<path_instruction_type, std::string, int32_t>> const& instructions,
->>>>>>> 82641e0c
   rmm::cuda_stream_view stream      = cudf::get_default_stream(),
   rmm::device_async_resource_ref mr = rmm::mr::get_current_device_resource());
 
@@ -108,12 +104,7 @@
  */
 std::vector<std::unique_ptr<cudf::column>> get_json_object_multiple_paths(
   cudf::strings_column_view const& input,
-<<<<<<< HEAD
   std::vector<cudf::device_span<path_instruction const>> const& json_paths,
-=======
-  std::vector<std::vector<std::tuple<path_instruction_type, std::string, int32_t>>> const&
-    json_paths,
->>>>>>> 82641e0c
   rmm::cuda_stream_view stream      = cudf::get_default_stream(),
   rmm::device_async_resource_ref mr = rmm::mr::get_current_device_resource());
 
