/*
 * Copyright (c) 2024, NVIDIA CORPORATION.
 *
 * Licensed under the Apache License, Version 2.0 (the "License");
 * you may not use this file except in compliance with the License.
 * You may obtain a copy of the License at
 *
 *     http://www.apache.org/licenses/LICENSE-2.0
 *
 * Unless required by applicable law or agreed to in writing, software
 * distributed under the License is distributed on an "AS IS" BASIS,
 * WITHOUT WARRANTIES OR CONDITIONS OF ANY KIND, either express or implied.
 * See the License for the specific language governing permissions and
 * limitations under the License.
 */

<<<<<<< HEAD
=======
#pragma once

>>>>>>> abf48f3b
#include "json_parser.cuh"

#include <cudf/strings/string_view.hpp>
#include <cudf/strings/strings_column_view.hpp>

#include <thrust/optional.h>
#include <thrust/pair.h>
#include <thrust/scan.h>
#include <thrust/tuple.h>

#include <memory>
#include <string>
#include <vector>

namespace spark_rapids_jni {

/**
 * path instruction type
 */
enum class path_instruction_type { SUBSCRIPT, WILDCARD, KEY, INDEX, NAMED };

/**
 * Extracts json object from a json string based on json path specified, and
 * returns json string of the extracted json object. It will return null if the
 * input json string is invalid.
 */
std::unique_ptr<cudf::column> get_json_object(
  cudf::strings_column_view const& input,
  std::vector<std::tuple<path_instruction_type, std::string, int64_t>> const& instructions,
  rmm::cuda_stream_view stream        = cudf::get_default_stream(),
  rmm::mr::device_memory_resource* mr = rmm::mr::get_current_device_resource());

}  // namespace spark_rapids_jni<|MERGE_RESOLUTION|>--- conflicted
+++ resolved
@@ -14,11 +14,8 @@
  * limitations under the License.
  */
 
-<<<<<<< HEAD
-=======
 #pragma once
 
->>>>>>> abf48f3b
 #include "json_parser.cuh"
 
 #include <cudf/strings/string_view.hpp>
