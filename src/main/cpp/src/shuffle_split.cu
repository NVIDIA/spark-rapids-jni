--- conflicted
+++ resolved
@@ -945,11 +945,11 @@
         } else if (src_info.btype == buffer_type::VALIDITY) {
           // edge case: we are going to be copying at the nearest byte boundary, so
           // if we are at row 2 and we need 8 rows, we are actually copying 10 rows of info.
-<<<<<<< HEAD
-          return (num_rows + (row_start % 8) + 7) / 8;
+          return num_rows > 0 ? (num_rows + (row_start % 8) + 7) / 8 : 0;
         }
         return num_rows;
       }();
+
       int const element_size =
         src_info.btype == buffer_type::VALIDITY
           ? 1
@@ -960,23 +960,6 @@
         bytes, src_info.btype, src_buf_index, src_element_index * element_size, 0};
     });
 
-=======
-          return num_rows > 0 ? (num_rows + (row_start % 8) + 7) / 8 : 0;
-        }
-        return num_rows;
-      }();
-
-      int const element_size =
-        src_info.btype == buffer_type::VALIDITY
-          ? 1
-          : cudf::type_dispatcher(data_type{src_info.type}, size_of_helper{});
-      size_t const bytes = static_cast<size_t>(num_elements) * static_cast<size_t>(element_size);
-
-      return dst_buf_info{
-        bytes, src_info.btype, src_buf_index, src_element_index * element_size, 0};
-    });
-
->>>>>>> de48a461
   // compute per-partition metadata size
   auto const per_partition_metadata_size =
     compute_per_partition_metadata_size(total_flattened_columns);
