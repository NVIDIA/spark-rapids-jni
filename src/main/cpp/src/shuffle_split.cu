/*
 * Copyright (c) 2025, NVIDIA CORPORATION.
 *
 * Licensed under the Apache License, Version 2.0 (the "License");
 * you may not use this file except in compliance with the License.
 * You may obtain a copy of the License at
 *
 *     http://www.apache.org/licenses/LICENSE-2.0
 *
 * Unless required by applicable law or agreed to in writing, software
 * distributed under the License is distributed on an "AS IS" BASIS,
 * WITHOUT WARRANTIES OR CONDITIONS OF ANY KIND, either express or implied.
 * See the License for the specific language governing permissions and
 * limitations under the License.
 */

#include "shuffle_split.hpp"
#include "shuffle_split_detail.hpp"

#include <cudf/column/column_factories.hpp>
#include <cudf/column/column_view.hpp>
#include <cudf/detail/copy.hpp>
#include <cudf/detail/iterator.cuh>
#include <cudf/detail/null_mask.hpp>
#include <cudf/detail/utilities/cuda.cuh>
#include <cudf/detail/utilities/vector_factories.hpp>
#include <cudf/hashing/detail/hash_functions.cuh>
#include <cudf/lists/lists_column_view.hpp>
#include <cudf/structs/structs_column_view.hpp>
#include <cudf/table/table_view.hpp>
#include <cudf/utilities/bit.hpp>
#include <cudf/utilities/default_stream.hpp>

#include <rmm/cuda_stream_view.hpp>
#include <rmm/exec_policy.hpp>

#include <cub/device/device_memcpy.cuh>
#include <thrust/execution_policy.h>
#include <thrust/for_each.h>
#include <thrust/iterator/counting_iterator.h>
#include <thrust/iterator/discard_iterator.h>
#include <thrust/iterator/transform_iterator.h>
#include <thrust/pair.h>
#include <thrust/reduce.h>
#include <thrust/scan.h>
#include <thrust/transform.h>

#include <cstddef>
#include <numeric>

namespace spark_rapids_jni {

using namespace cudf;
using namespace spark_rapids_jni::detail;

namespace {

/**
 * @brief Struct which contains information on a source buffer.
 *
 * The definition of "buffer" used throughout this module is a component piece of a
 * cudf column. So for example, a fixed-width column with validity would have 2 associated
 * buffers : the data itself and the validity buffer.  contiguous_split operates by breaking
 * each column up into it's individual components and copying each one as a separate kernel
 * block.
 */
struct src_buf_info {
  src_buf_info(cudf::type_id _type,
               int _offset_stack_pos,
               int _parent_offsets_index,
               uint8_t const* _data,
               buffer_type _btype,
               size_type _column_offset)
    : type(_type),
      offset_stack_pos(_offset_stack_pos),
      parent_offsets_index(_parent_offsets_index),
      data(_data),
      btype(_btype),
      column_offset(_column_offset)
  {
  }

  cudf::type_id type;
  int offset_stack_pos;      // position in the offset stack buffer
  int parent_offsets_index;  // immediate parent that has offsets, or -1 if none
  uint8_t const* data;
  buffer_type btype;
  size_type column_offset;  // offset in the case of a sliced column
};

/**
 * @brief Struct which contains information on a destination buffer.
 *
 * Similar to src_buf_info, dst_buf_info contains information on a destination buffer we
 * are going to copy to.  If we have N input buffers (which come from X columns), and
 * M partitions, then we have N*M destination buffers.
 */
struct dst_buf_info {
  size_t buf_size;  // total size of buffer in bytes
  buffer_type type;

  int src_buf_index;
  size_t src_offset;
  size_t dst_offset;
};

// The block of functions below are all related:
//
// compute_offset_stack_size()
// count_src_bufs()
// setup_source_buf_info()
// build_output_columns()
//
// Critically, they all traverse the hierarchy of source columns and their children
// in a specific order to guarantee they produce various outputs in a consistent
// way.
//
// So please be careful if you change the way in which these functions and
// functors traverse the hierarchy.

/**
 * @brief Returns whether or not the specified type is a column that contains offsets.
 */
bool is_offset_type(type_id id) { return (id == type_id::STRING or id == type_id::LIST); }

/**
 * @brief Compute total device memory stack size needed to process nested
 * offsets per-output buffer.
 *
 * When determining the range of rows to be copied for each output buffer
 * we have to recursively apply the stack of offsets from our parent columns
 * (lists or strings).  We want to do this computation on the gpu because offsets
 * are stored in device memory.  However we don't want to do recursion on the gpu, so
 * each destination buffer gets a "stack" of space to work with equal in size to
 * it's offset nesting depth.  This function computes the total size of all of those
 * stacks.
 *
 * This function is called recursively in the case of nested types.
 *
 * @param begin Beginning of input columns
 * @param end End of input columns
 * @param offset_depth Current offset nesting depth
 *
 * @returns Total offset stack size needed for this range of columns.
 */
template <typename InputIter>
size_t compute_offset_stack_size(InputIter begin, InputIter end, int offset_depth = 0)
{
  return std::accumulate(begin, end, 0, [offset_depth](auto stack_size, column_view const& col) {
    auto const num_buffers = 1 + (col.nullable() ? 1 : 0);
    return stack_size + (offset_depth * num_buffers) +
           compute_offset_stack_size(
             col.child_begin(), col.child_end(), offset_depth + is_offset_type(col.type().id()));
  });
}

/**
 * @brief A count of the three fundamental types of buffers. validity, offsets and data
 */
struct src_buf_count {
  size_t validity_buf_count;
  size_t offset_buf_count;
  size_t data_buf_count;
};

/**
 * @brief Count the total number of source buffers, broken down by type (validity, offset, data)
 * we will be copying from.
 *
 * This count includes buffers for all input columns. For example a
 * fixed-width column with validity would be 2 buffers (validity, data).
 * A string column with validity would be 3 buffers (validity, offssets, data (chars))
 *
 * This function is called recursively in the case of nested types.
 *
 * @param begin Beginning of input columns
 * @param end End of input columns
 *
 * @returns total number of source buffer per type for this range of columns
 */
template <typename InputIter>
src_buf_count count_src_bufs(InputIter begin, InputIter end)
{
  auto src_buf_count_add = [](src_buf_count const& lhs, src_buf_count const& rhs) -> src_buf_count {
    return src_buf_count{lhs.validity_buf_count + rhs.validity_buf_count,
                         lhs.offset_buf_count + rhs.offset_buf_count,
                         lhs.data_buf_count + rhs.data_buf_count};
  };

  auto buf_iter = thrust::make_transform_iterator(begin, [&](column_view const& col) {
    auto const type = col.type().id();
    // for lists and strings, account for their offset child here instead of recursively
    auto const has_offsets_child =
      type == cudf::type_id::LIST || (type == cudf::type_id::STRING && col.num_children() > 0);
    src_buf_count const counts{
      static_cast<size_t>(col.nullable()),
      static_cast<size_t>(has_offsets_child),
      size_t{
        1}};  // this is 1 for all types because even lists and structs have stubs for data buffers

    auto child_counts = [&]() {
      // strings don't need to recurse. we count their offsets and data right here.
      switch (type) {
        case cudf::type_id::STRING: return src_buf_count{0, 0, 0};

        // offset for lists child is accounted for here
        case cudf::type_id::LIST: {
          auto data_child = col.child_begin() + cudf::lists_column_view::child_column_index;
          return count_src_bufs(data_child, std::next(data_child));
        }

        default: break;
      }
      return count_src_bufs(col.child_begin(), col.child_end());
    };
    return src_buf_count_add(counts, child_counts());
  });
  return std::accumulate(
    buf_iter, buf_iter + std::distance(begin, end), src_buf_count{0, 0, 0}, src_buf_count_add);
}

/**
 * @brief Computes source buffer information for the copy process.
 *
 * For each input column to be split we need to know several pieces of information
 * in the copy kernel.  This function traverses the input columns and prepares this
 * information for the gpu.
 *
 * This function is called recursively in the case of nested types.
 *
 * @param begin Beginning of input columns
 * @param end End of input columns
 * @param head Beginning of source buffer info array
 * @param validity_cur[in, out] Current validity source buffer info to be read from
 * @param offset_cur[in, out] Current offset source buffer info to be read from
 * @param data_cur[in, out] Current data source buffer info to be read from
 * @param flattened_col_has_validity[out] A vector representing whether each input column has a
 * validity vector or not.
 * @param offset_stack_pos Integer representing our current offset nesting depth
 * (how many list or string levels deep we are)
 * @param stream CUDA stream used for device memory operations and kernel launches
 * @param parent_offset_index Index into src_buf_info output array indicating our nearest
 * containing list parent. -1 if we have no list parent
 * @param offset_depth Current offset nesting depth (how many list levels deep we are)
 *
 * @returns next src_buf_output after processing this range of input columns
 */
// setup source buf info
template <typename InputIter>
void setup_source_buf_info(InputIter begin,
                           InputIter end,
                           src_buf_info* head,
                           src_buf_info*& validity_cur,
                           src_buf_info*& offset_cur,
                           src_buf_info*& data_cur,
                           std::vector<int8_t>& flattened_col_has_validity,
                           int& offset_stack_pos,
                           rmm::cuda_stream_view stream,
                           int parent_offset_index = -1,
                           int offset_depth        = 0);

/**
 * @brief Functor that builds source buffer information based on input columns.
 *
 * Called by setup_source_buf_info to build information for a single source column.  This function
 * will recursively call setup_source_buf_info in the case of nested types.
 */
struct buf_info_functor {
  src_buf_info* head;

  template <typename T>
  void operator()(column_view const& col,
                  src_buf_info*& validity_cur,
                  src_buf_info*& offset_cur,
                  src_buf_info*& data_cur,
                  std::vector<int8_t>& flattened_col_has_validity,
                  int& offset_stack_pos,
                  int parent_offset_index,
                  int offset_depth,
                  rmm::cuda_stream_view)
  {
    flattened_col_has_validity.push_back(col.nullable());
    if (col.nullable()) {
      add_null_buffer(col, validity_cur, offset_stack_pos, parent_offset_index, offset_depth);
    }

    // info for the data buffer
    *data_cur = src_buf_info(col.type().id(),
                             offset_stack_pos,
                             parent_offset_index,
                             col.head<uint8_t>(),
                             buffer_type::DATA,
                             col.offset());
    data_cur++;

    offset_stack_pos += offset_depth;
  }

  template <typename T, typename... Args>
  std::enable_if_t<std::is_same_v<T, cudf::dictionary32>, void> operator()(Args&&...)
  {
    CUDF_FAIL("Unsupported type");
  }

 private:
  void add_null_buffer(column_view const& col,
                       src_buf_info*& validity_cur,
                       int offset_stack_pos,
                       int parent_offset_index,
                       int offset_depth)
  {
    // info for the validity buffer
    *validity_cur = src_buf_info(type_id::INT32,
                                 offset_stack_pos,
                                 parent_offset_index,
                                 reinterpret_cast<uint8_t const*>(col.null_mask()),
                                 buffer_type::VALIDITY,
                                 col.offset());
    validity_cur++;

    offset_stack_pos += offset_depth;
  }
};

template <>
void buf_info_functor::operator()<cudf::string_view>(
  column_view const& col,
  src_buf_info*& validity_cur,
  src_buf_info*& offset_cur,
  src_buf_info*& data_cur,
  std::vector<int8_t>& flattened_col_has_validity,
  int& offset_stack_pos,
  int parent_offset_index,
  int offset_depth,
  rmm::cuda_stream_view)
{
  flattened_col_has_validity.push_back(col.nullable());
  if (col.nullable()) {
    add_null_buffer(col, validity_cur, offset_stack_pos, parent_offset_index, offset_depth);
  }

  // the way strings are arranged, the strings column itself contains char data, but our child
  // offsets column contains the offsets. So our parent_offset_index is actually our child.

  // string columns don't necessarily have children if they are empty
  auto const has_offsets_child = col.num_children() > 0;

  // string columns contain the underlying chars data.
  *data_cur = src_buf_info(type_id::STRING,
                           offset_stack_pos,
                           // if I have offsets, it's index will be the current offset buffer,
                           // otherwise it's whatever my parent's was.
                           has_offsets_child ? (offset_cur - head) : parent_offset_index,
                           col.head<uint8_t>(),
                           buffer_type::DATA,
                           col.offset());
  data_cur++;
  // if I have offsets, I need to include that in the stack size
  offset_stack_pos += has_offsets_child ? offset_depth + 1 : offset_depth;

  if (has_offsets_child) {
    CUDF_EXPECTS(col.num_children() == 1, "Encountered malformed string column");
    strings_column_view scv(col);

    // info for the offsets buffer
    CUDF_EXPECTS(not scv.offsets().nullable(), "Encountered nullable string offsets column");
    *offset_cur = src_buf_info(
      type_id::INT32,
      offset_stack_pos,
      parent_offset_index,
      // note: offsets can be null in the case where the string column
      // has been created with empty_like().
      reinterpret_cast<uint8_t const*>(scv.offsets().begin<cudf::id_to_type<type_id::INT32>>()),
      buffer_type::OFFSETS,
      col.offset());

    offset_cur++;
    offset_stack_pos += offset_depth;
  }
}

template <>
void buf_info_functor::operator()<cudf::list_view>(column_view const& col,
                                                   src_buf_info*& validity_cur,
                                                   src_buf_info*& offset_cur,
                                                   src_buf_info*& data_cur,
                                                   std::vector<int8_t>& flattened_col_has_validity,
                                                   int& offset_stack_pos,
                                                   int parent_offset_index,
                                                   int offset_depth,
                                                   rmm::cuda_stream_view stream)
{
  lists_column_view lcv(col);

  flattened_col_has_validity.push_back(col.nullable());
  if (col.nullable()) {
    add_null_buffer(col, validity_cur, offset_stack_pos, parent_offset_index, offset_depth);
  }

  // list columns hold no actual data, but we need to keep a record
  // of it so we know it's size when we are constructing the output columns
  *data_cur = src_buf_info(
    type_id::LIST, offset_stack_pos, parent_offset_index, nullptr, buffer_type::DATA, col.offset());
  data_cur++;
  offset_stack_pos += offset_depth;

  CUDF_EXPECTS(col.num_children() == 2, "Encountered malformed list column");

  // info for the offsets buffer
  *offset_cur = src_buf_info(
    type_id::INT32,
    offset_stack_pos,
    parent_offset_index,
    // note: offsets can be null in the case where the lists column
    // has been created with empty_like().
    reinterpret_cast<uint8_t const*>(lcv.offsets().begin<cudf::id_to_type<type_id::INT32>>()),
    buffer_type::OFFSETS,
    col.offset());

  // since we are crossing an offset boundary, calculate our new depth and parent offset index.
  parent_offset_index = offset_cur - head;
  offset_cur++;
  offset_stack_pos += offset_depth;
  offset_depth++;

  auto child_col = col.child_begin() + lists_column_view::child_column_index;
  setup_source_buf_info(child_col,
                        std::next(child_col),
                        head,
                        validity_cur,
                        offset_cur,
                        data_cur,
                        flattened_col_has_validity,
                        offset_stack_pos,
                        stream,
                        parent_offset_index,
                        offset_depth);
}

template <>
void buf_info_functor::operator()<cudf::struct_view>(
  column_view const& col,
  src_buf_info*& validity_cur,
  src_buf_info*& offset_cur,
  src_buf_info*& data_cur,
  std::vector<int8_t>& flattened_col_has_validity,
  int& offset_stack_pos,
  int parent_offset_index,
  int offset_depth,
  rmm::cuda_stream_view stream)
{
  flattened_col_has_validity.push_back(col.nullable());
  if (col.nullable()) {
    add_null_buffer(col, validity_cur, offset_stack_pos, parent_offset_index, offset_depth);
  }

  // struct columns hold no actual data, but we need to keep a record
  // of it so we know it's size when we are constructing the output columns
  *data_cur = src_buf_info(type_id::STRUCT,
                           offset_stack_pos,
                           parent_offset_index,
                           nullptr,
                           buffer_type::DATA,
                           col.offset());
  data_cur++;
  offset_stack_pos += offset_depth;

  // recurse on children
  cudf::structs_column_view scv(col);
  std::vector<column_view> sliced_children;
  sliced_children.reserve(scv.num_children());
  std::transform(
    thrust::make_counting_iterator(0),
    thrust::make_counting_iterator(scv.num_children()),
    std::back_inserter(sliced_children),
    [&scv, &stream](size_type child_index) { return scv.get_sliced_child(child_index, stream); });
  setup_source_buf_info(sliced_children.begin(),
                        sliced_children.end(),
                        head,
                        validity_cur,
                        offset_cur,
                        data_cur,
                        flattened_col_has_validity,
                        offset_stack_pos,
                        stream,
                        parent_offset_index,
                        offset_depth);
}

template <typename InputIter>
void setup_source_buf_info(InputIter begin,
                           InputIter end,
                           src_buf_info* head,
                           src_buf_info*& validity_cur,
                           src_buf_info*& offset_cur,
                           src_buf_info*& data_cur,
                           std::vector<int8_t>& flattened_col_has_validity,
                           int& offset_stack_pos,
                           rmm::cuda_stream_view stream,
                           int parent_offset_index,
                           int offset_depth)
{
  std::for_each(begin, end, [&](column_view const& col) {
    cudf::type_dispatcher(col.type(),
                          buf_info_functor{head},
                          col,
                          validity_cur,
                          offset_cur,
                          data_cur,
                          flattened_col_has_validity,
                          offset_stack_pos,
                          parent_offset_index,
                          offset_depth,
                          stream);
  });
}

/**
 * @brief Output iterator for writing values to the dst_offset field of the
 * dst_buf_info struct
 */
struct dst_offset_output_iterator {
  dst_buf_info* c;
  using value_type        = size_t;
  using difference_type   = size_t;
  using pointer           = size_t*;
  using reference         = size_t&;
  using iterator_category = thrust::output_device_iterator_tag;

  dst_offset_output_iterator operator+ __host__ __device__(int i) { return {c + i}; }

  void operator++ __host__ __device__() { c++; }

  reference operator[] __device__(int i) { return dereference(c + i); }
  reference operator* __device__() { return dereference(c); }

 private:
  reference __device__ dereference(dst_buf_info* c) { return c->dst_offset; }
};

/**
 * @brief Count the total number of flattened columns in a list of input columns.
 *
 * @param begin First column in the range
 * @param end Last column in the range
 * @param depth Current depth in the column hierarchy
 *
 * @return A pair containing the total number of columns and the maximum depth of the hierarchy.
 */
template <typename InputIter>
std::pair<size_t, size_t> count_flattened_columns(InputIter begin, InputIter end, int depth = 0)
{
  auto child_count = [&](column_view const& col, int depth) -> std::pair<size_t, size_t> {
    if (col.type().id() == cudf::type_id::STRUCT) {
      return count_flattened_columns(col.child_begin(), col.child_end(), depth + 1);
    } else if (col.type().id() == cudf::type_id::LIST) {
      cudf::lists_column_view lcv(col);
      std::vector<cudf::column_view> children({lcv.child()});
      return count_flattened_columns(children.begin(), children.end(), depth + 1);
    }
    return {size_t{0}, depth};
  };

  size_t col_count = 0;
  size_t max_depth = 0;
  std::for_each(begin, end, [&](column_view const& col) {
    auto const cc = child_count(col, depth);
    col_count += (1 + cc.first);
    max_depth = std::max(max_depth, cc.second);
  });

  return {col_count, max_depth};
}

/**
 * @brief Sizes of each of the data sections in a partition.
 *
 * Sizes include padding.
 */
struct partition_size_info {
  size_t validity_size;
  size_t offset_size;
  size_t data_size;
};

/**
 * @brief Kernel that packs the per-partition metadata for the output.
 *
 * @param out_buffer The output buffer for the entire split operation
 * @param out_buffer_offsets Per-partition offsets into the output buffer
 * @param num_partitions The number of partitions
 * @param columns_per_partition The number of flattened columns per partition
 * @param split_indices Per-partition row split indices
 * @param flattened_col_has_validity Per-column bool on whether each column contains a validity
 * vector
 * @param partition_size_info Per-partition size information for each buffer type
 *
 */
__global__ void pack_per_partition_metadata_kernel(uint8_t* out_buffer,
                                                   size_t const* out_buffer_offsets,
                                                   size_t num_partitions,
                                                   size_t columns_per_partition,
                                                   size_type const* split_indices,
                                                   int8_t const* flattened_col_has_validity,
                                                   partition_size_info const* partition_sizes)
{
  constexpr uint32_t magic = 0x4b554430;

  int const tid = threadIdx.x + (blockIdx.x * blockDim.x);
  auto const threads_per_partition =
    cudf::util::round_up_safe(columns_per_partition, static_cast<size_t>(cudf::detail::warp_size));
  auto const partition_index = tid / threads_per_partition;
  if (partition_index >= num_partitions) { return; }
  auto const col_index = tid % threads_per_partition;

  // start of the metadata buffer for this partition
  uint8_t* buf_start        = out_buffer + out_buffer_offsets[partition_index];
  partition_header* pheader = reinterpret_cast<partition_header*>(buf_start);

  // first thread in each partition stores constant stuff
  if (col_index == 0) {
    pheader->magic_number = cudf::hashing::detail::swap_endian(magic);

    pheader->row_index =
      cudf::hashing::detail::swap_endian(static_cast<uint32_t>(split_indices[partition_index]));

    // it is possible to get in here with no columns -or- no rows.
    auto const partition_num_rows =
      col_index < columns_per_partition
        ? split_indices[partition_index + 1] - split_indices[partition_index]
        : 0;
    pheader->num_rows =
      cudf::hashing::detail::swap_endian(static_cast<uint32_t>(partition_num_rows));

    auto const& psize = partition_sizes[partition_index];
    pheader->validity_size =
      cudf::hashing::detail::swap_endian(static_cast<uint32_t>(psize.validity_size));
    pheader->offset_size =
      cudf::hashing::detail::swap_endian(static_cast<uint32_t>(psize.offset_size));
<<<<<<< HEAD
    pheader->data_size = cudf::hashing::detail::swap_endian(static_cast<uint32_t>(psize.data_size +
          psize.offset_size + psize.validity_size));
=======
    pheader->total_size = cudf::hashing::detail::swap_endian(
      static_cast<uint32_t>(psize.validity_size + psize.offset_size + psize.data_size));
>>>>>>> ee8d3ef8
    pheader->num_flattened_columns =
      cudf::hashing::detail::swap_endian(static_cast<uint32_t>(columns_per_partition));
  }

  bitmask_type* has_validity =
    reinterpret_cast<bitmask_type*>(buf_start + sizeof(partition_header));

  // store has-validity bits. note that the kudo format only aligns to byte boundaries at the end of
  // the validity section, but we are doing this before anything further is written and we are
  // guaranteed that the overall buffer is padded out to >= 4 bytes.
  bitmask_type mask = __ballot_sync(
    0xffffffff, col_index < columns_per_partition ? flattened_col_has_validity[col_index] : 0);
  if ((col_index % cudf::detail::warp_size == 0) && col_index < columns_per_partition) {
    has_validity[col_index / cudf::detail::warp_size] = mask;
  }
}

/**
 * @brief Copy data from source buffers into the output.
 *
 * Uses Cub batched memcpy
 *
 * @param src_bufs Source buffer pointers
 * @param dst_buf Pointer to the output buffer
 * @param num_copies The number of copy operations to perform
 * @param d_dst_buf_info num_copies sized array of buffer information
 * @param stream CUDA stream used for device memory operations and kernel launches
 *
 */
void split_copy(src_buf_info const* src_bufs,
                uint8_t* dst_buf,
                size_t num_bufs,
                dst_buf_info const* d_dst_buf_info,
                rmm::cuda_stream_view stream)
{
  auto input_iter = cudf::detail::make_counting_transform_iterator(
    0, cuda::proclaim_return_type<void*>([src_bufs, d_dst_buf_info] __device__(size_t i) {
      auto const& cinfo = d_dst_buf_info[i];
      return reinterpret_cast<void*>(
        const_cast<uint8_t*>(src_bufs[cinfo.src_buf_index].data + cinfo.src_offset));
    }));
  auto output_iter = cudf::detail::make_counting_transform_iterator(
    0, cuda::proclaim_return_type<void*>([dst_buf, d_dst_buf_info] __device__(size_t i) {
      auto const& cinfo = d_dst_buf_info[i];
      return reinterpret_cast<void*>(dst_buf + cinfo.dst_offset);
    }));
  auto size_iter = cudf::detail::make_counting_transform_iterator(
    0, cuda::proclaim_return_type<size_t>([d_dst_buf_info] __device__(size_t i) {
      auto const& cinfo = d_dst_buf_info[i];
      return cinfo.buf_size;
    }));

  size_t temp_storage_bytes;
  cub::DeviceMemcpy::Batched(
    nullptr, temp_storage_bytes, input_iter, output_iter, size_iter, num_bufs, stream);
  rmm::device_buffer temp_storage(
    temp_storage_bytes, stream, cudf::get_current_device_resource_ref());
  cub::DeviceMemcpy::Batched(
    temp_storage.data(), temp_storage_bytes, input_iter, output_iter, size_iter, num_bufs, stream);
}

/**
 * @brief Fill in column metadata info for a list of input columns.
 *
 * @param meta Output metadata
 * @param begin Start of the range of columns
 * @param end End of the range of columns
 *
 */
template <typename InputIter>
void populate_column_data(shuffle_split_metadata& meta, InputIter begin, InputIter end)
{
  std::for_each(begin, end, [&meta](column_view const& col) {
    switch (col.type().id()) {
      case cudf::type_id::STRUCT:
        meta.col_info.push_back({col.type().id(), col.num_children()});
        populate_column_data(meta, col.child_begin(), col.child_end());
        break;

      case cudf::type_id::LIST: {
        meta.col_info.push_back({col.type().id(), 1});
        cudf::lists_column_view lcv(col);
        std::vector<cudf::column_view> children({lcv.child()});
        populate_column_data(meta, children.begin(), children.end());
      } break;

      case cudf::type_id::DECIMAL32:
      case cudf::type_id::DECIMAL64:
      case cudf::type_id::DECIMAL128:
        meta.col_info.push_back({col.type().id(), col.type().scale()});
        break;

      default: meta.col_info.push_back({col.type().id(), 0}); break;
    }
  });
}

/**
 * @brief Create the shuffle_split_metadata struct for the split operation
 *
 * @param input The input table
 * @param total_flattened_columns The total number of flattened columns in the input
 *
 * @return The final shuffle_split_metadata struct
 */
shuffle_split_metadata compute_metadata(cudf::table_view const& input,
                                        size_t total_flattened_columns)
{
  // compute the metadata
  shuffle_split_metadata ret;
  ret.col_info.reserve(total_flattened_columns);
  populate_column_data(ret, input.begin(), input.end());
  return ret;
}

};  // anonymous namespace

/**
 * @copydoc spark_rapids_jni::shuffle_split
 */
std::pair<shuffle_split_result, shuffle_split_metadata> shuffle_split(
  cudf::table_view const& input,
  std::vector<size_type> const& splits,
  rmm::cuda_stream_view stream,
  rmm::device_async_resource_ref mr)
{
  // empty inputs
  CUDF_EXPECTS(input.num_columns() != 0, "Encountered input with no columns.");
  if (input.num_rows() == 0) {
    rmm::device_uvector<size_t> empty_offsets(1, stream, mr);
    thrust::fill(rmm::exec_policy(stream), empty_offsets.begin(), empty_offsets.end(), 0);
    return {shuffle_split_result{std::make_unique<rmm::device_buffer>(0, stream, mr),
                                 std::move(empty_offsets)},
            shuffle_split_metadata{compute_metadata(input, 0)}};
  }
  if (splits.size() > 0) {
    CUDF_EXPECTS(splits.back() <= input.column(0).size(),
                 "splits can't exceed size of input columns");
  }
  {
    size_type begin = 0;
    for (size_t i = 0; i < splits.size(); i++) {
      size_type end = splits[i];
      CUDF_EXPECTS(begin >= 0, "Starting index cannot be negative.");
      CUDF_EXPECTS(end >= begin, "End index cannot be smaller than the starting index.");
      CUDF_EXPECTS(end <= input.column(0).size(), "Slice range out of bounds.");
      begin = end;
    }
  }

  auto temp_mr = cudf::get_current_device_resource_ref();

  size_t const num_partitions   = splits.size() + 1;
  size_t const num_root_columns = input.num_columns();

  // compute # of source buffers (column data, validity, children), # of partitions
  // and total # of buffers
  src_buf_count const num_src_bufs_by_type = count_src_bufs(input.begin(), input.end());
  size_t const num_src_bufs                = num_src_bufs_by_type.validity_buf_count +
                              num_src_bufs_by_type.offset_buf_count +
                              num_src_bufs_by_type.data_buf_count;
  size_t const num_bufs         = num_src_bufs * num_partitions;
  auto const bufs_per_partition = num_src_bufs;

  // packed block of memory 1. split indices and src_buf_info structs
  size_t const indices_size =
    cudf::util::round_up_safe((num_partitions + 1) * sizeof(size_type), split_align);
  size_t const src_buf_info_size =
    cudf::util::round_up_safe(num_src_bufs * sizeof(src_buf_info), split_align);
  // host-side
  std::vector<uint8_t> h_indices_and_source_info(indices_size + src_buf_info_size);
  size_type* h_indices = reinterpret_cast<size_type*>(h_indices_and_source_info.data());
  src_buf_info* h_src_buf_head =
    reinterpret_cast<src_buf_info*>(h_indices_and_source_info.data() + indices_size);
  src_buf_info* h_validity_buf_info = h_src_buf_head;
  src_buf_info* h_offset_buf_info   = h_validity_buf_info + num_src_bufs_by_type.validity_buf_count;
  src_buf_info* h_data_buf_info     = h_offset_buf_info + num_src_bufs_by_type.offset_buf_count;
  // device-side
  // gpu-only : stack space needed for nested list offset calculation
  int const offset_stack_partition_size = compute_offset_stack_size(input.begin(), input.end());
  size_t const offset_stack_size = offset_stack_partition_size * num_partitions * sizeof(size_type);
  rmm::device_buffer d_indices_and_source_info(indices_size + src_buf_info_size + offset_stack_size,
                                               stream,
                                               rmm::mr::get_current_device_resource());
  auto* d_indices              = reinterpret_cast<size_type*>(d_indices_and_source_info.data());
  src_buf_info* d_src_buf_info = reinterpret_cast<src_buf_info*>(
    reinterpret_cast<uint8_t*>(d_indices_and_source_info.data()) + indices_size);
  size_type* d_offset_stack =
    reinterpret_cast<size_type*>(reinterpret_cast<uint8_t*>(d_indices_and_source_info.data()) +
                                 indices_size + src_buf_info_size);

  // compute splits -> indices.
  h_indices[0]              = 0;
  h_indices[num_partitions] = input.column(0).size();
  std::copy(splits.begin(), splits.end(), std::next(h_indices));

  // setup source buf info
  auto const total_flattened_columns = count_flattened_columns(input.begin(), input.end()).first;
  std::vector<int8_t> flattened_col_has_validity;
  flattened_col_has_validity.reserve(total_flattened_columns);
  int offset_stack_pos = 0;
  setup_source_buf_info(input.begin(),
                        input.end(),
                        h_src_buf_head,
                        h_validity_buf_info,
                        h_offset_buf_info,
                        h_data_buf_info,
                        flattened_col_has_validity,
                        offset_stack_pos,
                        stream);
  auto d_flattened_col_has_validity =
    cudf::detail::make_device_uvector_async(flattened_col_has_validity, stream.value(), temp_mr);

  // HtoD indices and source buf info to device
  CUDF_CUDA_TRY(cudaMemcpyAsync(
    d_indices, h_indices, indices_size + src_buf_info_size, cudaMemcpyDefault, stream.value()));

  // packed block of memory 2. partition buffer sizes and dst_buf_info structs
  size_t const partition_sizes_size =
    cudf::util::round_up_safe(num_partitions * sizeof(partition_size_info) * 2, split_align);
  size_t const dst_buf_info_size =
    cudf::util::round_up_safe(num_bufs * sizeof(dst_buf_info), split_align);
  // host-side
  std::vector<uint8_t> h_buf_sizes_and_dst_info(partition_sizes_size + dst_buf_info_size);
  size_t* h_buf_sizes = reinterpret_cast<size_t*>(h_buf_sizes_and_dst_info.data());
  dst_buf_info* h_dst_buf_info =
    reinterpret_cast<dst_buf_info*>(h_buf_sizes_and_dst_info.data() + partition_sizes_size);
  // device-side
  rmm::device_buffer d_buf_sizes_and_dst_info(
    partition_sizes_size + dst_buf_info_size, stream, temp_mr);
  partition_size_info* d_partition_sizes_unpadded =
    reinterpret_cast<partition_size_info*>(d_buf_sizes_and_dst_info.data());
  partition_size_info* d_partition_sizes = d_partition_sizes_unpadded + num_partitions;
  dst_buf_info* d_dst_buf_info           = reinterpret_cast<dst_buf_info*>(
    static_cast<uint8_t*>(d_buf_sizes_and_dst_info.data()) + partition_sizes_size);

  // this has to be a separate allocation because it gets returned.
  rmm::device_uvector<size_t> d_partition_offsets(num_partitions + 1, stream, mr);

  // compute sizes of each buffer in each partition, including alignment.
  thrust::transform(
    rmm::exec_policy_nosync(stream),
    thrust::make_counting_iterator<size_t>(0),
    thrust::make_counting_iterator<size_t>(num_bufs),
    d_dst_buf_info,
    [bufs_per_partition,
     d_indices,
     d_src_buf_info,
     d_offset_stack,
     offset_stack_partition_size] __device__(size_t t) {
      int const partition_index = t / bufs_per_partition;
      int const src_buf_index   = t % bufs_per_partition;
      auto const& src_info      = d_src_buf_info[src_buf_index];

      // apply nested offsets (for lists and string columns).
      //
      // We can't just use the incoming row indices to figure out where to read from in a
      // nested list situation.  We have to apply offsets every time we cross a boundary
      // (list or string).  This loop applies those offsets so that our incoming row_index_start
      // and row_index_end get transformed to our final values.
      //
      int const stack_pos =
        src_info.offset_stack_pos + (partition_index * offset_stack_partition_size);
      size_type* offset_stack  = &d_offset_stack[stack_pos];
      int parent_offsets_index = src_info.parent_offsets_index;
      int stack_size           = 0;
      int root_column_offset   = src_info.column_offset;
      while (parent_offsets_index >= 0) {
        offset_stack[stack_size++] = parent_offsets_index;
        root_column_offset         = d_src_buf_info[parent_offsets_index].column_offset;
        parent_offsets_index       = d_src_buf_info[parent_offsets_index].parent_offsets_index;
      }
      // make sure to include the -column- offset on the root column in our calculation.
      int row_start = d_indices[partition_index] + root_column_offset;
      int row_end   = d_indices[partition_index + 1] + root_column_offset;
      while (stack_size > 0) {
        stack_size--;
        auto const offsets =
          reinterpret_cast<size_type const*>(d_src_buf_info[offset_stack[stack_size]].data);
        // this case can happen when you have empty string or list columns constructed with
        // empty_like()
        if (offsets != nullptr) {
          row_start = offsets[row_start];
          row_end   = offsets[row_end];
        }
      }

      // final element indices and row count
      size_t const src_element_index =
        src_info.btype == buffer_type::VALIDITY ? row_start / 8 : row_start;
      int const num_rows = row_end - row_start;
      // # of rows isn't necessarily the same as # of elements to be copied.
      auto const num_elements = [&]() {
        if ((src_info.btype == buffer_type::OFFSETS) && (src_info.data != nullptr) &&
            (num_rows > 0)) {
          return num_rows + 1;
        } else if (src_info.btype == buffer_type::VALIDITY) {
          // edge case: we are going to be copying at the nearest byte boundary, so
          // if we are at row 2 and we need 8 rows, we are actually copying 10 rows of info.
          return (num_rows + (row_start % 8) + 7) / 8;
        }
        return num_rows;
      }();
      int const element_size =
        src_info.btype == buffer_type::VALIDITY
          ? 1
          : cudf::type_dispatcher(data_type{src_info.type}, size_of_helper{});
      size_t const bytes = static_cast<size_t>(num_elements) * static_cast<size_t>(element_size);

      return dst_buf_info{
        bytes, src_info.btype, src_buf_index, src_element_index * element_size, 0};
    });

  // compute per-partition metadata size
  auto const per_partition_metadata_size =
    compute_per_partition_metadata_size(total_flattened_columns);

  auto partition_keys = cudf::detail::make_counting_transform_iterator(
    0, cuda::proclaim_return_type<size_t>([bufs_per_partition] __device__(size_t buf_index) {
      return buf_index / bufs_per_partition;
    }));

  // - compute: unpadded section sizes (validity, offsets, data)
  auto buf_sizes_by_type = cudf::detail::make_counting_transform_iterator(
    0, cuda::proclaim_return_type<partition_size_info>([d_dst_buf_info] __device__(int index) {
      switch (d_dst_buf_info[index].type) {
        case buffer_type::VALIDITY:
          return partition_size_info{d_dst_buf_info[index].buf_size, 0, 0};
        case buffer_type::OFFSETS: return partition_size_info{0, d_dst_buf_info[index].buf_size, 0};
        case buffer_type::DATA: return partition_size_info{0, 0, d_dst_buf_info[index].buf_size};
        default: break;
      }
      return partition_size_info{0, 0, 0};
    }));
  auto buf_size_reduce = cuda::proclaim_return_type<partition_size_info>(
    [] __device__(partition_size_info const& lhs, partition_size_info const& rhs) {
      auto const validity_size = lhs.validity_size + rhs.validity_size;
      auto const offset_size   = lhs.offset_size + rhs.offset_size;
      auto const data_size     = lhs.data_size + rhs.data_size;
      return partition_size_info{validity_size, offset_size, data_size};
    });
  thrust::reduce_by_key(rmm::exec_policy_nosync(stream, temp_mr),
                        partition_keys,
                        partition_keys + num_bufs,
                        buf_sizes_by_type,
                        thrust::make_discard_iterator(),
                        d_partition_sizes_unpadded,
                        thrust::equal_to{},  // key equality check
                        buf_size_reduce);

  // - compute: padded section sizes
  thrust::transform(
    rmm::exec_policy_nosync(stream, temp_mr),
    d_partition_sizes_unpadded,
    d_partition_sizes_unpadded + num_partitions,
    d_partition_sizes,
    cuda::proclaim_return_type<partition_size_info>(
      [per_partition_metadata_size] __device__(partition_size_info const& pinfo) {
        auto const validity_begin = per_partition_metadata_size;
        auto const offsets_begin =
          cudf::util::round_up_safe(validity_begin + pinfo.validity_size, validity_pad);
        auto const data_begin =
          cudf::util::round_up_safe(offsets_begin + pinfo.offset_size, offset_pad);
        auto const data_end = cudf::util::round_up_safe(data_begin + pinfo.data_size, data_pad);

        return partition_size_info{
          offsets_begin - validity_begin, data_begin - offsets_begin, data_end - data_begin};
      }));

  // - compute partition start offsets and total output buffer size overall
  auto partition_size_iter = cudf::detail::make_counting_transform_iterator(
    0,
    cuda::proclaim_return_type<size_t>(
      [num_partitions, d_partition_sizes, per_partition_metadata_size] __device__(size_t i) {
        auto const& pinfo = d_partition_sizes[i];
        return i >= num_partitions ? 0
                                   : per_partition_metadata_size + pinfo.validity_size +
                                       pinfo.offset_size + pinfo.data_size;
      }));
  thrust::exclusive_scan(rmm::exec_policy_nosync(stream, temp_mr),
                         partition_size_iter,
                         partition_size_iter + num_partitions + 1,
                         d_partition_offsets.begin());

  size_t dst_buf_total_size;
  cudaMemcpyAsync(&dst_buf_total_size,
                  d_partition_offsets.begin() + num_partitions,
                  sizeof(size_t),
                  cudaMemcpyDeviceToHost,
                  stream);

  // generate destination offsets for each of the source copies, by partition, by section.
  auto buf_sizes = cudf::detail::make_counting_transform_iterator(
    0, cuda::proclaim_return_type<size_t>([d_dst_buf_info] __device__(size_t i) {
      return d_dst_buf_info[i].buf_size;
    }));
  thrust::exclusive_scan_by_key(rmm::exec_policy_nosync(stream, temp_mr),
                                partition_keys,
                                partition_keys + num_bufs,
                                buf_sizes,
                                dst_offset_output_iterator{d_dst_buf_info});
  auto iter = thrust::make_counting_iterator(0);
  thrust::for_each(
    rmm::exec_policy_nosync(stream, temp_mr),
    iter,
    iter + num_bufs,
    [per_partition_metadata_size,
     bufs_per_partition,
     d_dst_buf_info,
     d_partition_sizes,
     d_partition_sizes_unpadded,
     d_partition_offsets = d_partition_offsets.begin()] __device__(size_type i) {
      auto const partition_index = i / bufs_per_partition;
      // number of bytes from the start of the (validity|offsets|data) section, not counting
      // padding between sections. we need this because the incoming dst_offset values are
      // computed this way.
      auto const unpadded_buffer_offset = cuda::proclaim_return_type<size_t>([&] __device__() {
        auto const& unpadded_ps = d_partition_sizes_unpadded[partition_index];
        switch (d_dst_buf_info[i].type) {
          case buffer_type::OFFSETS: return unpadded_ps.validity_size;
          case buffer_type::DATA: return unpadded_ps.validity_size + unpadded_ps.offset_size;
          default: return size_t{0};
        }
      })();
      // number of bytes from the beginning of the partition
      auto const section_offset = cuda::proclaim_return_type<size_t>([&] __device__() {
        auto const& ps = d_partition_sizes[partition_index];
        switch (d_dst_buf_info[i].type) {
          case buffer_type::OFFSETS: return per_partition_metadata_size + ps.validity_size;
          case buffer_type::DATA:
            return per_partition_metadata_size + ps.validity_size + ps.offset_size;
          // validity
          default: return per_partition_metadata_size;
        }
      })();
      d_dst_buf_info[i].dst_offset =
        d_partition_offsets[partition_index] +  // offset to the entire partition
        section_offset +                        // partition-relative offset to our section start
        (d_dst_buf_info[i].dst_offset -
         unpadded_buffer_offset);  // unpadded section-relative offset to the start of our buffer
    });

  // allocate output buffer
  stream.synchronize();  // for dst_buf_total_size from above
  rmm::device_buffer dst_buf(dst_buf_total_size, stream, mr);

  // pack per-partition data. one thread per (flattened) column.
  size_type const thread_count_per_partition = cudf::util::round_up_safe(
    total_flattened_columns, static_cast<size_t>(cudf::detail::warp_size));
  cudf::detail::grid_1d const grid{
    thread_count_per_partition * static_cast<size_type>(num_partitions), 128};
  pack_per_partition_metadata_kernel<<<grid.num_blocks,
                                       grid.num_threads_per_block,
                                       0,
                                       stream.value()>>>(reinterpret_cast<uint8_t*>(dst_buf.data()),
                                                         d_partition_offsets.data(),
                                                         num_partitions,
                                                         total_flattened_columns,
                                                         d_indices,
                                                         d_flattened_col_has_validity.data(),
                                                         d_partition_sizes);

  // perform the copy.
  split_copy(
    d_src_buf_info, reinterpret_cast<uint8_t*>(dst_buf.data()), num_bufs, d_dst_buf_info, stream);

  // do this before the synchronize to take advantage of any gpu time we can overlap with (this
  // function only uses the cpu).
  auto metadata = compute_metadata(input, total_flattened_columns);

  stream.synchronize();
  return {shuffle_split_result{std::make_unique<rmm::device_buffer>(std::move(dst_buf)),
                               std::move(d_partition_offsets)},
          std::move(metadata)};
}

}  // namespace spark_rapids_jni<|MERGE_RESOLUTION|>--- conflicted
+++ resolved
@@ -637,13 +637,8 @@
       cudf::hashing::detail::swap_endian(static_cast<uint32_t>(psize.validity_size));
     pheader->offset_size =
       cudf::hashing::detail::swap_endian(static_cast<uint32_t>(psize.offset_size));
-<<<<<<< HEAD
-    pheader->data_size = cudf::hashing::detail::swap_endian(static_cast<uint32_t>(psize.data_size +
-          psize.offset_size + psize.validity_size));
-=======
     pheader->total_size = cudf::hashing::detail::swap_endian(
       static_cast<uint32_t>(psize.validity_size + psize.offset_size + psize.data_size));
->>>>>>> ee8d3ef8
     pheader->num_flattened_columns =
       cudf::hashing::detail::swap_endian(static_cast<uint32_t>(columns_per_partition));
   }
