/*
 * Copyright (c) 2025, NVIDIA CORPORATION.
 *
 * Licensed under the Apache License, Version 2.0 (the "License");
 * you may not use this file except in compliance with the License.
 * You may obtain a copy of the License at
 *
 *     http://www.apache.org/licenses/LICENSE-2.0
 *
 * Unless required by applicable law or agreed to in writing, software
 * distributed under the License is distributed on an "AS IS" BASIS,
 * WITHOUT WARRANTIES OR CONDITIONS OF ANY KIND, either express or implied.
 * See the License for the specific language governing permissions and
 * limitations under the License.
 */

#include "shuffle_split.hpp"
#include "shuffle_split_detail.hpp"

#include <cudf/column/column_factories.hpp>
#include <cudf/column/column_view.hpp>
#include <cudf/detail/copy.hpp>
#include <cudf/detail/iterator.cuh>
#include <cudf/detail/null_mask.hpp>
#include <cudf/detail/utilities/cuda.cuh>
#include <cudf/detail/utilities/vector_factories.hpp>
#include <cudf/lists/lists_column_view.hpp>
#include <cudf/structs/structs_column_view.hpp>
#include <cudf/table/table_view.hpp>
#include <cudf/utilities/bit.hpp>
#include <cudf/utilities/default_stream.hpp>

#include <rmm/cuda_stream_view.hpp>
#include <rmm/exec_policy.hpp>

#include <thrust/execution_policy.h>
#include <thrust/for_each.h>
#include <thrust/iterator/counting_iterator.h>
#include <thrust/iterator/discard_iterator.h>
#include <thrust/iterator/transform_iterator.h>
#include <thrust/pair.h>
#include <thrust/reduce.h>
#include <thrust/scan.h>
#include <thrust/transform.h>

#include <cstddef>
#include <numeric>

namespace spark_rapids_jni {

using namespace cudf;
using namespace spark_rapids_jni::detail;

namespace {

/**
 * @brief Struct which contains information on a source buffer.
 *
 * The definition of "buffer" used throughout this module is a component piece of a
 * cudf column. So for example, a fixed-width column with validity would have 2 associated
 * buffers : the data itself and the validity buffer.  contiguous_split operates by breaking
 * each column up into it's individual components and copying each one as a separate kernel
 * block.
 */
struct src_buf_info {
  src_buf_info(cudf::type_id _type,
               int _offset_stack_pos,
               int _parent_offsets_index,
               uint8_t const* _data,
               buffer_type _btype,
               size_type _column_offset)
    : type(_type),
      offset_stack_pos(_offset_stack_pos),
      parent_offsets_index(_parent_offsets_index),
      data(_data),
      btype(_btype),
      column_offset(_column_offset)
  {
  }

  cudf::type_id type;
  int offset_stack_pos;      // position in the offset stack buffer
  int parent_offsets_index;  // immediate parent that has offsets, or -1 if none
  uint8_t const* data;
  buffer_type btype;
  size_type column_offset;  // offset in the case of a sliced column
};

/**
 * @brief Struct which contains information on a destination buffer.
 *
 * Similar to src_buf_info, dst_buf_info contains information on a destination buffer we
 * are going to copy to.  If we have N input buffers (which come from X columns), and
 * M partitions, then we have N*M destination buffers.
 */
struct dst_buf_info {
<<<<<<< HEAD
  size_t buf_size;  // total size of buffer in bytes
  buffer_type type;
=======
  // constant across all copy commands for this buffer
  std::size_t buf_size;  // total size of buffer, including padding
  int num_elements;      // # of elements to be copied
  int element_size;      // size of each element in bytes
  int num_rows;  // # of rows to be copied(which may be different from num_elements in the case of
                 // validity or offset buffers)

  int src_element_index;   // element index to start reading from my associated source buffer
  std::size_t dst_offset;  // my offset into the per-partition allocation
  int value_shift;         // amount to shift values down by (for offset buffers)
  int bit_shift;           // # of bits to shift right by (for validity buffers)
  size_type valid_count;   // validity count for this block of work

  int src_buf_index;       // source buffer index
  int dst_buf_index;       // destination buffer index
};

/**
 * @brief Copy a single buffer of column data, shifting values (for offset columns),
 * and validity (for validity buffers) as necessary.
 *
 * Copies a single partition of a source column buffer to a destination buffer. Shifts
 * element values by value_shift in the case of a buffer of offsets (value_shift will
 * only ever be > 0 in that case).  Shifts elements bitwise by bit_shift in the case of
 * a validity buffer (bit_shift will only ever be > 0 in that case).  This function assumes
 * value_shift and bit_shift will never be > 0 at the same time.
 *
 * This function expects:
 * - src may be a misaligned address
 * - dst must be an aligned address
 *
 * This function always does the ALU work related to value_shift and bit_shift because it is
 * entirely memory-bandwidth bound.
 *
 * @param dst Destination buffer
 * @param src Source buffer
 * @param t Thread index
 * @param num_elements Number of elements to copy
 * @param element_size Size of each element in bytes
 * @param src_element_index Element index to start copying at
 * @param stride Size of the kernel block
 * @param value_shift Shift incoming 4-byte offset values down by this amount
 * @param bit_shift Shift incoming data right by this many bits
 * @param num_rows Number of rows being copied
 * @param valid_count Optional pointer to a value to store count of set bits
 */
template <int block_size>
__device__ void copy_buffer(uint8_t* __restrict__ dst,
                            uint8_t const* __restrict__ src,
                            int t,
                            std::size_t num_elements,
                            std::size_t element_size,
                            std::size_t src_element_index,
                            uint32_t stride,
                            int value_shift,
                            int bit_shift,
                            std::size_t num_rows,
                            size_type* valid_count)
{
  src += (src_element_index * element_size);

  size_type thread_valid_count = 0;

  // handle misalignment. read 16 bytes in 4 byte reads. write in a single 16 byte store.
  std::size_t const num_bytes = num_elements * element_size;
  // how many bytes we're misaligned from 4-byte alignment
  uint32_t const ofs = reinterpret_cast<uintptr_t>(src) % 4;
  std::size_t pos    = t * 16;
  stride *= 16;
  while (pos + 20 <= num_bytes) {
    // read from the nearest aligned address.
    const uint32_t* in32 = reinterpret_cast<const uint32_t*>((src + pos) - ofs);
    uint4 v              = uint4{in32[0], in32[1], in32[2], in32[3]};
    if (ofs || bit_shift) {
      v.x = __funnelshift_r(v.x, v.y, ofs * 8 + bit_shift);
      v.y = __funnelshift_r(v.y, v.z, ofs * 8 + bit_shift);
      v.z = __funnelshift_r(v.z, v.w, ofs * 8 + bit_shift);
      v.w = __funnelshift_r(v.w, in32[4], ofs * 8 + bit_shift);
    }
    v.x -= value_shift;
    v.y -= value_shift;
    v.z -= value_shift;
    v.w -= value_shift;
    reinterpret_cast<uint4*>(dst)[pos / 16] = v;
    if (valid_count) {
      thread_valid_count += (__popc(v.x) + __popc(v.y) + __popc(v.z) + __popc(v.w));
    }
    pos += stride;
  }

  // copy trailing bytes
  if (t == 0) {
    std::size_t remainder;
    if (num_bytes < 16) {
      remainder = num_bytes;
    } else {
      std::size_t const last_bracket = (num_bytes / 16) * 16;
      remainder                      = num_bytes - last_bracket;
      if (remainder < 4) {
        // we had less than 20 bytes for the last possible 16 byte copy, so copy 16 + the extra
        remainder += 16;
      }
    }

    // if we're performing a value shift (offsets), or a bit shift (validity) the # of bytes and
    // alignment must be a multiple of 4. value shifting and bit shifting are mutually exclusive
    // and will never both be true at the same time.
    if (value_shift || bit_shift) {
      std::size_t idx = (num_bytes - remainder) / 4;
      uint32_t v = remainder > 0 ? (reinterpret_cast<uint32_t const*>(src)[idx] - value_shift) : 0;

      constexpr size_type rows_per_element = 32;
      auto const have_trailing_bits = ((num_elements * rows_per_element) - num_rows) < bit_shift;
      while (remainder) {
        // if we're at the very last word of a validity copy, we do not always need to read the next
        // word to get the final trailing bits.
        auto const read_trailing_bits = bit_shift > 0 && remainder == 4 && have_trailing_bits;
        uint32_t const next           = (read_trailing_bits || remainder > 4)
                                          ? (reinterpret_cast<uint32_t const*>(src)[idx + 1] - value_shift)
                                          : 0;

        uint32_t const val = (v >> bit_shift) | (next << (32 - bit_shift));
        if (valid_count) { thread_valid_count += __popc(val); }
        reinterpret_cast<uint32_t*>(dst)[idx] = val;
        v                                     = next;
        idx++;
        remainder -= 4;
      }
    } else {
      while (remainder) {
        std::size_t const idx = num_bytes - remainder--;
        uint32_t const val    = reinterpret_cast<uint8_t const*>(src)[idx];
        if (valid_count) { thread_valid_count += __popc(val); }
        reinterpret_cast<uint8_t*>(dst)[idx] = val;
      }
    }
  }

  if (valid_count) {
    if (num_bytes == 0) {
      if (!t) { *valid_count = 0; }
    } else {
      using BlockReduce = cub::BlockReduce<size_type, block_size>;
      __shared__ typename BlockReduce::TempStorage temp_storage;
      size_type block_valid_count{BlockReduce(temp_storage).Sum(thread_valid_count)};
      if (!t) {
        // we may have copied more bits than there are actual rows in the output.
        // so we need to subtract off the count of any bits that shouldn't have been
        // considered during the copy step.
        std::size_t const max_row    = (num_bytes * 8);
        std::size_t const slack_bits = max_row > num_rows ? max_row - num_rows : 0;
        auto const slack_mask        = set_most_significant_bits(slack_bits);
        if (slack_mask > 0) {
          uint32_t const last_word = reinterpret_cast<uint32_t*>(dst + (num_bytes - 4))[0];
          block_valid_count -= __popc(last_word & slack_mask);
        }
        *valid_count = block_valid_count;
      }
    }
  }
}
>>>>>>> f6ee0d22

  int src_buf_index;
  size_t src_offset;
  size_t dst_offset;
};

// The block of functions below are all related:
//
// compute_offset_stack_size()
// count_src_bufs()
// setup_source_buf_info()
// build_output_columns()
//
// Critically, they all traverse the hierarchy of source columns and their children
// in a specific order to guarantee they produce various outputs in a consistent
// way.
//
// So please be careful if you change the way in which these functions and
// functors traverse the hierarchy.

/**
 * @brief Returns whether or not the specified type is a column that contains offsets.
 */
bool is_offset_type(type_id id) { return (id == type_id::STRING or id == type_id::LIST); }

/**
 * @brief Compute total device memory stack size needed to process nested
 * offsets per-output buffer.
 *
 * When determining the range of rows to be copied for each output buffer
 * we have to recursively apply the stack of offsets from our parent columns
 * (lists or strings).  We want to do this computation on the gpu because offsets
 * are stored in device memory.  However we don't want to do recursion on the gpu, so
 * each destination buffer gets a "stack" of space to work with equal in size to
 * it's offset nesting depth.  This function computes the total size of all of those
 * stacks.
 *
 * This function is called recursively in the case of nested types.
 *
 * @param begin Beginning of input columns
 * @param end End of input columns
 * @param offset_depth Current offset nesting depth
 *
 * @returns Total offset stack size needed for this range of columns.
 */
template <typename InputIter>
size_t compute_offset_stack_size(InputIter begin, InputIter end, int offset_depth = 0)
{
  return std::accumulate(begin, end, 0, [offset_depth](auto stack_size, column_view const& col) {
    auto const num_buffers = 1 + (col.nullable() ? 1 : 0);
    return stack_size + (offset_depth * num_buffers) +
           compute_offset_stack_size(
             col.child_begin(), col.child_end(), offset_depth + is_offset_type(col.type().id()));
  });
}

/**
 * @brief A count of the three fundamental types of buffers. validity, offsets and data
 */
struct src_buf_count {
  size_t validity_buf_count;
  size_t offset_buf_count;
  size_t data_buf_count;
};

/**
 * @brief Count the total number of source buffers, broken down by type (validity, offset, data)
 * we will be copying from.
 *
 * This count includes buffers for all input columns. For example a
 * fixed-width column with validity would be 2 buffers (validity, data).
 * A string column with validity would be 3 buffers (validity, offssets, data (chars))
 *
 * This function is called recursively in the case of nested types.
 *
 * @param begin Beginning of input columns
 * @param end End of input columns
 *
 * @returns total number of source buffer per type for this range of columns
 */
template <typename InputIter>
src_buf_count count_src_bufs(InputIter begin, InputIter end)
{
  auto src_buf_count_add = [](src_buf_count const& lhs, src_buf_count const& rhs) -> src_buf_count {
    return src_buf_count{lhs.validity_buf_count + rhs.validity_buf_count,
                         lhs.offset_buf_count + rhs.offset_buf_count,
                         lhs.data_buf_count + rhs.data_buf_count};
  };

  auto buf_iter = thrust::make_transform_iterator(begin, [&](column_view const& col) {
    auto const type = col.type().id();
    // for lists and strings, account for their offset child here instead of recursively
    auto const has_offsets_child =
      type == cudf::type_id::LIST || (type == cudf::type_id::STRING && col.num_children() > 0);
    src_buf_count const counts{
      static_cast<size_t>(col.nullable()),
      static_cast<size_t>(has_offsets_child),
      size_t{
        1}};  // this is 1 for all types because even lists and structs have stubs for data buffers

    auto child_counts = [&]() {
      // strings don't need to recurse. we count their offsets and data right here.
      switch (type) {
        case cudf::type_id::STRING: return src_buf_count{0, 0, 0};

        // offset for lists child is accounted for here
        case cudf::type_id::LIST: {
          auto data_child = col.child_begin() + cudf::lists_column_view::child_column_index;
          return count_src_bufs(data_child, std::next(data_child));
        }

        default: break;
      }
      return count_src_bufs(col.child_begin(), col.child_end());
    };
    return src_buf_count_add(counts, child_counts());
  });
  return std::accumulate(
    buf_iter, buf_iter + std::distance(begin, end), src_buf_count{0, 0, 0}, src_buf_count_add);
}

/**
 * @brief Computes source buffer information for the copy process.
 *
 * For each input column to be split we need to know several pieces of information
 * in the copy kernel.  This function traverses the input columns and prepares this
 * information for the gpu.
 *
 * This function is called recursively in the case of nested types.
 *
 * @param begin Beginning of input columns
 * @param end End of input columns
 * @param head Beginning of source buffer info array
 * @param validity_cur[in, out] Current validity source buffer info to be read from
 * @param offset_cur[in, out] Current offset source buffer info to be read from
 * @param data_cur[in, out] Current data source buffer info to be read from
 * @param flattened_col_has_validity[out] A vector representing whether each input column has a
 * validity vector or not.
 * @param offset_stack_pos Integer representing our current offset nesting depth
 * (how many list or string levels deep we are)
 * @param stream CUDA stream used for device memory operations and kernel launches
 * @param parent_offset_index Index into src_buf_info output array indicating our nearest
 * containing list parent. -1 if we have no list parent
 * @param offset_depth Current offset nesting depth (how many list levels deep we are)
 *
 * @returns next src_buf_output after processing this range of input columns
 */
// setup source buf info
template <typename InputIter>
void setup_source_buf_info(InputIter begin,
                           InputIter end,
                           src_buf_info* head,
                           src_buf_info*& validity_cur,
                           src_buf_info*& offset_cur,
                           src_buf_info*& data_cur,
                           std::vector<int8_t>& flattened_col_has_validity,
                           int& offset_stack_pos,
                           rmm::cuda_stream_view stream,
                           int parent_offset_index = -1,
                           int offset_depth        = 0);

/**
 * @brief Functor that builds source buffer information based on input columns.
 *
 * Called by setup_source_buf_info to build information for a single source column.  This function
 * will recursively call setup_source_buf_info in the case of nested types.
 */
struct buf_info_functor {
  src_buf_info* head;

  template <typename T>
  void operator()(column_view const& col,
                  src_buf_info*& validity_cur,
                  src_buf_info*& offset_cur,
                  src_buf_info*& data_cur,
                  std::vector<int8_t>& flattened_col_has_validity,
                  int& offset_stack_pos,
                  int parent_offset_index,
                  int offset_depth,
                  rmm::cuda_stream_view)
  {
    flattened_col_has_validity.push_back(col.nullable());
    if (col.nullable()) {
      add_null_buffer(col, validity_cur, offset_stack_pos, parent_offset_index, offset_depth);
    }

    // info for the data buffer
    *data_cur = src_buf_info(col.type().id(),
                             offset_stack_pos,
                             parent_offset_index,
                             col.head<uint8_t>(),
                             buffer_type::DATA,
                             col.offset());
    data_cur++;

    offset_stack_pos += offset_depth;
  }

  template <typename T, typename... Args>
  std::enable_if_t<std::is_same_v<T, cudf::dictionary32>, void> operator()(Args&&...)
  {
    CUDF_FAIL("Unsupported type");
  }

 private:
  void add_null_buffer(column_view const& col,
                       src_buf_info* validity_cur,
                       int offset_stack_pos,
                       int parent_offset_index,
                       int offset_depth)
  {
    // info for the validity buffer
    *validity_cur = src_buf_info(type_id::INT32,
                                 offset_stack_pos,
                                 parent_offset_index,
                                 reinterpret_cast<uint8_t const*>(col.null_mask()),
                                 buffer_type::VALIDITY,
                                 col.offset());
    validity_cur++;

    offset_stack_pos += offset_depth;
  }
};

template <>
void buf_info_functor::operator()<cudf::string_view>(
  column_view const& col,
  src_buf_info*& validity_cur,
  src_buf_info*& offset_cur,
  src_buf_info*& data_cur,
  std::vector<int8_t>& flattened_col_has_validity,
  int& offset_stack_pos,
  int parent_offset_index,
  int offset_depth,
  rmm::cuda_stream_view)
{
  flattened_col_has_validity.push_back(col.nullable());
  if (col.nullable()) {
    add_null_buffer(col, validity_cur, offset_stack_pos, parent_offset_index, offset_depth);
  }

  // the way strings are arranged, the strings column itself contains char data, but our child
  // offsets column contains the offsets. So our parent_offset_index is actually our child.

  // string columns don't necessarily have children if they are empty
  auto const has_offsets_child = col.num_children() > 0;

  // string columns contain the underlying chars data.
  *data_cur = src_buf_info(type_id::STRING,
                           offset_stack_pos,
                           // if I have offsets, it's index will be the current offset buffer,
                           // otherwise it's whatever my parent's was.
                           has_offsets_child ? (offset_cur - head) : parent_offset_index,
                           col.head<uint8_t>(),
                           buffer_type::DATA,
                           col.offset());
  data_cur++;
  // if I have offsets, I need to include that in the stack size
  offset_stack_pos += has_offsets_child ? offset_depth + 1 : offset_depth;

  if (has_offsets_child) {
    CUDF_EXPECTS(col.num_children() == 1, "Encountered malformed string column");
    strings_column_view scv(col);

    // info for the offsets buffer
    CUDF_EXPECTS(not scv.offsets().nullable(), "Encountered nullable string offsets column");
    *offset_cur = src_buf_info(
      type_id::INT32,
      offset_stack_pos,
      parent_offset_index,
      // note: offsets can be null in the case where the string column
      // has been created with empty_like().
      reinterpret_cast<uint8_t const*>(scv.offsets().begin<cudf::id_to_type<type_id::INT32>>()),
      buffer_type::OFFSETS,
      col.offset());

    offset_cur++;
    offset_stack_pos += offset_depth;
  }
}

template <>
void buf_info_functor::operator()<cudf::list_view>(column_view const& col,
                                                   src_buf_info*& validity_cur,
                                                   src_buf_info*& offset_cur,
                                                   src_buf_info*& data_cur,
                                                   std::vector<int8_t>& flattened_col_has_validity,
                                                   int& offset_stack_pos,
                                                   int parent_offset_index,
                                                   int offset_depth,
                                                   rmm::cuda_stream_view stream)
{
  lists_column_view lcv(col);

  flattened_col_has_validity.push_back(col.nullable());
  if (col.nullable()) {
    add_null_buffer(col, validity_cur, offset_stack_pos, parent_offset_index, offset_depth);
  }

  // list columns hold no actual data, but we need to keep a record
  // of it so we know it's size when we are constructing the output columns
  *data_cur = src_buf_info(
    type_id::LIST, offset_stack_pos, parent_offset_index, nullptr, buffer_type::DATA, col.offset());
  data_cur++;
  offset_stack_pos += offset_depth;

  CUDF_EXPECTS(col.num_children() == 2, "Encountered malformed list column");

  // info for the offsets buffer
  *offset_cur = src_buf_info(
    type_id::INT32,
    offset_stack_pos,
    parent_offset_index,
    // note: offsets can be null in the case where the lists column
    // has been created with empty_like().
    reinterpret_cast<uint8_t const*>(lcv.offsets().begin<cudf::id_to_type<type_id::INT32>>()),
    buffer_type::OFFSETS,
    col.offset());

  // since we are crossing an offset boundary, calculate our new depth and parent offset index.
  parent_offset_index = offset_cur - head;
  offset_cur++;
  offset_stack_pos += offset_depth;
  offset_depth++;

  auto child_col = col.child_begin() + lists_column_view::child_column_index;
  setup_source_buf_info(child_col,
                        std::next(child_col),
                        head,
                        validity_cur,
                        offset_cur,
                        data_cur,
                        flattened_col_has_validity,
                        offset_stack_pos,
                        stream,
                        parent_offset_index,
                        offset_depth);
}

template <>
void buf_info_functor::operator()<cudf::struct_view>(
  column_view const& col,
  src_buf_info*& validity_cur,
  src_buf_info*& offset_cur,
  src_buf_info*& data_cur,
  std::vector<int8_t>& flattened_col_has_validity,
  int& offset_stack_pos,
  int parent_offset_index,
  int offset_depth,
  rmm::cuda_stream_view stream)
{
  flattened_col_has_validity.push_back(col.nullable());
  if (col.nullable()) {
    add_null_buffer(col, validity_cur, offset_stack_pos, parent_offset_index, offset_depth);
  }

  // struct columns hold no actual data, but we need to keep a record
  // of it so we know it's size when we are constructing the output columns
  *data_cur = src_buf_info(type_id::STRUCT,
                           offset_stack_pos,
                           parent_offset_index,
                           nullptr,
                           buffer_type::DATA,
                           col.offset());
  data_cur++;
  offset_stack_pos += offset_depth;

  // recurse on children
  cudf::structs_column_view scv(col);
  std::vector<column_view> sliced_children;
  sliced_children.reserve(scv.num_children());
  std::transform(
    thrust::make_counting_iterator(0),
    thrust::make_counting_iterator(scv.num_children()),
    std::back_inserter(sliced_children),
    [&scv, &stream](size_type child_index) { return scv.get_sliced_child(child_index, stream); });
  setup_source_buf_info(sliced_children.begin(),
                        sliced_children.end(),
                        head,
                        validity_cur,
                        offset_cur,
                        data_cur,
                        flattened_col_has_validity,
                        offset_stack_pos,
                        stream,
                        parent_offset_index,
                        offset_depth);
}

template <typename InputIter>
void setup_source_buf_info(InputIter begin,
                           InputIter end,
                           src_buf_info* head,
                           src_buf_info*& validity_cur,
                           src_buf_info*& offset_cur,
                           src_buf_info*& data_cur,
                           std::vector<int8_t>& flattened_col_has_validity,
                           int& offset_stack_pos,
                           rmm::cuda_stream_view stream,
                           int parent_offset_index,
                           int offset_depth)
{
  std::for_each(begin, end, [&](column_view const& col) {
    cudf::type_dispatcher(col.type(),
                          buf_info_functor{head},
                          col,
                          validity_cur,
                          offset_cur,
                          data_cur,
                          flattened_col_has_validity,
                          offset_stack_pos,
                          parent_offset_index,
                          offset_depth,
                          stream);
  });
}

/**
 * @brief Output iterator for writing values to the dst_offset field of the
 * dst_buf_info struct
 */
struct dst_offset_output_iterator {
  dst_buf_info* c;
  using value_type        = size_t;
  using difference_type   = size_t;
  using pointer           = size_t*;
  using reference         = size_t&;
  using iterator_category = thrust::output_device_iterator_tag;

  dst_offset_output_iterator operator+ __host__ __device__(int i) { return {c + i}; }

  void operator++ __host__ __device__() { c++; }

  reference operator[] __device__(int i) { return dereference(c + i); }
  reference operator* __device__() { return dereference(c); }

 private:
  reference __device__ dereference(dst_buf_info* c) { return c->dst_offset; }
};

/**
 * @brief Count the total number of flattened columns in a list of input columns.
 *
 * @param begin First column in the range
 * @param end Last column in the range
 * @param depth Current depth in the column hierarchy
 *
 * @return A pair containing the total number of columns and the maximum depth of the hierarchy.
 */
template <typename InputIter>
std::pair<size_t, size_t> count_flattened_columns(InputIter begin, InputIter end, int depth = 0)
{
  auto child_count = [&](column_view const& col, int depth) -> std::pair<size_t, size_t> {
    if (col.type().id() == cudf::type_id::STRUCT) {
      return count_flattened_columns(col.child_begin(), col.child_end(), depth + 1);
    } else if (col.type().id() == cudf::type_id::LIST) {
      cudf::lists_column_view lcv(col);
      std::vector<cudf::column_view> children({lcv.child()});
      return count_flattened_columns(children.begin(), children.end(), depth + 1);
    }
    return {size_t{0}, depth};
  };

  size_t col_count = 0;
  size_t max_depth = 0;
  std::for_each(begin, end, [&](column_view const& col) {
    auto const cc = child_count(col, depth);
    col_count += (1 + cc.first);
    max_depth = std::max(max_depth, cc.second);
  });

  return {col_count, max_depth};
}

/**
 * @brief Sizes of each of the data sections in a partition.
 *
 * Does not include padding between sections.
 */
struct partition_size_info {
  size_t validity_size;
  size_t offset_size;
  size_t data_size;
};

/**
 * @brief Kernel that packs the per-partition metadata for the output.
 *
 * @param out_buffer The output buffer for the entire split operation
 * @param out_buffer_offsets Per-partition offsets into the output buffer
 * @param num_partitions The number of partitions
 * @param columns_per_partition The number of flattened columns per partition
 * @param split_indices Per-partition row split indices
 * @param flattened_col_has_validity Per-column bool on whether each column contains a validity
 * vector
 * @param partition_size_info Per-partition size information for each buffer type
 *
 */
__global__ void pack_per_partition_metadata_kernel(uint8_t* out_buffer,
                                                   size_t const* out_buffer_offsets,
                                                   size_t num_partitions,
                                                   size_t columns_per_partition,
                                                   size_type const* split_indices,
                                                   int8_t const* flattened_col_has_validity,
                                                   partition_size_info const* partition_sizes)
{
  constexpr uint32_t magic        = 'ODUK';
  constexpr uint32_t kudo_version = 1;

  int const tid = threadIdx.x + (blockIdx.x * blockDim.x);
  auto const threads_per_partition =
    cudf::util::round_up_safe(columns_per_partition, static_cast<size_t>(cudf::detail::warp_size));
  auto const partition_index = tid / threads_per_partition;
  if (partition_index >= num_partitions) { return; }
  auto const col_index = tid % threads_per_partition;

  // start of the metadata buffer for this partition
  uint8_t* buf_start        = out_buffer + out_buffer_offsets[partition_index];
  partition_header* pheader = reinterpret_cast<partition_header*>(buf_start);

  // first thread in each partition stores constant stuff
  if (col_index == 0) {
    pheader->magic_number = magic;
    pheader->version      = kudo_version;

    pheader->offset = split_indices[partition_index];

    // it is possible to get in here with no columns -or- no rows.
    size_type partition_num_rows = 0;
    if (col_index < columns_per_partition) {
      partition_num_rows = split_indices[partition_index + 1] - split_indices[partition_index];
    }
    pheader->num_rows = partition_num_rows;

    auto const& psize      = partition_sizes[partition_index];
    pheader->validity_size = psize.validity_size;
    pheader->offset_size   = psize.offset_size;
    pheader->data_size     = psize.data_size;
  }

  bitmask_type* has_validity =
    reinterpret_cast<bitmask_type*>(buf_start + sizeof(partition_header));

  // store has-validity bits. note that the kudo format only aligns to byte boundaries at the end of
  // the validity section, but we are doing this before anything further is written and we are
  // guaranteed that the overall buffer is padded out to >= 4 bytes.
  bitmask_type mask = __ballot_sync(
    0xffffffff, col_index < columns_per_partition ? flattened_col_has_validity[col_index] : 0);
  if ((col_index % cudf::detail::warp_size == 0) && col_index < columns_per_partition) {
    has_validity[col_index / cudf::detail::warp_size] = mask;
  }
}

/**
 * @brief Copy data from source buffers into the output.
 *
 * Uses Cub batched memcpy
 *
 * @param src_bufs Source buffer pointers
 * @param dst_buf Pointer to the output buffer
 * @param num_copies The number of copy operations to perform
 * @param d_dst_buf_info num_copies sized array of buffer information
 * @param stream CUDA stream used for device memory operations and kernel launches
 *
 */
void split_copy(src_buf_info const* src_bufs,
                uint8_t* dst_buf,
                size_t num_bufs,
                dst_buf_info const* d_dst_buf_info,
                rmm::cuda_stream_view stream)
{
  auto input_iter = cudf::detail::make_counting_transform_iterator(
    0, cuda::proclaim_return_type<void*>([src_bufs, d_dst_buf_info] __device__(size_t i) {
      auto const& cinfo = d_dst_buf_info[i];
      return reinterpret_cast<void*>(
        const_cast<uint8_t*>(src_bufs[cinfo.src_buf_index].data + cinfo.src_offset));
    }));
  auto output_iter = cudf::detail::make_counting_transform_iterator(
    0, cuda::proclaim_return_type<void*>([dst_buf, d_dst_buf_info] __device__(size_t i) {
      auto const& cinfo = d_dst_buf_info[i];
      return reinterpret_cast<void*>(dst_buf + cinfo.dst_offset);
    }));
  auto size_iter = cudf::detail::make_counting_transform_iterator(
    0, cuda::proclaim_return_type<size_t>([d_dst_buf_info] __device__(size_t i) {
      auto const& cinfo = d_dst_buf_info[i];
      return cinfo.buf_size;
    }));

  size_t temp_storage_bytes;
  cub::DeviceMemcpy::Batched(
    nullptr, temp_storage_bytes, input_iter, output_iter, size_iter, num_bufs, stream);
  rmm::device_buffer temp_storage(
    temp_storage_bytes, stream, cudf::get_current_device_resource_ref());
  cub::DeviceMemcpy::Batched(
    temp_storage.data(), temp_storage_bytes, input_iter, output_iter, size_iter, num_bufs, stream);
}

/**
 * @brief Fill in column metadata info for a list of input columns.
 *
 * @param meta Output metadata
 * @param begin Start of the range of columns
 * @param end End of the range of columns
 *
 */
template <typename InputIter>
void populate_column_data(shuffle_split_metadata& meta, InputIter begin, InputIter end)
{
  std::for_each(begin, end, [&meta](column_view const& col) {
    switch (col.type().id()) {
      case cudf::type_id::STRUCT:
        meta.col_info.push_back({col.type().id(), col.num_children()});
        populate_column_data(meta, col.child_begin(), col.child_end());
        break;

      case cudf::type_id::LIST: {
        meta.col_info.push_back({col.type().id(), 1});
        cudf::lists_column_view lcv(col);
        std::vector<cudf::column_view> children({lcv.child()});
        populate_column_data(meta, children.begin(), children.end());
      } break;

      case cudf::type_id::DECIMAL32:
      case cudf::type_id::DECIMAL64:
      case cudf::type_id::DECIMAL128:
        meta.col_info.push_back({col.type().id(), col.type().scale()});
        break;

      default: meta.col_info.push_back({col.type().id(), 0}); break;
    }
  });
}

/**
 * @brief Create the shuffle_split_metadata struct for the split operation
 *
 * @param input The input table
 * @param total_flattened_columns The total number of flattened columns in the input
 *
 * @return The final shuffle_split_metadata struct
 */
shuffle_split_metadata compute_metadata(cudf::table_view const& input,
                                        size_t total_flattened_columns)
{
  // compute the metadata
  shuffle_split_metadata ret;
  ret.col_info.reserve(total_flattened_columns);
  populate_column_data(ret, input.begin(), input.end());
  return ret;
}

};  // anonymous namespace

/**
 * @copydoc spark_rapids_jni::shuffle_split
 */
std::pair<shuffle_split_result, shuffle_split_metadata> shuffle_split(
  cudf::table_view const& input,
  std::vector<size_type> const& splits,
  rmm::cuda_stream_view stream,
  rmm::device_async_resource_ref mr)
{
  // empty inputs
  if (input.num_columns() == 0 || input.num_rows() == 0) {
    rmm::device_uvector<size_t> empty_offsets(1, stream, mr);
    thrust::fill(rmm::exec_policy(stream), empty_offsets.begin(), empty_offsets.end(), 0);
    return {shuffle_split_result{std::make_unique<rmm::device_buffer>(0, stream, mr),
                                 std::move(empty_offsets)},
            shuffle_split_metadata{compute_metadata(input, 0)}};
  }
  if (splits.size() > 0) {
    CUDF_EXPECTS(splits.back() <= input.column(0).size(),
                 "splits can't exceed size of input columns");
  }
  {
    size_type begin = 0;
    for (size_t i = 0; i < splits.size(); i++) {
      size_type end = splits[i];
      CUDF_EXPECTS(begin >= 0, "Starting index cannot be negative.");
      CUDF_EXPECTS(end >= begin, "End index cannot be smaller than the starting index.");
      CUDF_EXPECTS(end <= input.column(0).size(), "Slice range out of bounds.");
      begin = end;
    }
  }

  auto temp_mr = cudf::get_current_device_resource_ref();

  size_t const num_partitions   = splits.size() + 1;
  size_t const num_root_columns = input.num_columns();

  // compute # of source buffers (column data, validity, children), # of partitions
  // and total # of buffers
  src_buf_count const num_src_bufs_by_type = count_src_bufs(input.begin(), input.end());
  size_t const num_src_bufs                = num_src_bufs_by_type.validity_buf_count +
                              num_src_bufs_by_type.offset_buf_count +
                              num_src_bufs_by_type.data_buf_count;
  size_t const num_bufs         = num_src_bufs * num_partitions;
  auto const bufs_per_partition = num_src_bufs;

  // packed block of memory 1. split indices and src_buf_info structs
  size_t const indices_size =
    cudf::util::round_up_safe((num_partitions + 1) * sizeof(size_type), split_align);
  size_t const src_buf_info_size =
    cudf::util::round_up_safe(num_src_bufs * sizeof(src_buf_info), split_align);
  // host-side
  std::vector<uint8_t> h_indices_and_source_info(indices_size + src_buf_info_size);
  size_type* h_indices = reinterpret_cast<size_type*>(h_indices_and_source_info.data());
  src_buf_info* h_src_buf_head =
    reinterpret_cast<src_buf_info*>(h_indices_and_source_info.data() + indices_size);
  src_buf_info* h_validity_buf_info = h_src_buf_head;
  src_buf_info* h_offset_buf_info   = h_validity_buf_info + num_src_bufs_by_type.validity_buf_count;
  src_buf_info* h_data_buf_info     = h_offset_buf_info + num_src_bufs_by_type.offset_buf_count;
  // device-side
  // gpu-only : stack space needed for nested list offset calculation
  int const offset_stack_partition_size = compute_offset_stack_size(input.begin(), input.end());
  size_t const offset_stack_size = offset_stack_partition_size * num_partitions * sizeof(size_type);
  rmm::device_buffer d_indices_and_source_info(indices_size + src_buf_info_size + offset_stack_size,
                                               stream,
                                               rmm::mr::get_current_device_resource());
  auto* d_indices              = reinterpret_cast<size_type*>(d_indices_and_source_info.data());
  src_buf_info* d_src_buf_info = reinterpret_cast<src_buf_info*>(
    reinterpret_cast<uint8_t*>(d_indices_and_source_info.data()) + indices_size);
  size_type* d_offset_stack =
    reinterpret_cast<size_type*>(reinterpret_cast<uint8_t*>(d_indices_and_source_info.data()) +
                                 indices_size + src_buf_info_size);

  // compute splits -> indices.
  h_indices[0]              = 0;
  h_indices[num_partitions] = input.column(0).size();
  std::copy(splits.begin(), splits.end(), std::next(h_indices));

  // setup source buf info
  auto const total_flattened_columns = count_flattened_columns(input.begin(), input.end()).first;
  std::vector<int8_t> flattened_col_has_validity;
  flattened_col_has_validity.reserve(total_flattened_columns);
  int offset_stack_pos = 0;
  setup_source_buf_info(input.begin(),
                        input.end(),
                        h_src_buf_head,
                        h_validity_buf_info,
                        h_offset_buf_info,
                        h_data_buf_info,
                        flattened_col_has_validity,
                        offset_stack_pos,
                        stream);
  auto d_flattened_col_has_validity =
    cudf::detail::make_device_uvector_async(flattened_col_has_validity, stream.value(), temp_mr);

  // HtoD indices and source buf info to device
  CUDF_CUDA_TRY(cudaMemcpyAsync(
    d_indices, h_indices, indices_size + src_buf_info_size, cudaMemcpyDefault, stream.value()));

  // packed block of memory 2. partition buffer sizes and dst_buf_info structs
  size_t const partition_sizes_size =
    cudf::util::round_up_safe(num_partitions * sizeof(partition_size_info), split_align);
  size_t const dst_buf_info_size =
    cudf::util::round_up_safe(num_bufs * sizeof(dst_buf_info), split_align);
  // host-side
  std::vector<uint8_t> h_buf_sizes_and_dst_info(partition_sizes_size + dst_buf_info_size);
  size_t* h_buf_sizes = reinterpret_cast<size_t*>(h_buf_sizes_and_dst_info.data());
  dst_buf_info* h_dst_buf_info =
    reinterpret_cast<dst_buf_info*>(h_buf_sizes_and_dst_info.data() + partition_sizes_size);
  // device-side
  rmm::device_buffer d_buf_sizes_and_dst_info(
    partition_sizes_size + dst_buf_info_size, stream, temp_mr);
  partition_size_info* d_partition_sizes =
    reinterpret_cast<partition_size_info*>(d_buf_sizes_and_dst_info.data());
  dst_buf_info* d_dst_buf_info = reinterpret_cast<dst_buf_info*>(
    static_cast<uint8_t*>(d_buf_sizes_and_dst_info.data()) + partition_sizes_size);

  // this has to be a separate allocation because it gets returned.
  rmm::device_uvector<size_t> d_partition_offsets(num_partitions + 1, stream, mr);

  // compute sizes of each buffer in each partition, including alignment.
  thrust::transform(
    rmm::exec_policy_nosync(stream),
    thrust::make_counting_iterator<size_t>(0),
    thrust::make_counting_iterator<size_t>(num_bufs),
    d_dst_buf_info,
    [bufs_per_partition,
     d_indices,
     d_src_buf_info,
     d_offset_stack,
     offset_stack_partition_size] __device__(size_t t) {
      int const partition_index = t / bufs_per_partition;
      int const src_buf_index   = t % bufs_per_partition;
      auto const& src_info      = d_src_buf_info[src_buf_index];

      // apply nested offsets (for lists and string columns).
      //
      // We can't just use the incoming row indices to figure out where to read from in a
      // nested list situation.  We have to apply offsets every time we cross a boundary
      // (list or string).  This loop applies those offsets so that our incoming row_index_start
      // and row_index_end get transformed to our final values.
      //
      int const stack_pos =
        src_info.offset_stack_pos + (partition_index * offset_stack_partition_size);
      size_type* offset_stack  = &d_offset_stack[stack_pos];
      int parent_offsets_index = src_info.parent_offsets_index;
      int stack_size           = 0;
      int root_column_offset   = src_info.column_offset;
      while (parent_offsets_index >= 0) {
        offset_stack[stack_size++] = parent_offsets_index;
        root_column_offset         = d_src_buf_info[parent_offsets_index].column_offset;
        parent_offsets_index       = d_src_buf_info[parent_offsets_index].parent_offsets_index;
      }
      // make sure to include the -column- offset on the root column in our calculation.
      int row_start = d_indices[partition_index] + root_column_offset;
      int row_end   = d_indices[partition_index + 1] + root_column_offset;
      while (stack_size > 0) {
        stack_size--;
        auto const offsets =
          reinterpret_cast<size_type const*>(d_src_buf_info[offset_stack[stack_size]].data);
        // this case can happen when you have empty string or list columns constructed with
        // empty_like()
        if (offsets != nullptr) {
          row_start = offsets[row_start];
          row_end   = offsets[row_end];
        }
      }

      // final element indices and row count
      size_t const src_element_index =
        src_info.btype == buffer_type::VALIDITY ? row_start / 8 : row_start;
      int const num_rows = row_end - row_start;
      // # of rows isn't necessarily the same as # of elements to be copied.
      auto const num_elements = [&]() {
        if ((src_info.btype == buffer_type::OFFSETS) && (src_info.data != nullptr) &&
            (num_rows > 0)) {
          return num_rows + 1;
        } else if (src_info.btype == buffer_type::VALIDITY) {
          return (num_rows + 7) / 8;
        }
        return num_rows;
      }();
      int const element_size =
        src_info.btype == buffer_type::VALIDITY
          ? 1
          : cudf::type_dispatcher(data_type{src_info.type}, size_of_helper{});
      size_t const bytes = static_cast<size_t>(num_elements) * static_cast<size_t>(element_size);

      return dst_buf_info{
        bytes, src_info.btype, src_buf_index, src_element_index * element_size, 0};
    });

  // compute per-partition metadata size
  auto const per_partition_metadata_size =
    compute_per_partition_metadata_size(total_flattened_columns);

  auto partition_keys = cudf::detail::make_counting_transform_iterator(
    0, cuda::proclaim_return_type<size_t>([bufs_per_partition] __device__(size_t buf_index) {
      return buf_index / bufs_per_partition;
    }));

  // - compute: size of all validity buffers, size of all offset buffers, size of all data buffers
  auto buf_sizes_by_type = cudf::detail::make_counting_transform_iterator(
    0, cuda::proclaim_return_type<partition_size_info>([d_dst_buf_info] __device__(int index) {
      switch (d_dst_buf_info[index].type) {
        case buffer_type::VALIDITY:
          return partition_size_info{d_dst_buf_info[index].buf_size, 0, 0};
        case buffer_type::OFFSETS: return partition_size_info{0, d_dst_buf_info[index].buf_size, 0};
        case buffer_type::DATA: return partition_size_info{0, 0, d_dst_buf_info[index].buf_size};
        default: break;
      }
      return partition_size_info{0, 0, 0};
    }));
  auto buf_size_reduce = cuda::proclaim_return_type<partition_size_info>(
    [] __device__(partition_size_info const& lhs, partition_size_info const& rhs) {
      auto const validity_size = lhs.validity_size + rhs.validity_size;
      auto const offset_size   = lhs.offset_size + rhs.offset_size;
      auto const data_size     = lhs.data_size + rhs.data_size;
      return partition_size_info{validity_size, offset_size, data_size};
    });
  thrust::reduce_by_key(rmm::exec_policy_nosync(stream, temp_mr),
                        partition_keys,
                        partition_keys + num_bufs,
                        buf_sizes_by_type,
                        thrust::make_discard_iterator(),
                        d_partition_sizes,
                        thrust::equal_to{},  // key equality check
                        buf_size_reduce);

  // - compute partition start offsets and total output buffer size overall
  auto partition_size_iter = cudf::detail::make_counting_transform_iterator(
    0,
    cuda::proclaim_return_type<size_t>(
      [num_partitions, d_partition_sizes, per_partition_metadata_size] __device__(size_t i) {
        return i >= num_partitions
                 ? 0
                 : cudf::util::round_up_safe(
                     cudf::util::round_up_safe(
                       per_partition_metadata_size + d_partition_sizes[i].validity_size,
                       validity_pad) +
                       cudf::util::round_up_safe(d_partition_sizes[i].offset_size, offset_pad) +
                       d_partition_sizes[i].data_size,
                     data_pad);
      }));
  thrust::exclusive_scan(rmm::exec_policy_nosync(stream, temp_mr),
                         partition_size_iter,
                         partition_size_iter + num_partitions + 1,
                         d_partition_offsets.begin());

  size_t dst_buf_total_size;
  cudaMemcpyAsync(&dst_buf_total_size,
                  d_partition_offsets.begin() + num_partitions,
                  sizeof(size_t),
                  cudaMemcpyDeviceToHost,
                  stream);

  // generate destination offsets for each of the source copies
  auto buf_sizes = cudf::detail::make_counting_transform_iterator(
    0, cuda::proclaim_return_type<size_t>([d_dst_buf_info] __device__(size_t i) {
      return d_dst_buf_info[i].buf_size;
    }));
  thrust::exclusive_scan_by_key(rmm::exec_policy_nosync(stream, temp_mr),
                                partition_keys,
                                partition_keys + num_bufs,
                                buf_sizes,
                                dst_offset_output_iterator{d_dst_buf_info});
  auto iter = thrust::make_counting_iterator(0);
  thrust::for_each(
    rmm::exec_policy_nosync(stream, temp_mr),
    iter,
    iter + num_bufs,
    [per_partition_metadata_size,
     bufs_per_partition,
     d_dst_buf_info,
     d_partition_sizes,
     d_partition_offsets = d_partition_offsets.begin()] __device__(size_type i) {
      auto const partition_index = i / bufs_per_partition;
      auto const& ps             = d_partition_sizes[partition_index];
      // number of bytes from the start of the (validity|offsets|data) section
      auto const buffer_offset  = cuda::proclaim_return_type<size_t>([&] __device__() {
        switch (d_dst_buf_info[i].type) {
          case buffer_type::OFFSETS: return ps.validity_size;
          case buffer_type::DATA: return ps.validity_size + ps.offset_size;
          default: return size_t{0};
        }
      })();
      auto const section_offset = cuda::proclaim_return_type<size_t>([&] __device__() {
        switch (d_dst_buf_info[i].type) {
          case buffer_type::OFFSETS:
            return cudf::util::round_up_safe(per_partition_metadata_size + ps.validity_size,
                                             validity_pad);
          case buffer_type::DATA:
            return cudf::util::round_up_safe(
              cudf::util::round_up_safe(per_partition_metadata_size + ps.validity_size,
                                        validity_pad) +
                ps.offset_size,
              offset_pad);
          default: return per_partition_metadata_size;
        }
      })();
      d_dst_buf_info[i].dst_offset =
        d_partition_offsets[partition_index] +  // offset to the entire partition
        section_offset +                        // partition-relative offset to our section start
        (d_dst_buf_info[i].dst_offset -
         buffer_offset);  // section-relative offset to the start of our buffer
    });

  // allocate output buffer
  stream.synchronize();  // for dst_buf_total_size from above
  rmm::device_buffer dst_buf(dst_buf_total_size, stream, mr);

  // pack per-partition data. one thread per (flattened) column.
  size_type const thread_count_per_partition = cudf::util::round_up_safe(
    total_flattened_columns, static_cast<size_t>(cudf::detail::warp_size));
  cudf::detail::grid_1d const grid{
    thread_count_per_partition * static_cast<size_type>(num_partitions), 128};
  pack_per_partition_metadata_kernel<<<grid.num_blocks,
                                       grid.num_threads_per_block,
                                       0,
                                       stream.value()>>>(reinterpret_cast<uint8_t*>(dst_buf.data()),
                                                         d_partition_offsets.data(),
                                                         num_partitions,
                                                         total_flattened_columns,
                                                         d_indices,
                                                         d_flattened_col_has_validity.data(),
                                                         d_partition_sizes);

  // perform the copy.
  split_copy(
    d_src_buf_info, reinterpret_cast<uint8_t*>(dst_buf.data()), num_bufs, d_dst_buf_info, stream);

  // do this before the synchronize to take advantage of any gpu time we can overlap with (this
  // function only uses the cpu).
  auto metadata = compute_metadata(input, total_flattened_columns);

  stream.synchronize();
  return {shuffle_split_result{std::make_unique<rmm::device_buffer>(std::move(dst_buf)),
                               std::move(d_partition_offsets)},
          std::move(metadata)};
}

}  // namespace spark_rapids_jni<|MERGE_RESOLUTION|>--- conflicted
+++ resolved
@@ -94,172 +94,8 @@
  * M partitions, then we have N*M destination buffers.
  */
 struct dst_buf_info {
-<<<<<<< HEAD
   size_t buf_size;  // total size of buffer in bytes
   buffer_type type;
-=======
-  // constant across all copy commands for this buffer
-  std::size_t buf_size;  // total size of buffer, including padding
-  int num_elements;      // # of elements to be copied
-  int element_size;      // size of each element in bytes
-  int num_rows;  // # of rows to be copied(which may be different from num_elements in the case of
-                 // validity or offset buffers)
-
-  int src_element_index;   // element index to start reading from my associated source buffer
-  std::size_t dst_offset;  // my offset into the per-partition allocation
-  int value_shift;         // amount to shift values down by (for offset buffers)
-  int bit_shift;           // # of bits to shift right by (for validity buffers)
-  size_type valid_count;   // validity count for this block of work
-
-  int src_buf_index;       // source buffer index
-  int dst_buf_index;       // destination buffer index
-};
-
-/**
- * @brief Copy a single buffer of column data, shifting values (for offset columns),
- * and validity (for validity buffers) as necessary.
- *
- * Copies a single partition of a source column buffer to a destination buffer. Shifts
- * element values by value_shift in the case of a buffer of offsets (value_shift will
- * only ever be > 0 in that case).  Shifts elements bitwise by bit_shift in the case of
- * a validity buffer (bit_shift will only ever be > 0 in that case).  This function assumes
- * value_shift and bit_shift will never be > 0 at the same time.
- *
- * This function expects:
- * - src may be a misaligned address
- * - dst must be an aligned address
- *
- * This function always does the ALU work related to value_shift and bit_shift because it is
- * entirely memory-bandwidth bound.
- *
- * @param dst Destination buffer
- * @param src Source buffer
- * @param t Thread index
- * @param num_elements Number of elements to copy
- * @param element_size Size of each element in bytes
- * @param src_element_index Element index to start copying at
- * @param stride Size of the kernel block
- * @param value_shift Shift incoming 4-byte offset values down by this amount
- * @param bit_shift Shift incoming data right by this many bits
- * @param num_rows Number of rows being copied
- * @param valid_count Optional pointer to a value to store count of set bits
- */
-template <int block_size>
-__device__ void copy_buffer(uint8_t* __restrict__ dst,
-                            uint8_t const* __restrict__ src,
-                            int t,
-                            std::size_t num_elements,
-                            std::size_t element_size,
-                            std::size_t src_element_index,
-                            uint32_t stride,
-                            int value_shift,
-                            int bit_shift,
-                            std::size_t num_rows,
-                            size_type* valid_count)
-{
-  src += (src_element_index * element_size);
-
-  size_type thread_valid_count = 0;
-
-  // handle misalignment. read 16 bytes in 4 byte reads. write in a single 16 byte store.
-  std::size_t const num_bytes = num_elements * element_size;
-  // how many bytes we're misaligned from 4-byte alignment
-  uint32_t const ofs = reinterpret_cast<uintptr_t>(src) % 4;
-  std::size_t pos    = t * 16;
-  stride *= 16;
-  while (pos + 20 <= num_bytes) {
-    // read from the nearest aligned address.
-    const uint32_t* in32 = reinterpret_cast<const uint32_t*>((src + pos) - ofs);
-    uint4 v              = uint4{in32[0], in32[1], in32[2], in32[3]};
-    if (ofs || bit_shift) {
-      v.x = __funnelshift_r(v.x, v.y, ofs * 8 + bit_shift);
-      v.y = __funnelshift_r(v.y, v.z, ofs * 8 + bit_shift);
-      v.z = __funnelshift_r(v.z, v.w, ofs * 8 + bit_shift);
-      v.w = __funnelshift_r(v.w, in32[4], ofs * 8 + bit_shift);
-    }
-    v.x -= value_shift;
-    v.y -= value_shift;
-    v.z -= value_shift;
-    v.w -= value_shift;
-    reinterpret_cast<uint4*>(dst)[pos / 16] = v;
-    if (valid_count) {
-      thread_valid_count += (__popc(v.x) + __popc(v.y) + __popc(v.z) + __popc(v.w));
-    }
-    pos += stride;
-  }
-
-  // copy trailing bytes
-  if (t == 0) {
-    std::size_t remainder;
-    if (num_bytes < 16) {
-      remainder = num_bytes;
-    } else {
-      std::size_t const last_bracket = (num_bytes / 16) * 16;
-      remainder                      = num_bytes - last_bracket;
-      if (remainder < 4) {
-        // we had less than 20 bytes for the last possible 16 byte copy, so copy 16 + the extra
-        remainder += 16;
-      }
-    }
-
-    // if we're performing a value shift (offsets), or a bit shift (validity) the # of bytes and
-    // alignment must be a multiple of 4. value shifting and bit shifting are mutually exclusive
-    // and will never both be true at the same time.
-    if (value_shift || bit_shift) {
-      std::size_t idx = (num_bytes - remainder) / 4;
-      uint32_t v = remainder > 0 ? (reinterpret_cast<uint32_t const*>(src)[idx] - value_shift) : 0;
-
-      constexpr size_type rows_per_element = 32;
-      auto const have_trailing_bits = ((num_elements * rows_per_element) - num_rows) < bit_shift;
-      while (remainder) {
-        // if we're at the very last word of a validity copy, we do not always need to read the next
-        // word to get the final trailing bits.
-        auto const read_trailing_bits = bit_shift > 0 && remainder == 4 && have_trailing_bits;
-        uint32_t const next           = (read_trailing_bits || remainder > 4)
-                                          ? (reinterpret_cast<uint32_t const*>(src)[idx + 1] - value_shift)
-                                          : 0;
-
-        uint32_t const val = (v >> bit_shift) | (next << (32 - bit_shift));
-        if (valid_count) { thread_valid_count += __popc(val); }
-        reinterpret_cast<uint32_t*>(dst)[idx] = val;
-        v                                     = next;
-        idx++;
-        remainder -= 4;
-      }
-    } else {
-      while (remainder) {
-        std::size_t const idx = num_bytes - remainder--;
-        uint32_t const val    = reinterpret_cast<uint8_t const*>(src)[idx];
-        if (valid_count) { thread_valid_count += __popc(val); }
-        reinterpret_cast<uint8_t*>(dst)[idx] = val;
-      }
-    }
-  }
-
-  if (valid_count) {
-    if (num_bytes == 0) {
-      if (!t) { *valid_count = 0; }
-    } else {
-      using BlockReduce = cub::BlockReduce<size_type, block_size>;
-      __shared__ typename BlockReduce::TempStorage temp_storage;
-      size_type block_valid_count{BlockReduce(temp_storage).Sum(thread_valid_count)};
-      if (!t) {
-        // we may have copied more bits than there are actual rows in the output.
-        // so we need to subtract off the count of any bits that shouldn't have been
-        // considered during the copy step.
-        std::size_t const max_row    = (num_bytes * 8);
-        std::size_t const slack_bits = max_row > num_rows ? max_row - num_rows : 0;
-        auto const slack_mask        = set_most_significant_bits(slack_bits);
-        if (slack_mask > 0) {
-          uint32_t const last_word = reinterpret_cast<uint32_t*>(dst + (num_bytes - 4))[0];
-          block_valid_count -= __popc(last_word & slack_mask);
-        }
-        *valid_count = block_valid_count;
-      }
-    }
-  }
-}
->>>>>>> f6ee0d22
 
   int src_buf_index;
   size_t src_offset;
