/*
 * Copyright (c) 2022-2023, NVIDIA CORPORATION.
 *
 * Licensed under the Apache License, Version 2.0 (the "License");
 * you may not use this file except in compliance with the License.
 * You may obtain a copy of the License at
 *
 *     http://www.apache.org/licenses/LICENSE-2.0
 *
 * Unless required by applicable law or agreed to in writing, software
 * distributed under the License is distributed on an "AS IS" BASIS,
 * WITHOUT WARRANTIES OR CONDITIONS OF ANY KIND, either express or implied.
 * See the License for the specific language governing permissions and
 * limitations under the License.
 */

#include "cast_string.hpp"
#include <cudf/binaryop.hpp>
#include <cudf/column/column_factories.hpp>
#include <cudf/copying.hpp>
#include <cudf/replace.hpp>
#include <cudf/scalar/scalar_factories.hpp>
#include <cudf/strings/contains.hpp>
#include <cudf/strings/convert/convert_integers.hpp>
#include <cudf/strings/extract.hpp>
#include <cudf/strings/find.hpp>
#include <cudf/strings/regex/regex_program.hpp>
#include <cudf/strings/strings_column_view.hpp>
#include <cudf/transform.hpp>
#include <cudf/unary.hpp>

#include "cudf_jni_apis.hpp"
#include "dtype_utils.hpp"
#include "jni_utils.hpp"

constexpr char const* JNI_CAST_ERROR_CLASS = "com/nvidia/spark/rapids/jni/CastException";

#define CATCH_CAST_EXCEPTION(env, ret_val)                                                \
  catch (const spark_rapids_jni::cast_error& e)                                           \
  {                                                                                       \
    if (env->ExceptionOccurred()) { return ret_val; }                                     \
    jclass ex_class = env->FindClass(JNI_CAST_ERROR_CLASS);                               \
    if (ex_class != NULL) {                                                               \
      jmethodID ctor_id = env->GetMethodID(ex_class, "<init>", "(Ljava/lang/String;I)V"); \
      if (ctor_id != NULL) {                                                              \
        std::string n_msg = e.get_string_with_error();                                    \
        jstring j_msg     = env->NewStringUTF(n_msg.c_str());                             \
        if (j_msg != NULL) {                                                              \
          jint e_row         = static_cast<jint>(e.get_row_number());                     \
          jobject cuda_error = env->NewObject(ex_class, ctor_id, j_msg, e_row);           \
          if (cuda_error != NULL) { env->Throw((jthrowable)cuda_error); }                 \
        }                                                                                 \
      }                                                                                   \
    }                                                                                     \
    return ret_val;                                                                       \
  }                                                                                       \
  CATCH_STD(env, 0);

extern "C" {

JNIEXPORT jlong JNICALL Java_com_nvidia_spark_rapids_jni_CastStrings_toInteger(
  JNIEnv* env, jclass, jlong input_column, jboolean ansi_enabled, jboolean strip, jint j_dtype)
{
  JNI_NULL_CHECK(env, input_column, "input column is null", 0);

  try {
    cudf::jni::auto_set_device(env);

    cudf::strings_column_view scv{*reinterpret_cast<cudf::column_view const*>(input_column)};
    return cudf::jni::release_as_jlong(spark_rapids_jni::string_to_integer(
      cudf::jni::make_data_type(j_dtype, 0), scv, ansi_enabled, strip, cudf::get_default_stream()));
  }
  CATCH_CAST_EXCEPTION(env, 0);
}

JNIEXPORT jlong JNICALL
Java_com_nvidia_spark_rapids_jni_CastStrings_toDecimal(JNIEnv* env,
                                                       jclass,
                                                       jlong input_column,
                                                       jboolean ansi_enabled,
                                                       jboolean strip,
                                                       jint precision,
                                                       jint scale)
{
  JNI_NULL_CHECK(env, input_column, "input column is null", 0);

  try {
    cudf::jni::auto_set_device(env);

    cudf::strings_column_view scv{*reinterpret_cast<cudf::column_view const*>(input_column)};
    return cudf::jni::release_as_jlong(spark_rapids_jni::string_to_decimal(
      precision, scale, scv, ansi_enabled, strip, cudf::get_default_stream()));
  }
  CATCH_CAST_EXCEPTION(env, 0);
}

JNIEXPORT jlong JNICALL Java_com_nvidia_spark_rapids_jni_CastStrings_toFloat(
  JNIEnv* env, jclass, jlong input_column, jboolean ansi_enabled, jint j_dtype)
{
  JNI_NULL_CHECK(env, input_column, "input column is null", 0);

  try {
    cudf::jni::auto_set_device(env);

    cudf::strings_column_view scv{*reinterpret_cast<cudf::column_view const*>(input_column)};
    return cudf::jni::release_as_jlong(spark_rapids_jni::string_to_float(
      cudf::jni::make_data_type(j_dtype, 0), scv, ansi_enabled, cudf::get_default_stream()));
  }
  CATCH_CAST_EXCEPTION(env, 0);
}

<<<<<<< HEAD
JNIEXPORT jlong JNICALL Java_com_nvidia_spark_rapids_jni_CastStrings_fromFloatWithFormat(
  JNIEnv* env, jclass, jlong input_column, jint digits, jint j_dtype)
=======
JNIEXPORT jlong JNICALL Java_com_nvidia_spark_rapids_jni_CastStrings_fromFloat(JNIEnv* env,
                                                                               jclass,
                                                                               jlong input_column)
>>>>>>> 54fa73cb
{
  JNI_NULL_CHECK(env, input_column, "input column is null", 0);

  try {
    cudf::jni::auto_set_device(env);

<<<<<<< HEAD
    cudf::column_view cv{*reinterpret_cast<cudf::column_view const*>(input_column)};
    return cudf::jni::release_as_jlong(
      spark_rapids_jni::format_float(cv, digits, cudf::get_default_stream()));
=======
    auto const& cv = *reinterpret_cast<cudf::column_view const*>(input_column);
    return cudf::jni::release_as_jlong(
      spark_rapids_jni::float_to_string(cv, cudf::get_default_stream()));
>>>>>>> 54fa73cb
  }
  CATCH_CAST_EXCEPTION(env, 0);
}

JNIEXPORT jlong JNICALL Java_com_nvidia_spark_rapids_jni_CastStrings_fromDecimal(JNIEnv* env,
                                                                                 jclass,
                                                                                 jlong input_column)
{
  JNI_NULL_CHECK(env, input_column, "input column is null", 0);

  try {
    cudf::jni::auto_set_device(env);

    auto const& cv = *reinterpret_cast<cudf::column_view const*>(input_column);
    return cudf::jni::release_as_jlong(
      spark_rapids_jni::decimal_to_non_ansi_string(cv, cudf::get_default_stream()));
  }
  CATCH_CAST_EXCEPTION(env, 0);
}

JNIEXPORT jlong JNICALL Java_com_nvidia_spark_rapids_jni_CastStrings_toIntegersWithBase(
  JNIEnv* env, jclass, jlong input_column, jint base, jboolean ansi_enabled, jint j_dtype)
{
  JNI_NULL_CHECK(env, input_column, "input column is null", 0);
  using namespace cudf;
  try {
    if (base != 10 && base != 16) {
      auto const error_msg = "Bases supported 10, 16; Actual: " + std::to_string(base);
      throw spark_rapids_jni::cast_error(0, error_msg);
    }

    jni::auto_set_device(env);
    auto const zero_scalar   = numeric_scalar<uint64_t>(0);
    auto const res_data_type = jni::make_data_type(j_dtype, 0);
    auto const input_view{*reinterpret_cast<column_view const*>(input_column)};
    auto const validity_regex_str = [&] {
      switch (base) {
        case 10: return R"(^\s*(-?[0-9]+).*)"; break;
        case 16: return R"(^\s*(-?[0-9a-fA-F]+).*)"; break;
        default: throw spark_rapids_jni::cast_error(0, "INFEASIBLE"); break;
      }
    }();

    auto const validity_regex = strings::regex_program::create(validity_regex_str);
    auto const valid_rows     = strings::matches_re(input_view, *validity_regex);
    auto const int_col        = [&] {
      auto const prepped_table = strings::extract(input_view, *validity_regex);
      const strings_column_view prepped_view{prepped_table->get_column(0)};
      switch (base) {
        case 10: {
          return strings::to_integers(prepped_view, res_data_type);
        } break;
        case 16: {
          auto const is_negative = strings::starts_with(prepped_view, string_scalar("-"));
          auto const pos_vals    = strings::hex_to_integers(prepped_view, res_data_type);
          auto neg_vals =
            binary_operation(zero_scalar, *pos_vals, binary_operator::SUB, res_data_type);
          return copy_if_else(*neg_vals, *pos_vals, *is_negative);
        }
        default: {
          throw spark_rapids_jni::cast_error(0, "INFEASIBLE");
          break;
        }
      }
    }();

    auto unmatched_implies_zero = copy_if_else(*int_col, zero_scalar, *valid_rows);

    // output nulls: original + all rows matching \s*
    auto const space_only_regex = strings::regex_program::create(R"(^\s*$)");
    auto const new_mask         = [&] {
      auto const extra_null_rows = strings::matches_re(input_view, *space_only_regex);
      auto extra_mask            = unary_operation(*extra_null_rows, unary_operator::NOT);
      if (input_view.null_count() > 0) {
        return binary_operation(*mask_to_bools(input_view.null_mask(), 0, input_view.size()),
                                *extra_mask,
                                binary_operator::BITWISE_AND,
                                data_type(type_id::BOOL8));
      } else {
        return extra_mask;
      }
    }();

    auto const [null_mask, null_count] = bools_to_mask(*new_mask);
    unmatched_implies_zero->set_null_mask(*null_mask, null_count);
    return jni::release_as_jlong(unmatched_implies_zero);
  }
  CATCH_CAST_EXCEPTION(env, 0);
}

JNIEXPORT jlong JNICALL Java_com_nvidia_spark_rapids_jni_CastStrings_fromIntegersWithBase(
  JNIEnv* env, jclass, jlong input_column, jint base)
{
  JNI_NULL_CHECK(env, input_column, "input column is null", 0);
  using namespace cudf;
  try {
    jni::auto_set_device(env);
    auto input_view{*reinterpret_cast<column_view const*>(input_column)};
    auto result = [&] {
      switch (base) {
        case 10: {
          return strings::from_integers(input_view);
        } break;
        case 16: {
          auto pre_res                = strings::integers_to_hex(input_view);
          auto const regex            = strings::regex_program::create("^0?([0-9a-fA-F]+)$");
          auto const wo_leading_zeros = strings::extract(strings_column_view(*pre_res), *regex);
          return std::move(wo_leading_zeros->release()[0]);
        }
        default: {
          auto const error_msg = "Bases supported 10, 16; Actual: " + std::to_string(base);
          throw spark_rapids_jni::cast_error(0, error_msg);
        }
      }
    }();
    return jni::release_as_jlong(result);
  }
  CATCH_CAST_EXCEPTION(env, 0);
}
}<|MERGE_RESOLUTION|>--- conflicted
+++ resolved
@@ -109,29 +109,17 @@
   CATCH_CAST_EXCEPTION(env, 0);
 }
 
-<<<<<<< HEAD
 JNIEXPORT jlong JNICALL Java_com_nvidia_spark_rapids_jni_CastStrings_fromFloatWithFormat(
   JNIEnv* env, jclass, jlong input_column, jint digits, jint j_dtype)
-=======
-JNIEXPORT jlong JNICALL Java_com_nvidia_spark_rapids_jni_CastStrings_fromFloat(JNIEnv* env,
-                                                                               jclass,
-                                                                               jlong input_column)
->>>>>>> 54fa73cb
-{
-  JNI_NULL_CHECK(env, input_column, "input column is null", 0);
-
-  try {
-    cudf::jni::auto_set_device(env);
-
-<<<<<<< HEAD
-    cudf::column_view cv{*reinterpret_cast<cudf::column_view const*>(input_column)};
+{
+  JNI_NULL_CHECK(env, input_column, "input column is null", 0);
+
+  try {
+    cudf::jni::auto_set_device(env);
+
+    auto const& cv = *reinterpret_cast<cudf::column_view const*>(input_column);
     return cudf::jni::release_as_jlong(
       spark_rapids_jni::format_float(cv, digits, cudf::get_default_stream()));
-=======
-    auto const& cv = *reinterpret_cast<cudf::column_view const*>(input_column);
-    return cudf::jni::release_as_jlong(
-      spark_rapids_jni::float_to_string(cv, cudf::get_default_stream()));
->>>>>>> 54fa73cb
   }
   CATCH_CAST_EXCEPTION(env, 0);
 }
