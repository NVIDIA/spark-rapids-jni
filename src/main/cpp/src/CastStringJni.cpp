/*
 * Copyright (c) 2022-2023, NVIDIA CORPORATION.
 *
 * Licensed under the Apache License, Version 2.0 (the "License");
 * you may not use this file except in compliance with the License.
 * You may obtain a copy of the License at
 *
 *     http://www.apache.org/licenses/LICENSE-2.0
 *
 * Unless required by applicable law or agreed to in writing, software
 * distributed under the License is distributed on an "AS IS" BASIS,
 * WITHOUT WARRANTIES OR CONDITIONS OF ANY KIND, either express or implied.
 * See the License for the specific language governing permissions and
 * limitations under the License.
 */

#include "cast_string.hpp"
#include <cudf/binaryop.hpp>
#include <cudf/column/column_factories.hpp>
#include <cudf/copying.hpp>
#include <cudf/replace.hpp>
#include <cudf/scalar/scalar_factories.hpp>
#include <cudf/strings/contains.hpp>
#include <cudf/strings/convert/convert_integers.hpp>
#include <cudf/strings/extract.hpp>
#include <cudf/strings/find.hpp>
#include <cudf/strings/regex/regex_program.hpp>
#include <cudf/strings/strings_column_view.hpp>
#include <cudf/transform.hpp>
#include <cudf/unary.hpp>

#include "cudf_jni_apis.hpp"
#include "dtype_utils.hpp"
#include "jni_utils.hpp"

constexpr char const* JNI_CAST_ERROR_CLASS = "com/nvidia/spark/rapids/jni/CastException";

#define CATCH_CAST_EXCEPTION(env, ret_val)                                                \
  catch (const spark_rapids_jni::cast_error& e)                                           \
  {                                                                                       \
    if (env->ExceptionOccurred()) { return ret_val; }                                     \
    jclass ex_class = env->FindClass(JNI_CAST_ERROR_CLASS);                               \
    if (ex_class != NULL) {                                                               \
      jmethodID ctor_id = env->GetMethodID(ex_class, "<init>", "(Ljava/lang/String;I)V"); \
      if (ctor_id != NULL) {                                                              \
        std::string n_msg = e.get_string_with_error();                                    \
        jstring j_msg     = env->NewStringUTF(n_msg.c_str());                             \
        if (j_msg != NULL) {                                                              \
          jint e_row         = static_cast<jint>(e.get_row_number());                     \
          jobject cuda_error = env->NewObject(ex_class, ctor_id, j_msg, e_row);           \
          if (cuda_error != NULL) { env->Throw((jthrowable)cuda_error); }                 \
        }                                                                                 \
      }                                                                                   \
    }                                                                                     \
    return ret_val;                                                                       \
  }                                                                                       \
  CATCH_STD(env, 0);

extern "C" {

JNIEXPORT jlong JNICALL Java_com_nvidia_spark_rapids_jni_CastStrings_toInteger(
  JNIEnv* env, jclass, jlong input_column, jboolean ansi_enabled, jboolean strip, jint j_dtype)
{
  JNI_NULL_CHECK(env, input_column, "input column is null", 0);

  try {
    cudf::jni::auto_set_device(env);

    cudf::strings_column_view scv{*reinterpret_cast<cudf::column_view const*>(input_column)};
    return cudf::jni::release_as_jlong(spark_rapids_jni::string_to_integer(
      cudf::jni::make_data_type(j_dtype, 0), scv, ansi_enabled, strip, cudf::get_default_stream()));
  }
  CATCH_CAST_EXCEPTION(env, 0);
}

JNIEXPORT jlong JNICALL
Java_com_nvidia_spark_rapids_jni_CastStrings_toDecimal(JNIEnv* env,
                                                       jclass,
                                                       jlong input_column,
                                                       jboolean ansi_enabled,
                                                       jboolean strip,
                                                       jint precision,
                                                       jint scale)
{
  JNI_NULL_CHECK(env, input_column, "input column is null", 0);

  try {
    cudf::jni::auto_set_device(env);

    cudf::strings_column_view scv{*reinterpret_cast<cudf::column_view const*>(input_column)};
    return cudf::jni::release_as_jlong(spark_rapids_jni::string_to_decimal(
      precision, scale, scv, ansi_enabled, strip, cudf::get_default_stream()));
  }
  CATCH_CAST_EXCEPTION(env, 0);
}

JNIEXPORT jlong JNICALL Java_com_nvidia_spark_rapids_jni_CastStrings_toFloat(
  JNIEnv* env, jclass, jlong input_column, jboolean ansi_enabled, jint j_dtype)
{
  JNI_NULL_CHECK(env, input_column, "input column is null", 0);

  try {
    cudf::jni::auto_set_device(env);

    cudf::strings_column_view scv{*reinterpret_cast<cudf::column_view const*>(input_column)};
    return cudf::jni::release_as_jlong(spark_rapids_jni::string_to_float(
      cudf::jni::make_data_type(j_dtype, 0), scv, ansi_enabled, cudf::get_default_stream()));
  }
  CATCH_CAST_EXCEPTION(env, 0);
}

JNIEXPORT jlong JNICALL Java_com_nvidia_spark_rapids_jni_CastStrings_fromFloatWithFormat(
  JNIEnv* env, jclass, jlong input_column, jint digits, jint j_dtype)
{
  JNI_NULL_CHECK(env, input_column, "input column is null", 0);

  try {
    cudf::jni::auto_set_device(env);

<<<<<<< HEAD
    auto const& cv = *reinterpret_cast<cudf::column_view const*>(input_column);
=======
    cudf::column_view cv{*reinterpret_cast<cudf::column_view const*>(input_column)};
>>>>>>> 1f49d5a2
    return cudf::jni::release_as_jlong(
      spark_rapids_jni::format_float(cv, digits, cudf::get_default_stream()));
  }
  CATCH_CAST_EXCEPTION(env, 0);
}

JNIEXPORT jlong JNICALL Java_com_nvidia_spark_rapids_jni_CastStrings_fromDecimal(JNIEnv* env,
                                                                                 jclass,
                                                                                 jlong input_column)
{
  JNI_NULL_CHECK(env, input_column, "input column is null", 0);

  try {
    cudf::jni::auto_set_device(env);

    auto const& cv = *reinterpret_cast<cudf::column_view const*>(input_column);
    return cudf::jni::release_as_jlong(
      spark_rapids_jni::decimal_to_non_ansi_string(cv, cudf::get_default_stream()));
  }
  CATCH_CAST_EXCEPTION(env, 0);
}

JNIEXPORT jlong JNICALL Java_com_nvidia_spark_rapids_jni_CastStrings_toIntegersWithBase(
  JNIEnv* env, jclass, jlong input_column, jint base, jboolean ansi_enabled, jint j_dtype)
{
  JNI_NULL_CHECK(env, input_column, "input column is null", 0);
  using namespace cudf;
  try {
    if (base != 10 && base != 16) {
      auto const error_msg = "Bases supported 10, 16; Actual: " + std::to_string(base);
      throw spark_rapids_jni::cast_error(0, error_msg);
    }

    jni::auto_set_device(env);
    auto const zero_scalar   = numeric_scalar<uint64_t>(0);
    auto const res_data_type = jni::make_data_type(j_dtype, 0);
    auto const input_view{*reinterpret_cast<column_view const*>(input_column)};
    auto const validity_regex_str = [&] {
      switch (base) {
        case 10: return R"(^\s*(-?[0-9]+).*)"; break;
        case 16: return R"(^\s*(-?[0-9a-fA-F]+).*)"; break;
        default: throw spark_rapids_jni::cast_error(0, "INFEASIBLE"); break;
      }
    }();

    auto const validity_regex = strings::regex_program::create(validity_regex_str);
    auto const valid_rows     = strings::matches_re(input_view, *validity_regex);
    auto const int_col        = [&] {
      auto const prepped_table = strings::extract(input_view, *validity_regex);
      const strings_column_view prepped_view{prepped_table->get_column(0)};
      switch (base) {
        case 10: {
          return strings::to_integers(prepped_view, res_data_type);
        } break;
        case 16: {
          auto const is_negative = strings::starts_with(prepped_view, string_scalar("-"));
          auto const pos_vals    = strings::hex_to_integers(prepped_view, res_data_type);
          auto neg_vals =
            binary_operation(zero_scalar, *pos_vals, binary_operator::SUB, res_data_type);
          return copy_if_else(*neg_vals, *pos_vals, *is_negative);
        }
        default: {
          throw spark_rapids_jni::cast_error(0, "INFEASIBLE");
          break;
        }
      }
    }();

    auto unmatched_implies_zero = copy_if_else(*int_col, zero_scalar, *valid_rows);

    // output nulls: original + all rows matching \s*
    auto const space_only_regex = strings::regex_program::create(R"(^\s*$)");
    auto const new_mask         = [&] {
      auto const extra_null_rows = strings::matches_re(input_view, *space_only_regex);
      auto extra_mask            = unary_operation(*extra_null_rows, unary_operator::NOT);
      if (input_view.null_count() > 0) {
        return binary_operation(*mask_to_bools(input_view.null_mask(), 0, input_view.size()),
                                *extra_mask,
                                binary_operator::BITWISE_AND,
                                data_type(type_id::BOOL8));
      } else {
        return extra_mask;
      }
    }();

    auto const [null_mask, null_count] = bools_to_mask(*new_mask);
    unmatched_implies_zero->set_null_mask(*null_mask, null_count);
    return jni::release_as_jlong(unmatched_implies_zero);
  }
  CATCH_CAST_EXCEPTION(env, 0);
}

JNIEXPORT jlong JNICALL Java_com_nvidia_spark_rapids_jni_CastStrings_fromIntegersWithBase(
  JNIEnv* env, jclass, jlong input_column, jint base)
{
  JNI_NULL_CHECK(env, input_column, "input column is null", 0);
  using namespace cudf;
  try {
    jni::auto_set_device(env);
    auto input_view{*reinterpret_cast<column_view const*>(input_column)};
    auto result = [&] {
      switch (base) {
        case 10: {
          return strings::from_integers(input_view);
        } break;
        case 16: {
          auto pre_res                = strings::integers_to_hex(input_view);
          auto const regex            = strings::regex_program::create("^0?([0-9a-fA-F]+)$");
          auto const wo_leading_zeros = strings::extract(strings_column_view(*pre_res), *regex);
          return std::move(wo_leading_zeros->release()[0]);
        }
        default: {
          auto const error_msg = "Bases supported 10, 16; Actual: " + std::to_string(base);
          throw spark_rapids_jni::cast_error(0, error_msg);
        }
      }
    }();
    return jni::release_as_jlong(result);
  }
  CATCH_CAST_EXCEPTION(env, 0);
}
}<|MERGE_RESOLUTION|>--- conflicted
+++ resolved
@@ -110,18 +110,14 @@
 }
 
 JNIEXPORT jlong JNICALL Java_com_nvidia_spark_rapids_jni_CastStrings_fromFloatWithFormat(
-  JNIEnv* env, jclass, jlong input_column, jint digits, jint j_dtype)
-{
-  JNI_NULL_CHECK(env, input_column, "input column is null", 0);
-
-  try {
-    cudf::jni::auto_set_device(env);
-
-<<<<<<< HEAD
+  JNIEnv* env, jclass, jlong input_column, jint digits)
+{
+  JNI_NULL_CHECK(env, input_column, "input column is null", 0);
+
+  try {
+    cudf::jni::auto_set_device(env);
+
     auto const& cv = *reinterpret_cast<cudf::column_view const*>(input_column);
-=======
-    cudf::column_view cv{*reinterpret_cast<cudf::column_view const*>(input_column)};
->>>>>>> 1f49d5a2
     return cudf::jni::release_as_jlong(
       spark_rapids_jni::format_float(cv, digits, cudf::get_default_stream()));
   }
