--- conflicted
+++ resolved
@@ -200,11 +200,8 @@
   src/HistogramJni.cpp
   src/HostTableJni.cpp
   src/JSONUtilsJni.cpp
-<<<<<<< HEAD
   src/ListSliceJni.cpp
-=======
   src/MapJni.cpp
->>>>>>> afa33b0d
   src/NativeParquetJni.cpp
   src/ParseURIJni.cpp
   src/RegexRewriteUtilsJni.cpp
@@ -228,11 +225,8 @@
   src/get_json_object.cu
   src/histogram.cu
   src/json_utils.cu
-<<<<<<< HEAD
   src/list_slice.cu
-=======
   src/map.cu
->>>>>>> afa33b0d
   src/murmur_hash.cu
   src/parse_uri.cu
   src/regex_rewrite_utils.cu
