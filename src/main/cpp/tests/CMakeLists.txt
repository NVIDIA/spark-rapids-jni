--- conflicted
+++ resolved
@@ -88,10 +88,8 @@
 ConfigureTest(SUBSTRING_INDEX
     substring_index.cpp)
 
-<<<<<<< HEAD
 ConfigureTest(SHUFFLE_SPLIT
     shuffle_split.cu)
-=======
+    
 ConfigureTest(HLLPP
     hyper_log_log_plus_plus.cu)
->>>>>>> aa7a9254
