/*
 * Copyright (c) 2022, NVIDIA CORPORATION.
 *
 * Licensed under the Apache License, Version 2.0 (the "License");
 * you may not use this file except in compliance with the License.
 * You may obtain a copy of the License at
 *
 *     http://www.apache.org/licenses/LICENSE-2.0
 *
 * Unless required by applicable law or agreed to in writing, software
 * distributed under the License is distributed on an "AS IS" BASIS,
 * WITHOUT WARRANTIES OR CONDITIONS OF ANY KIND, either express or implied.
 * See the License for the specific language governing permissions and
 * limitations under the License.
 */

#include <cast_string.hpp>

#include <cudf_test/base_fixture.hpp>
#include <cudf_test/column_wrapper.hpp>
#include <cudf_test/iterator_utilities.hpp>
#include <cudf_test/table_utilities.hpp>
#include <cudf_test/type_lists.hpp>

#include <cudf/strings/convert/convert_floats.hpp>

#include <limits>
#include <rmm/device_uvector.hpp>

using namespace cudf;

template <typename T>
struct StringToIntegerTests : public test::BaseFixture {
};

struct StringToDecimalTests : public test::BaseFixture {};

template <typename T>
struct StringToFloatTests : public test::BaseFixture {
};

TYPED_TEST_SUITE(StringToIntegerTests, cudf::test::IntegralTypesNotBool);
TYPED_TEST_SUITE(StringToFloatTests, cudf::test::FloatingPointTypes);

TYPED_TEST(StringToIntegerTests, Simple)
{
  auto const strings = test::strings_column_wrapper{"1", "0", "42"};
  strings_column_view scv{strings};

  auto const result = spark_rapids_jni::string_to_integer(
    data_type{type_to_id<TypeParam>()}, scv, false, cudf::default_stream_value);

  test::fixed_width_column_wrapper<TypeParam> expected({1, 0, 42}, {1, 1, 1});

  CUDF_TEST_EXPECT_COLUMNS_EQUAL(result->view(), expected);
}

TYPED_TEST(StringToIntegerTests, Ansi)
{
  auto const strings = test::strings_column_wrapper(
    {"",       "null",  "+1",      "-0",           "4.2",
     "asdf",   "98fe",  "  00012", ".--e-37602.n", "\r\r\t\n11.12380",
     "-.2",    ".3",    ".",       "+1.2",         "\n123\n456\n",
     "1 2",    "123",   "",        "1. 2",         "+    7.6",
     "  12  ", "7.6.2", "15  ",    "7  2  ",       " 8.2  ",
     "3..14",  "c0",    "\r\r",    "    ",         "+\n"},
    {0, 0, 1, 1, 1, 1, 1, 1, 1, 1, 1, 1, 1, 1, 1, 1, 1, 1, 1, 1, 1, 1, 1, 1, 1, 1, 1, 1, 1, 1});
  strings_column_view scv{strings};

  constexpr bool is_signed_type = std::is_signed_v<TypeParam>;

  try {
    spark_rapids_jni::string_to_integer(
      data_type{type_to_id<TypeParam>()}, scv, true, cudf::default_stream_value);
    CUDF_EXPECTS(false, "expected exception!");
  } catch (spark_rapids_jni::cast_error& e) {
    auto const row = [&]() {
      if constexpr (is_signed_type) {
        return 4;
      } else {
        return 2;
      }
    }();
    auto const first_error_string = [&]() {
      if constexpr (is_signed_type) {
        return "4.2";
      } else {
        return "+1";
      }
    }();

    EXPECT_EQ(e.get_row_number(), row);
    EXPECT_STREQ(e.get_string_with_error(), first_error_string);
  }

  auto const result = spark_rapids_jni::string_to_integer(
    data_type{type_to_id<TypeParam>()}, scv, false, cudf::default_stream_value);

  test::fixed_width_column_wrapper<TypeParam> expected = []() {
    if constexpr (is_signed_type) {
      return test::fixed_width_column_wrapper<TypeParam>(
        {0, 0,   1, 0, 4, 0,  0, 12, 0, 11, 0, 0, 0, 1, 0,
         0, 123, 0, 0, 0, 12, 0, 15, 0, 8,  0, 0, 0, 0, 0},
        {0, 0, 1, 1, 1, 0, 0, 1, 0, 1, 1, 1, 1, 1, 0, 0, 1, 0, 0, 0, 1, 0, 1, 0, 1, 0, 0, 0, 0, 0});
    } else {
      return test::fixed_width_column_wrapper<TypeParam>(
        {0, 0,   0, 0, 4, 0,  0, 12, 0, 11, 0, 0, 0, 0, 0,
         0, 123, 0, 0, 0, 12, 0, 15, 0, 8,  0, 0, 0, 0, 0},
        {0, 0, 0, 0, 1, 0, 0, 1, 0, 1, 0, 1, 1, 0, 0, 0, 1, 0, 0, 0, 1, 0, 1, 0, 1, 0, 0, 0, 0, 0});
    }
  }();

  CUDF_TEST_EXPECT_COLUMNS_EQUAL(result->view(), expected);
}

TYPED_TEST(StringToIntegerTests, Overflow)
{
  auto const strings = test::strings_column_wrapper({"127",
                                                     "128",
                                                     "-128",
                                                     "-129",
                                                     "255",
                                                     "256",
                                                     "32767",
                                                     "32768",
                                                     "-32768",
                                                     "-32769",
                                                     "65525",
                                                     "65536",
                                                     "2147483647",
                                                     "2147483648",
                                                     "-2147483648",
                                                     "-2147483649",
                                                     "4294967295",
                                                     "4294967296",
                                                     "-9223372036854775808",
                                                     "-9223372036854775809",
                                                     "9223372036854775807",
                                                     "9223372036854775808",
                                                     "18446744073709551615",
                                                     "18446744073709551616"});
  strings_column_view scv{strings};

  auto result = spark_rapids_jni::string_to_integer(
    data_type{type_to_id<TypeParam>()}, scv, false, cudf::default_stream_value);

  auto const expected = [&]() {
    if constexpr (std::is_same_v<TypeParam, int8_t>) {
      return test::fixed_width_column_wrapper<int8_t>(
        {127, 0, -128, 0, 0, 0, 0, 0, 0, 0, 0, 0, 0, 0, 0, 0, 0, 0, 0, 0, 0, 0, 0, 0},
        {1, 0, 1, 0, 0, 0, 0, 0, 0, 0, 0, 0, 0, 0, 0, 0, 0, 0, 0, 0, 0, 0, 0, 0});
    } else if constexpr (std::is_same_v<TypeParam, uint8_t>) {
      return test::fixed_width_column_wrapper<uint8_t>(
        {127, 128, 0, 0, 255, 0, 0, 0, 0, 0, 0, 0, 0, 0, 0, 0, 0, 0, 0, 0, 0, 0, 0, 0},
        {1, 1, 0, 0, 1, 0, 0, 0, 0, 0, 0, 0, 0, 0, 0, 0, 0, 0, 0, 0, 0, 0, 0, 0});
    } else if constexpr (std::is_same_v<TypeParam, int16_t>) {
      return test::fixed_width_column_wrapper<int16_t>(
        {127, 128, -128, -129, 255, 256, 32767, 0, -32768, 0, 0, 0,
         0,   0,   0,    0,    0,   0,   0,     0, 0,      0, 0, 0},
        {1, 1, 1, 1, 1, 1, 1, 0, 1, 0, 0, 0, 0, 0, 0, 0, 0, 0, 0, 0, 0, 0, 0, 0});
    } else if constexpr (std::is_same_v<TypeParam, uint16_t>) {
      return test::fixed_width_column_wrapper<uint16_t>(
        {127, 128, 0, 0, 255, 256, 32767, 32768, 0, 0, 65525, 0,
         0,   0,   0, 0, 0,   0,   0,     0,     0, 0, 0,     0},
        {1, 1, 0, 0, 1, 1, 1, 1, 0, 0, 1, 0, 0, 0, 0, 0, 0, 0, 0, 0, 0, 0, 0, 0});
    } else if constexpr (std::is_same_v<TypeParam, int32_t>) {
      auto ret = test::fixed_width_column_wrapper<int32_t>(
        {127,   128,   -128,       -129,   255,
         256,   32767, 32768,      -32768, -32769,
         65525, 65536, 2147483647, 0,      std::numeric_limits<int32_t>::min(),
         0,     0,     0,          0,      0,
         0,     0,     0,          0},
        {1, 1, 1, 1, 1, 1, 1, 1, 1, 1, 1, 1, 1, 0, 1, 0, 0, 0, 0, 0, 0, 0, 0, 0});
      return ret;
    } else if constexpr (std::is_same_v<TypeParam, uint32_t>) {
      return test::fixed_width_column_wrapper<uint32_t>(
        {127u,        128u, 0u,     0u,     255u,        256u,        32767u, 32768u,
         0u,          0u,   65525u, 65536u, 2147483647u, 2147483648u, 0u,     0u,
         4294967295u, 0u,   0u,     0u,     0u,          0u,          0u,     0u},
        {1, 1, 0, 0, 1, 1, 1, 1, 0, 0, 1, 1, 1, 1, 0, 0, 1, 0, 0, 0, 0, 0, 0, 0});
    } else if constexpr (std::is_same_v<TypeParam, int64_t>) {
      return test::fixed_width_column_wrapper<int64_t>(
        {127L,
         128L,
         -128L,
         -129L,
         255L,
         256L,
         32767L,
         32768L,
         -32768L,
         -32769L,
         65525L,
         65536L,
         2147483647L,
         2147483648L,
         -2147483648L,
         -2147483649L,
         4294967295L,
         4294967296L,
         std::numeric_limits<int64_t>::min(),
         0L,
         9223372036854775807L,
         0L,
         0L,
         0L},
        {1, 1, 1, 1, 1, 1, 1, 1, 1, 1, 1, 1, 1, 1, 1, 1, 1, 1, 1, 0, 1, 0, 0, 0});
    } else if constexpr (std::is_same_v<TypeParam, uint64_t>) {
      return test::fixed_width_column_wrapper<uint64_t>(
        {127UL,
         128UL,
         0UL,
         0UL,
         255UL,
         256UL,
         32767UL,
         32768UL,
         0UL,
         0UL,
         65525UL,
         65536UL,
         2147483647UL,
         2147483648UL,
         0UL,
         0UL,
         4294967295UL,
         4294967296UL,
         0UL,
         0UL,
         9223372036854775807UL,
         9223372036854775808UL,
         18446744073709551615UL,
         0UL},
        {1, 1, 0, 0, 1, 1, 1, 1, 0, 0, 1, 1, 1, 1, 0, 0, 1, 1, 0, 0, 1, 1, 1, 0});
    }
  }();

  CUDF_TEST_EXPECT_COLUMNS_EQUAL(result->view(), expected);
}

TYPED_TEST(StringToIntegerTests, Empty)
{
  auto empty = std::make_unique<column>(data_type{type_id::STRING}, 0, rmm::device_buffer{});

  auto result = spark_rapids_jni::string_to_integer(data_type{type_to_id<TypeParam>()},
                                                    strings_column_view{empty->view()},
                                                    false,
                                                    rmm::cuda_stream_default);

  EXPECT_EQ(result->size(), 0);
  EXPECT_EQ(result->type().id(), type_to_id<TypeParam>());
}

TEST_F(StringToDecimalTests, Simple)
{
  auto const strings = test::strings_column_wrapper({"1", "0", "-1"});
  strings_column_view scv{strings};

  auto const result =
    spark_rapids_jni::string_to_decimal(1, 0, scv, false, cudf::default_stream_value);

  test::fixed_point_column_wrapper<int32_t> expected({1, 0, -1}, {1, 1, 1}, numeric::scale_type{0});

  CUDF_TEST_EXPECT_COLUMNS_EQUAL(result->view(), expected);
}

TEST_F(StringToDecimalTests, OverPrecise)
{
  auto const strings = test::strings_column_wrapper({"123456", "999999", "-123456", "-999999"});
  strings_column_view scv{strings};

  auto const result =
    spark_rapids_jni::string_to_decimal(5, 0, scv, false, cudf::default_stream_value);

  test::fixed_point_column_wrapper<int32_t> expected(
    {0, 0, 0, 0}, {0, 0, 0, 0}, numeric::scale_type{0});

  CUDF_TEST_EXPECT_COLUMNS_EQUAL(result->view(), expected);
}

TEST_F(StringToDecimalTests, Rounding)
{
  auto const strings = test::strings_column_wrapper({"1.23456", "9.99999", "-1.23456", "-9.99999"});
  strings_column_view scv{strings};

  auto const result =
    spark_rapids_jni::string_to_decimal(5, -4, scv, false, cudf::default_stream_value);

  test::fixed_point_column_wrapper<int32_t> expected(
    {12346, 100000, -12346, -100000}, {1, 0, 1, 0}, numeric::scale_type{-4});

  CUDF_TEST_EXPECT_COLUMNS_EQUAL(result->view(), expected);
}

TEST_F(StringToDecimalTests, DecimalValues)
{
  auto const strings =
    test::strings_column_wrapper({"1.234", "0.12345", "-1.034", "-0.001234567890123456"});
  strings_column_view scv{strings};

  auto const result =
    spark_rapids_jni::string_to_decimal(6, -5, scv, false, cudf::default_stream_value);

  test::fixed_point_column_wrapper<int32_t> expected(
    {123400, 12345, -103400, -123}, {1, 1, 1, 1}, numeric::scale_type{-5});

  CUDF_TEST_EXPECT_COLUMNS_EQUAL(result->view(), expected);
}

TEST_F(StringToDecimalTests, ExponentalNotation)
{
  auto const strings =
    test::strings_column_wrapper({"1.234e-1", "0.12345e1", "-1.034e-2", "-0.001234567890123456e2"});
  strings_column_view scv{strings};

  auto const result =
    spark_rapids_jni::string_to_decimal(6, -5, scv, false, cudf::default_stream_value);

  test::fixed_point_column_wrapper<int32_t> expected(
    {12340, 123450, -1034, -12346}, {1, 1, 1, 1}, numeric::scale_type{-5});

  CUDF_TEST_EXPECT_COLUMNS_EQUAL(result->view(), expected);
}

TEST_F(StringToDecimalTests, PositiveScale)
{
  {
    auto const strings =
      test::strings_column_wrapper({"1234e-1", "12345e1", "-1234.5678", "-0.001234567890123456e6"});
    strings_column_view scv{strings};

<<<<<<< HEAD
  auto const result =
    spark_rapids_jni::string_to_decimal(6, 2, scv, false, cudf::default_stream_value);
=======
    auto const result =
      spark_rapids_jni::string_to_decimal(6, 2, scv, false, rmm::cuda_stream_default);
>>>>>>> 41bd2951

    test::fixed_point_column_wrapper<int32_t> expected(
      {1, 1235, -12, -12}, {1, 1, 1, 1}, numeric::scale_type{2});

    CUDF_TEST_EXPECT_COLUMNS_EQUAL(result->view(), expected);
  }

  {
    auto const strings = test::strings_column_wrapper(
      {"813847339", "043469773", "548977048", "985946604", "325679554", "null",      "957413342",
       "541903389", "150050891", "663968655", "976832602", "757172936", "968693314", "106046331",
       "965120263", "354546567", "108127101", "339513621", "980338159", "593267777"});
    strings_column_view scv{strings};

    auto const result =
      spark_rapids_jni::string_to_decimal(8, 3, scv, false, rmm::cuda_stream_default);

    test::fixed_point_column_wrapper<int32_t> expected(
      {813847, 43470,  548977, 985947, 325680, 0,      957413, 541903, 150051, 663969,
       976833, 757173, 968693, 106046, 965120, 354547, 108127, 339514, 980338, 593268},
      {1, 1, 1, 1, 1, 0, 1, 1, 1, 1, 1, 1, 1, 1, 1, 1, 1, 1, 1, 1},
      numeric::scale_type{3});

    CUDF_TEST_EXPECT_COLUMNS_EQUAL(result->view(), expected);
  }
}

TEST_F(StringToDecimalTests, Edges)
{
  {
    auto const str = test::strings_column_wrapper({"123456789012345678901234567890123456.01"});
    strings_column_view scv{str};

    auto const result =
      spark_rapids_jni::string_to_decimal(38, -2, scv, false, cudf::default_stream_value);
    test::fixed_point_column_wrapper<__int128_t> expected(
      {(static_cast<__int128_t>(123456789012345678ull) * 1000000000000000ull +
        static_cast<__int128_t>(901234567890123ull)) *
         100000 +
       45601},
      {1},
      numeric::scale_type{-2});

    CUDF_TEST_EXPECT_COLUMNS_EQUAL(result->view(), expected);
  }
  {
    auto const str = test::strings_column_wrapper({"8.483315330475049E-4"});
    strings_column_view scv{str};

    auto const result =
      spark_rapids_jni::string_to_decimal(15, -1, scv, false, cudf::default_stream_value);
    test::fixed_point_column_wrapper<int64_t> expected({0}, {1}, numeric::scale_type{-1});

    CUDF_TEST_EXPECT_COLUMNS_EQUAL(result->view(), expected);
  }

  {
    auto const str = test::strings_column_wrapper({"8.483315330475049E-2"});
    strings_column_view scv{str};

    auto const result =
      spark_rapids_jni::string_to_decimal(15, -1, scv, false, cudf::default_stream_value);
    test::fixed_point_column_wrapper<int64_t> expected({1}, {1}, numeric::scale_type{-1});

    CUDF_TEST_EXPECT_COLUMNS_EQUAL(result->view(), expected);
  }

  {
    auto const str = test::strings_column_wrapper({"-1.0E14"});
    strings_column_view scv{str};

    auto const result =
      spark_rapids_jni::string_to_decimal(15, -1, scv, false, cudf::default_stream_value);
    test::fixed_point_column_wrapper<int64_t> expected({0}, {0}, numeric::scale_type{-1});

    CUDF_TEST_EXPECT_COLUMNS_EQUAL(result->view(), expected);
  }

  {
    auto const str = test::strings_column_wrapper({"-1.0E14"});
    strings_column_view scv{str};

    auto const result =
      spark_rapids_jni::string_to_decimal(16, -1, scv, false, cudf::default_stream_value);
    test::fixed_point_column_wrapper<int64_t> expected(
      {-1'000'000'000'000'000}, {1}, numeric::scale_type{-1});

    CUDF_TEST_EXPECT_COLUMNS_EQUAL(result->view(), expected);
  }

  {
    auto const str = test::strings_column_wrapper({"8.575859E8"});
    strings_column_view scv{str};

    auto const result =
      spark_rapids_jni::string_to_decimal(15, -1, scv, false, cudf::default_stream_value);
    test::fixed_point_column_wrapper<int64_t> expected({8575859000}, {1}, numeric::scale_type{-1});

    CUDF_TEST_EXPECT_COLUMNS_EQUAL(result->view(), expected);
  }

  {
    auto const str = test::strings_column_wrapper({"10.0"});
    strings_column_view scv{str};

    auto const result =
      spark_rapids_jni::string_to_decimal(3, -1, scv, false, cudf::default_stream_value);
    test::fixed_point_column_wrapper<int32_t> expected({100}, {1}, numeric::scale_type{-1});

    CUDF_TEST_EXPECT_COLUMNS_EQUAL(result->view(), expected);
  }

  {
    auto const str = test::strings_column_wrapper({"1.7142857343"});
    strings_column_view scv{str};

    auto const result =
      spark_rapids_jni::string_to_decimal(9, -8, scv, false, cudf::default_stream_value);
    test::fixed_point_column_wrapper<int32_t> expected({171428573}, {1}, numeric::scale_type{-8});

    CUDF_TEST_EXPECT_COLUMNS_EQUAL(result->view(), expected);
  }

  {
    auto const str = test::strings_column_wrapper({"1.71428573437482136712623"});
    strings_column_view scv{str};

    auto const result =
      spark_rapids_jni::string_to_decimal(9, -8, scv, false, cudf::default_stream_value);
    test::fixed_point_column_wrapper<int32_t> expected({171428573}, {1}, numeric::scale_type{-8});

    CUDF_TEST_EXPECT_COLUMNS_EQUAL(result->view(), expected);

    auto const fail_result =
      spark_rapids_jni::string_to_decimal(9, -9, scv, false, cudf::default_stream_value);
    test::fixed_point_column_wrapper<int32_t> null_col({0}, {0}, numeric::scale_type{-9});

    CUDF_TEST_EXPECT_COLUMNS_EQUAL(fail_result->view(), null_col);
  }

  {
    auto const str = test::strings_column_wrapper({"12.345678901"});
    strings_column_view scv{str};

    auto const result =
      spark_rapids_jni::string_to_decimal(9, -8, scv, false, cudf::default_stream_value);
    test::fixed_point_column_wrapper<int32_t> expected({0}, {0}, numeric::scale_type{-8});

    CUDF_TEST_EXPECT_COLUMNS_EQUAL(result->view(), expected);
  }

  {
    auto const str = test::strings_column_wrapper({"0.12345678901"});
    strings_column_view scv{str};

    auto const result =
      spark_rapids_jni::string_to_decimal(6, -6, scv, false, cudf::default_stream_value);
    test::fixed_point_column_wrapper<int32_t> expected({123457}, {1}, numeric::scale_type{-6});

    CUDF_TEST_EXPECT_COLUMNS_EQUAL(result->view(), expected);
  }

  {
    auto const str = test::strings_column_wrapper({"1.2345678901"});
    strings_column_view scv{str};

    auto const result =
      spark_rapids_jni::string_to_decimal(6, -6, scv, false, cudf::default_stream_value);
    test::fixed_point_column_wrapper<int32_t> expected({0}, {0}, numeric::scale_type{-6});

    CUDF_TEST_EXPECT_COLUMNS_EQUAL(result->view(), expected);
  }

  {
    auto const str = test::strings_column_wrapper({"NaN", "inf", "-inf", "0"});
    strings_column_view scv{str};

    auto const result =
      spark_rapids_jni::string_to_decimal(6, 0, scv, false, cudf::default_stream_value);
    test::fixed_point_column_wrapper<int32_t> expected(
      {0, 0, 0, 0}, {0, 0, 0, 1}, numeric::scale_type{0});

    CUDF_TEST_EXPECT_COLUMNS_EQUAL(result->view(), expected);
  }
<<<<<<< HEAD
}

TYPED_TEST(StringToFloatTests, Simple)
{
  cudf::test::strings_column_wrapper in{"-1.8946e-10",
                                        "0001",
                                        "0000.123",
                                        "123",
                                        "123.45",
                                        "45.123",
                                        "-45.123",
                                        "0.45123",
                                        "-0.45123",
                                        "999999999999999999999",
                                        "99999999999999999999",
                                        "9999999999999999999",
                                        "18446744073709551609",
                                        "18446744073709551610",
                                        "18446744073709551619999999999999",
                                        "-18446744073709551609",
                                        "-18446744073709551610",
                                        "-184467440737095516199999999999997"};

  auto const valid_iter = cudf::test::iterators::no_nulls();
  auto expected =
    cudf::strings::to_floats(strings_column_view(in), cudf::data_type{type_to_id<TypeParam>()});
  expected->set_null_mask(
    cudf::test::detail::make_null_mask(valid_iter, valid_iter + expected->size()));

  auto const result = spark_rapids_jni::string_to_float(
    data_type{type_to_id<TypeParam>()}, strings_column_view{in}, false, cudf::default_stream_value);

  CUDF_TEST_EXPECT_COLUMNS_EQUAL(result->view(), expected->view());
}

TYPED_TEST(StringToFloatTests, InfNaN)
{
  cudf::test::strings_column_wrapper in{"NaN", "-Infinity", "inf", "Infinity", "-inf", "-nan"};

  auto const valid_iter = cudf::test::iterators::null_at(5);

  auto expected =
    cudf::strings::to_floats(strings_column_view(in), cudf::data_type{type_to_id<TypeParam>()});
  expected->set_null_mask(
    cudf::test::detail::make_null_mask(valid_iter, valid_iter + expected->size()));

  auto const result = spark_rapids_jni::string_to_float(
    data_type{type_to_id<TypeParam>()}, strings_column_view{in}, false, cudf::default_stream_value);

  CUDF_TEST_EXPECT_COLUMNS_EQUAL(result->view(), expected->view());
}

TYPED_TEST(StringToFloatTests, InvalidValues)
{
  cudf::test::strings_column_wrapper in{"A", "null", "na7.62", "e", ".", "", "f"};

  auto const valid_iter = cudf::test::iterators::all_nulls();

  auto expected =
    cudf::strings::to_floats(strings_column_view(in), cudf::data_type{type_to_id<TypeParam>()});
  expected->set_null_mask(
    cudf::test::detail::make_null_mask(valid_iter, valid_iter + expected->size()));

  auto const result = spark_rapids_jni::string_to_float(
    data_type{type_to_id<TypeParam>()}, strings_column_view{in}, false, cudf::default_stream_value);

  CUDF_TEST_EXPECT_COLUMNS_EQUAL(result->view(), expected->view());
}

TYPED_TEST(StringToFloatTests, ANSIInvalids)
{
  cudf::test::strings_column_wrapper in[] = {{"A"}, {"."}, {"e"}};

  for (auto& col : in) {
    try {
      auto const result = spark_rapids_jni::string_to_float(data_type{type_to_id<TypeParam>()},
                                                            strings_column_view{col},
                                                            true,
                                                            cudf::default_stream_value);
      CUDF_EXPECTS(false, "expected exception!");
    } catch (spark_rapids_jni::cast_error& e) {
      EXPECT_EQ(e.get_row_number(), 0);
    }
  }
}

TYPED_TEST(StringToFloatTests, TrickyValues)
{
  cudf::test::strings_column_wrapper in{"7f",
                                        "\riNf",
                                        "1.3e5ef",
                                        "1.3e+7f",
                                        "9\n",
                                        "46037e\t",
                                        "8d",
                                        "0\n",
                                        ".\r",
                                        "2F.",
                                        "                                    7d",
                                        "                            98392.5e-1f",
                                        ".",
                                        "e"};

  test::fixed_width_column_wrapper<TypeParam> expected({static_cast<TypeParam>(7),
                                                        std::numeric_limits<TypeParam>::infinity(),
                                                        static_cast<TypeParam>(0),
                                                        static_cast<TypeParam>(13000000),
                                                        static_cast<TypeParam>(9),
                                                        static_cast<TypeParam>(0),
                                                        static_cast<TypeParam>(8),
                                                        static_cast<TypeParam>(0),
                                                        static_cast<TypeParam>(0),
                                                        static_cast<TypeParam>(0),
                                                        static_cast<TypeParam>(7),
                                                        static_cast<TypeParam>(9839.25),
                                                        static_cast<TypeParam>(0),
                                                        static_cast<TypeParam>(0)},
                                                       {1, 1, 0, 1, 1, 0, 1, 1, 0, 0, 1, 1, 0, 0});

  auto const result = spark_rapids_jni::string_to_float(
    data_type{type_to_id<TypeParam>()}, strings_column_view{in}, false, cudf::default_stream_value);

  CUDF_TEST_EXPECT_COLUMNS_EQUAL(result->view(), expected);
}

TYPED_TEST(StringToFloatTests, Empty)
{
  auto empty = std::make_unique<column>(data_type{type_id::STRING}, 0, rmm::device_buffer{});

  auto const result = spark_rapids_jni::string_to_float(data_type{type_to_id<TypeParam>()},
                                                        strings_column_view{empty->view()},
                                                        false,
                                                        cudf::default_stream_value);

  EXPECT_EQ(result->size(), 0);
=======
  {
    auto const str = test::strings_column_wrapper({"1234567809"});
    strings_column_view scv{str};

    auto const result =
      spark_rapids_jni::string_to_decimal(8, 3, scv, false, rmm::cuda_stream_default);
    test::fixed_point_column_wrapper<int32_t> expected({1234568}, {1}, numeric::scale_type{3});

    CUDF_TEST_EXPECT_COLUMNS_EQUAL(result->view(), expected);
  }
  {
    auto const str = test::strings_column_wrapper({"4347202159", "4347802159"});
    strings_column_view scv{str};

    auto const result =
      spark_rapids_jni::string_to_decimal(4, 6, scv, false, rmm::cuda_stream_default);
    test::fixed_point_column_wrapper<int32_t> expected(
      {4347, 4348}, {1, 1}, numeric::scale_type{6});

    CUDF_TEST_EXPECT_COLUMNS_EQUAL(result->view(), expected);
  }
}

TEST_F(StringToDecimalTests, Empty)
{
  auto empty = std::make_unique<column>(data_type{type_id::STRING}, 0, rmm::device_buffer{});

  auto const result = spark_rapids_jni::string_to_decimal(
    8, 2, strings_column_view{empty->view()}, false, rmm::cuda_stream_default);

  EXPECT_EQ(result->size(), 0);
  EXPECT_EQ(result->type().id(), type_id::DECIMAL32);
  EXPECT_EQ(result->type().scale(), 2);
>>>>>>> 41bd2951
}<|MERGE_RESOLUTION|>--- conflicted
+++ resolved
@@ -329,13 +329,8 @@
       test::strings_column_wrapper({"1234e-1", "12345e1", "-1234.5678", "-0.001234567890123456e6"});
     strings_column_view scv{strings};
 
-<<<<<<< HEAD
-  auto const result =
-    spark_rapids_jni::string_to_decimal(6, 2, scv, false, cudf::default_stream_value);
-=======
-    auto const result =
-      spark_rapids_jni::string_to_decimal(6, 2, scv, false, rmm::cuda_stream_default);
->>>>>>> 41bd2951
+    auto const result =
+      spark_rapids_jni::string_to_decimal(6, 2, scv, false, cudf::default_stream_value);
 
     test::fixed_point_column_wrapper<int32_t> expected(
       {1, 1235, -12, -12}, {1, 1, 1, 1}, numeric::scale_type{2});
@@ -520,7 +515,39 @@
 
     CUDF_TEST_EXPECT_COLUMNS_EQUAL(result->view(), expected);
   }
-<<<<<<< HEAD
+  {
+    auto const str = test::strings_column_wrapper({"1234567809"});
+    strings_column_view scv{str};
+
+    auto const result =
+      spark_rapids_jni::string_to_decimal(8, 3, scv, false, rmm::cuda_stream_default);
+    test::fixed_point_column_wrapper<int32_t> expected({1234568}, {1}, numeric::scale_type{3});
+
+    CUDF_TEST_EXPECT_COLUMNS_EQUAL(result->view(), expected);
+  }
+  {
+    auto const str = test::strings_column_wrapper({"4347202159", "4347802159"});
+    strings_column_view scv{str};
+
+    auto const result =
+      spark_rapids_jni::string_to_decimal(4, 6, scv, false, rmm::cuda_stream_default);
+    test::fixed_point_column_wrapper<int32_t> expected(
+      {4347, 4348}, {1, 1}, numeric::scale_type{6});
+
+    CUDF_TEST_EXPECT_COLUMNS_EQUAL(result->view(), expected);
+  }
+}
+
+TEST_F(StringToDecimalTests, Empty)
+{
+  auto empty = std::make_unique<column>(data_type{type_id::STRING}, 0, rmm::device_buffer{});
+
+  auto const result = spark_rapids_jni::string_to_decimal(
+    8, 2, strings_column_view{empty->view()}, false, rmm::cuda_stream_default);
+
+  EXPECT_EQ(result->size(), 0);
+  EXPECT_EQ(result->type().id(), type_id::DECIMAL32);
+  EXPECT_EQ(result->type().scale(), 2);
 }
 
 TYPED_TEST(StringToFloatTests, Simple)
@@ -656,39 +683,4 @@
                                                         cudf::default_stream_value);
 
   EXPECT_EQ(result->size(), 0);
-=======
-  {
-    auto const str = test::strings_column_wrapper({"1234567809"});
-    strings_column_view scv{str};
-
-    auto const result =
-      spark_rapids_jni::string_to_decimal(8, 3, scv, false, rmm::cuda_stream_default);
-    test::fixed_point_column_wrapper<int32_t> expected({1234568}, {1}, numeric::scale_type{3});
-
-    CUDF_TEST_EXPECT_COLUMNS_EQUAL(result->view(), expected);
-  }
-  {
-    auto const str = test::strings_column_wrapper({"4347202159", "4347802159"});
-    strings_column_view scv{str};
-
-    auto const result =
-      spark_rapids_jni::string_to_decimal(4, 6, scv, false, rmm::cuda_stream_default);
-    test::fixed_point_column_wrapper<int32_t> expected(
-      {4347, 4348}, {1, 1}, numeric::scale_type{6});
-
-    CUDF_TEST_EXPECT_COLUMNS_EQUAL(result->view(), expected);
-  }
-}
-
-TEST_F(StringToDecimalTests, Empty)
-{
-  auto empty = std::make_unique<column>(data_type{type_id::STRING}, 0, rmm::device_buffer{});
-
-  auto const result = spark_rapids_jni::string_to_decimal(
-    8, 2, strings_column_view{empty->view()}, false, rmm::cuda_stream_default);
-
-  EXPECT_EQ(result->size(), 0);
-  EXPECT_EQ(result->type().id(), type_id::DECIMAL32);
-  EXPECT_EQ(result->type().scale(), 2);
->>>>>>> 41bd2951
 }