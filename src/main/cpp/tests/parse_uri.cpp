--- conflicted
+++ resolved
@@ -92,52 +92,51 @@
      "cCdyncharset=UTF-8&amp;t=01wx58Tab&amp;ps=solution/"
      "ccmd=_help&amp;locale0X1&amp;countrycode=MA/",
      "http://www.nvidia.com/tags.php?%2F88\323\351\300ึณวน\331\315\370%2F",
-<<<<<<< HEAD
-     "http://www.nvidia.com//wp-admin/includes/index.html#9389#123"});
-=======
      "http://www.nvidia.com//wp-admin/includes/index.html#9389#123",
      "http://www.nvidia.com/"
      "object.php?object=ะก-\320%9Fะฑ-ะฟ-ะก\321%82\321%80ะตะป\321%8Cะฝะฐ-\321%83ะป-\320%"
      "97ะฐะฒะพะด\321%81ะบะฐ\321%8F.html&sid=5",
      "http://www.nvidia.com/picshow.asp?id=106&mnid=5080&classname=\271\253ืฐฦช",
      "http://-.~_!$&'()*+,;=:%40:80%2f::::::@example.com:443"});
->>>>>>> 4b6a2f48
-
-  auto result = spark_rapids_jni::parse_uri_to_protocol(cudf::strings_column_view{col});
-
-  cudf::test::strings_column_wrapper expected(
-    {"https",
-     "https",
-     "filesystemmagicthing",
-     "nvidia.com",
-     "",
-     "file",
-     "",
-     "",
-     "",
-     "HTTP",
-     "",
-     "http",
-     "https",
-     "https",
-     "",
-     "http",
-     "http",
-     "http",
-     "http",
-     "http",
-     "http",
-     "http",
-     "http",
-     "http",
-     "",
-     "www.nvidia.com",
-     "",
-     "",
-     "www.nvidia.com",
-     "",
-     ""},
-    {1, 1, 1, 1, 0, 1, 0, 0, 0, 1, 0, 1, 1, 1, 0, 1, 1, 1, 1, 1, 1, 1, 1, 1, 0, 1, 0, 0, 1, 0, 0});
+
+  auto result = spark_rapids_jni::parse_uri_to_protocol(cudf::strings_column_view{col});
+
+  cudf::test::strings_column_wrapper expected({"https",
+                                               "https",
+                                               "filesystemmagicthing",
+                                               "nvidia.com",
+                                               "",
+                                               "file",
+                                               "",
+                                               "",
+                                               "",
+                                               "HTTP",
+                                               "",
+                                               "http",
+                                               "https",
+                                               "https",
+                                               "",
+                                               "http",
+                                               "http",
+                                               "http",
+                                               "http",
+                                               "http",
+                                               "http",
+                                               "http",
+                                               "http",
+                                               "http",
+                                               "",
+                                               "www.nvidia.com",
+                                               "",
+                                               "",
+                                               "www.nvidia.com",
+                                               "",
+                                               "",
+                                               "",
+                                               "",
+                                               "http"},
+                                              {1, 1, 1, 1, 0, 1, 0, 0, 0, 1, 0, 1, 1, 1, 0, 1, 1,
+                                               1, 1, 1, 1, 1, 1, 1, 0, 1, 0, 0, 1, 0, 0, 0, 0, 1});
 
   CUDF_TEST_EXPECT_COLUMNS_EQUIVALENT(result->view(), expected);
 }
@@ -336,69 +335,13 @@
                                                "[2001:db8:85a3:8d3:1319:8a2e:370:7348]",
                                                "",
                                                "",
-<<<<<<< HEAD
                                                "[2001:db8:3333:4444:5555:6666:1.2.3.4]"},
                                               {1, 1, 1, 1, 1, 1, 1, 1, 0, 0, 1});
-=======
-                                               "http",
-                                               "https",
-                                               "https",
-                                               "",
-                                               "http",
-                                               "http",
-                                               "http",
-                                               "http",
-                                               "http",
-                                               "http",
-                                               "http",
-                                               "http",
-                                               "http",
-                                               "",
-                                               "www.nvidia.com",
-                                               "",
-                                               "",
-                                               "www.nvidia.com",
-                                               "",
-                                               "",
-                                               "",
-                                               "",
-                                               "http"},
-                                              {1, 1, 1, 1, 0, 1, 0, 0, 0, 1, 0, 1, 1, 1, 0, 1, 1,
-                                               1, 1, 1, 1, 1, 1, 1, 0, 1, 0, 0, 1, 0, 0, 0, 0, 1});
->>>>>>> 4b6a2f48
-
-  CUDF_TEST_EXPECT_COLUMNS_EQUIVALENT(result->view(), expected);
-}
-
-<<<<<<< HEAD
+
+  CUDF_TEST_EXPECT_COLUMNS_EQUIVALENT(result->view(), expected);
+}
+
 TEST_F(ParseURIHostTests, IP4)
-=======
-TEST_F(ParseURIProtocolTests, IP6)
-{
-  cudf::test::strings_column_wrapper col({
-    "https://[fe80::]",
-    "https://[2001:0db8:85a3:0000:0000:8a2e:0370:7334]",
-    "https://[2001:0DB8:85A3:0000:0000:8A2E:0370:7334]",
-    "https://[2001:db8::1:0]",
-    "http://[2001:db8::2:1]",
-    "https://[::1]",
-    "https://[2001:db8:85a3:8d3:1319:8a2e:370:7348]:443",
-    "https://[2001:db8:3333:4444:5555:6666:1.2.3.4]/path/to/file",
-    "https://[2001:db8:3333:4444:5555:6666:7777:8888:1.2.3.4]/path/to/file",
-    "https://[::db8:3333:4444:5555:6666:1.2.3.4]/path/to/file]",  // this is valid, but spark
-                                                                  // doesn't think so
-  });
-  auto result = spark_rapids_jni::parse_uri_to_protocol(cudf::strings_column_view{col});
-
-  cudf::test::strings_column_wrapper expected(
-    {"https", "https", "https", "https", "http", "https", "https", "https", "", ""},
-    {1, 1, 1, 1, 1, 1, 1, 1, 0, 0});
-
-  CUDF_TEST_EXPECT_COLUMNS_EQUIVALENT(result->view(), expected);
-}
-
-TEST_F(ParseURIProtocolTests, IP4)
->>>>>>> 4b6a2f48
 {
   cudf::test::strings_column_wrapper col({
     "https://192.168.1.100/",
@@ -408,26 +351,15 @@
     "https://280.100.1.1/",
     "https://182.168..100/path/to/file",
   });
-<<<<<<< HEAD
   auto result = spark_rapids_jni::parse_uri_to_host(cudf::strings_column_view{col});
 
   cudf::test::strings_column_wrapper expected({"192.168.1.100", "192.168.1.100", "", "", "", ""},
                                               {1, 1, 0, 0, 0, 0});
-=======
-  auto result = spark_rapids_jni::parse_uri_to_protocol(cudf::strings_column_view{col});
-
-  cudf::test::strings_column_wrapper expected(
-    {"https", "https", "https", "https", "https", "https"});
->>>>>>> 4b6a2f48
-
-  CUDF_TEST_EXPECT_COLUMNS_EQUIVALENT(result->view(), expected);
-}
-
-<<<<<<< HEAD
+
+  CUDF_TEST_EXPECT_COLUMNS_EQUIVALENT(result->view(), expected);
+}
+
 TEST_F(ParseURIHostTests, UTF8)
-=======
-TEST_F(ParseURIProtocolTests, UTF8)
->>>>>>> 4b6a2f48
 {
   cudf::test::strings_column_wrapper col({
     "https://nvidia.com/%4EV%49%44%49%41",
@@ -435,15 +367,9 @@
     "http://✪↩d⁚f„⁈.ws/123",
     "https:// /path/to/file",
   });
-<<<<<<< HEAD
   auto result = spark_rapids_jni::parse_uri_to_host(cudf::strings_column_view{col});
 
   cudf::test::strings_column_wrapper expected({"nvidia.com", "", "", ""}, {1, 0, 0, 0});
-=======
-  auto result = spark_rapids_jni::parse_uri_to_protocol(cudf::strings_column_view{col});
-
-  cudf::test::strings_column_wrapper expected({"https", "http", "http", ""}, {1, 1, 1, 0});
->>>>>>> 4b6a2f48
 
   CUDF_TEST_EXPECT_COLUMNS_EQUIVALENT(result->view(), expected);
 }