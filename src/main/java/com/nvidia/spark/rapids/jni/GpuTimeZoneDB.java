/*
* Copyright (c) 2023-2025, NVIDIA CORPORATION.
*
* Licensed under the Apache License, Version 2.0 (the "License");
* you may not use this file except in compliance with the License.
* You may obtain a copy of the License at
*
*     http://www.apache.org/licenses/LICENSE-2.0
*
* Unless required by applicable law or agreed to in writing, software
* distributed under the License is distributed on an "AS IS" BASIS,
* WITHOUT WARRANTIES OR CONDITIONS OF ANY KIND, either express or implied.
* See the License for the specific language governing permissions and
* limitations under the License.
*/

package com.nvidia.spark.rapids.jni;

import ai.rapids.cudf.ColumnVector;
import ai.rapids.cudf.ColumnView;
import ai.rapids.cudf.DType;
import ai.rapids.cudf.HostColumnVector;
import ai.rapids.cudf.Table;
import org.slf4j.Logger;
import org.slf4j.LoggerFactory;

<<<<<<< HEAD
import java.nio.file.Files;
import java.nio.file.Paths;
=======
import java.time.DayOfWeek;
>>>>>>> 87b66006
import java.time.Instant;
import java.time.ZoneId;
import java.time.zone.ZoneOffsetTransition;
import java.time.zone.ZoneOffsetTransitionRule;
import java.time.zone.ZoneRules;
import java.time.zone.ZoneRulesException;
import java.util.ArrayList;
import java.util.Arrays;
import java.util.Collections;
import java.util.Comparator;
import java.util.concurrent.Executors;
import java.util.HashMap;
import java.util.List;
import java.util.Map;
import java.util.Set;
import java.util.TimeZone;

/**
 * Used to hold timezone info read from `java.util.TimeZone`
 * This class is used for ORC timezone conversion.
 * Other regular timezone conversion, it uses `java.time.ZoneId` APIs.
 */
class OrcTimezoneInfo {

  private static final String ORC_TZ_FILE = "timezone_info_for_orc.csv";

  int rawOffset;
  long[] transitions;
  int[] offsets;

  /**
   * Reads the ORC timezone info from a file. The file is generated from
   * `sun.util.calendar.ZoneInfo` via reflection. Because ZoneInfo is not
   * Java public API, e.g.: Oracle JDKs have a different package name.
   * We cannot use it directly, so we dump the info to a file.
   * The file is generated from OpenJDK 8. So for newer JDKs, some timezones
   * are missing.
   *
   * @return a map from timezone ID to OrcTimezoneInfo
   */
  static Map<String, OrcTimezoneInfo> readOrcTzInfo() {
    try {
      String path = GpuTimeZoneDB.class.getClassLoader().getResource(ORC_TZ_FILE).getPath();
      Map<String, OrcTimezoneInfo> map = new HashMap<>();

      List<String> lines = Files.readAllLines(Paths.get(path));

      for (String line : lines) {
        String[] entries = line.split(",");
        if (entries.length < 2) {
          throw new IllegalArgumentException("Invalid line: " + line);
        }
        String id = entries[0];
        String key = entries[1];
        String value = entries.length > 2 ? entries[2] : null;
        OrcTimezoneInfo info = map.computeIfAbsent(id, k -> new OrcTimezoneInfo());
        switch (key) {
          case "rawOffset":
            info.setRawOffset(value);
            break;
          case "transitions":
            info.setTransitions(value);
            break;
          case "offsets":
            info.setOffsets(value);
            break;
          default:
            throw new IllegalArgumentException("Unknown key: " + key);
        }

        map.put(id, info);
      }

      return map;
    } catch (Exception e) {
      throw new RuntimeException("Failed to read ORC timezone info from " + ORC_TZ_FILE, e);
    }
  }

  /**
   * Sets the raw offset.
   *
   * @param rawOffset raw offset
   */
  public void setRawOffset(String rawOffset) {
    this.rawOffset = Integer.parseInt(rawOffset);
  }

  /**
   * Gets the transitions from a '_' separated string.
   *
   * @param transitions the transitions string
   */
  public void setTransitions(String transitions) {
    if (transitions != null && !transitions.isEmpty()) {
      String[] ss = transitions.split("_");
      this.transitions = new long[ss.length];
      for (int i = 0; i < ss.length; i++) {
        this.transitions[i] = Long.parseLong(ss[i]);
      }
    }
  }

  /**
   * Gets the offsets from a '_' separated string.
   *
   * @param offsets the offsets string
   */
  public void setOffsets(String offsets) {
    if (offsets != null && !offsets.isEmpty()) {
      String[] ss = offsets.split("_");
      this.offsets = new int[ss.length];
      for (int i = 0; i < ss.length; i++) {
        this.offsets[i] = Integer.parseInt(ss[i]);
      }
    }
  }
}

/**
 * Gpu timezone utility.
 *
 * Provides the following APIs
 * - Timezone rebasing APIs: `fromTimestampToUtcTimestamp`, etc.
 * - Utilities for casting string with timezone to timestamp APIs
 * - Loading, shutdown, and checking APIs, etc.
 */
public class GpuTimeZoneDB {
  private static final Logger log = LoggerFactory.getLogger(GpuTimeZoneDB.class);

  /**
   * Timezone fixed transitions column, column type is:
   * LIST<STRUCT<utcInstant: int64, localInstant: int64, offset: int32>>
   * This is from `ZoneRules.getTransitions()`
   */
  private static HostColumnVector fixedTransitions;

  /**
   * Timezone DST rules column, column type is: LIST<INT32>
   * This is from `ZoneRules.getTransitionRules()`
   * `fixedTransitions` and `dstRules` compose the full timezone database.
   * If a timezone has no DST, then the list is empty.
   * If a timezone has DST, then the list has 12 integers, which contains 2
   * rules(start rule and end rule)
   * The integers in a list are:
   *
   * index 0: month:int, // from 1 (January) to 12 (December)
   * index 1: dayOfMonth: int, // from -28 to 31 excluding 0
   * index 2: dayOfWeek: int, // from 0 (Monday) to 6 (Sunday), -1 means ignore
   * index 3: timeDiffToMidnight: int, // transition time in seconds compared to
   * midnight
   * index 4: offsetBefore: int, // the offset before the cutover
   * index 5: offsetAfter: int // The offset after the cutover
   * index 6: the 2nd rule begin
   * ...
   * index 11: the 2nd rule end
   *
   */
  private static HostColumnVector dstRules;

  // Map from timezone name to the index in the timezone info table
  private static java.util.Map<String, Integer> zoneIdToTable;

<<<<<<< HEAD
  // host column STRUCT<tz_name: string, index_to_transition_table: int, is_DST: int8>,
  // sorted by timezone, is used to query index to transition table and if tz is DST
  // Casting string with timezone to timestamp needs loading all timezone is successful.
  // If this is not null, it indicates loading is successful,
  // because it's the last variable to construct in `loadData` function.
  // use this reference to indicate if timezone cache is initialized successfully.
  // The tz_name column constains both normalized and non-normalized timezone names.
  private static volatile HostColumnVector timeZoneInfo;

  // This is used to map the index of the transition table to the timezone name
  private static ArrayList<String> sortedNormalizedTimeZones = new ArrayList<>();

  private static HostColumnVector transitions;
  // initial year set to 1900 because some transition rules start early
  private static final int initialTransitionYear = 1900;
  private static long maxTimestamp;
  private static int lastCachedYear;
  private static final ZoneId utcZoneId = ZoneId.of("UTC");
  private static Map<String, OrcTimezoneInfo> orcTzInfoMap;
=======
  /**
   * Used by Casting string with timezone to timestamp.
   * Host column STRUCT<tz_name: string, index_to_tz_info_table: int>,
   * sorted by timezone names.
   * Casting string with timezone to timestamp needs loading all timezone.
   * If this is not null, it indicates loading is successful, because it's the
   * last variable to construct in `loadData` function.
   * The tz_name column contains both normalized and non-normalized tz names.
   */
  private static volatile HostColumnVector tzNameToIndexMap;

  /**
   * This is deprecated, will be removed.
   */
  public static void cacheDatabaseAsync(int maxYear) {
    // start a new thread to load
    Runnable runnable = () -> {
      try {
        cacheDatabaseImpl();
      } catch (Exception e) {
        log.error("cache timezone info cache failed", e);
      }
    };
    Thread thread = Executors.defaultThreadFactory().newThread(runnable);
    thread.setName("gpu-timezone-database-0");
    thread.setDaemon(true);
    thread.start();
  }
>>>>>>> 87b66006

  /**
   * This is the replacement of the above function.
   * This should be called on startup of an executor.
   * Runs in a thread asynchronously.
   * If `shutdown` was called ever, then will not load the cache
   */
  public static void cacheDatabaseAsync() {
    // start a new thread to load
    Runnable runnable = () -> {
      try {
        cacheDatabaseImpl();
      } catch (Exception e) {
        log.error("cache timezone info cache failed", e);
      }
    };
    Thread thread = Executors.defaultThreadFactory().newThread(runnable);
    thread.setName("gpu-timezone-database-0");
    thread.setDaemon(true);
    thread.start();
  }

  /**
   * Verify the timezone database is loaded.
   * If not loaded, throw IllegalStateException.
   */
  private static synchronized void verifyDatabaseCachedSync() {
    if (tzNameToIndexMap == null) {
      throw new IllegalStateException("Timezone DB is not loaded, or the loading was failed.");
    }
  }

  public static void verifyDatabaseCached() {
    if (tzNameToIndexMap != null) {
      // already loaded
      return;
    }
    // wait for the loading thread to finish
    verifyDatabaseCachedSync();
  }

  /**
   * This is deprecated, will be removed.
   */
  public static void cacheDatabase(int maxYear) {
    cacheDatabaseImpl();
  }

  /**
   * This is the replacement of the above function
   * Cache the database. This will take some time like several seconds.
   * If one `cacheDatabase` is running, other `cacheDatabase` will wait until
   * caching is done.
   * If cache is exits, do not load cache again.
   */
  public static void cacheDatabase() {
    cacheDatabaseImpl();
  }

  /**
   * close the cache, used when Plugin is closing
   */
  public static synchronized void shutdown() {
    closeResources();
  }

  private static synchronized void cacheDatabaseImpl() {
    if (fixedTransitions == null) {
      try {
        loadData();
      } catch (Exception e) {
        closeResources();
        throw e;
      }
    }
  }

  private static synchronized void closeResources() {
    if (zoneIdToTable != null) {
      zoneIdToTable.clear();
      zoneIdToTable = null;
    }
    if (fixedTransitions != null) {
      fixedTransitions.close();
      fixedTransitions = null;
    }
    if (dstRules != null) {
      dstRules.close();
      dstRules = null;
    }
    if (tzNameToIndexMap != null) {
      tzNameToIndexMap.close();
      tzNameToIndexMap = null;
    }
  }

  public static boolean isSupportedTimeZone(String zoneId) {
    try {
      // check that zoneID is valid and supported by Java
      getZoneId(zoneId);
      return true;
    } catch (ZoneRulesException e) {
      return false;
    }
  }

  public static ColumnVector fromTimestampToUtcTimestamp(ColumnVector input, ZoneId currentTimeZone) {
    // there is technically a race condition on shutdown. Shutdown could be called
    // after
    // the database is cached. This would result in a null pointer exception at some
    // point
    // in the processing. This should be rare enough that it is not a big deal.
    Integer tzIndex = zoneIdToTable.get(currentTimeZone.normalized().toString());
    try (Table timezoneInfo = getTimezoneInfo()) {
      return new ColumnVector(convertTimestampColumnToUTC(input.getNativeView(),
          timezoneInfo.getNativeView(), tzIndex));
    }
  }

  public static ColumnVector fromUtcTimestampToTimestamp(ColumnVector input, ZoneId desiredTimeZone) {
    // there is technically a race condition on shutdown. Shutdown could be called
    // after
    // the database is cached. This would result in a null pointer exception at some
    // point
    // in the processing. This should be rare enough that it is not a big deal.
    Integer tzIndex = zoneIdToTable.get(desiredTimeZone.normalized().toString());
    try (Table timezoneInfo = getTimezoneInfo()) {
      return new ColumnVector(convertUTCTimestampColumnToTimeZone(input.getNativeView(),
          timezoneInfo.getNativeView(), tzIndex));
    }
  }

  // Ported from Spark. Used to format timezone ID string with (+|-)h:mm and
  // (+|-)hh:m
  public static ZoneId getZoneId(String timeZoneId) {
    String formattedZoneId = timeZoneId
        // To support the (+|-)h:mm format because it was supported before Spark 3.0.
        .replaceFirst("(\\+|\\-)(\\d):", "$10$2:")
        // To support the (+|-)hh:m format because it was supported before Spark 3.0.
        .replaceFirst("(\\+|\\-)(\\d\\d):(\\d)$", "$1$2:0$3");
    return ZoneId.of(formattedZoneId, ZoneId.SHORT_IDS);
  }

  /**
   * Get the time difference in seconds compared to the midnight for a transition
   * rule.
   * Note: The returned time is based on Time 00:00:00, may be negative.
   * E.g.: Give transition date "2000-01-02", and transition time diff in seconds
   * "-3600",
   * then the actual transition datetime is "2000-01-01 23:00:00"
   *
   * @param rule transition rule
   * @return the time diff in seconds compared to the midnight
   */
  private static int getTransitionRuleTimeDiffComparedToMidnight(ZoneOffsetTransitionRule rule) {
    int localTimeInSeconds = rule.getLocalTime().toSecondOfDay();
    ZoneOffsetTransitionRule.TimeDefinition timeDef = rule.getTimeDefinition();
    if (ZoneOffsetTransitionRule.TimeDefinition.UTC == timeDef) {
      // UTC mode
      return localTimeInSeconds + rule.getOffsetBefore().getTotalSeconds();
    } else if (ZoneOffsetTransitionRule.TimeDefinition.STANDARD == timeDef) {
      // STANDARD mode
      return localTimeInSeconds + rule.getOffsetBefore().getTotalSeconds()
          - rule.getStandardOffset().getTotalSeconds();
    } else {
      // WALL mode
      return localTimeInSeconds;
    }
  }

  @SuppressWarnings("unchecked")
  private static synchronized void loadData() {
    try {
      // Spark uses timezones from TimeZone.getAvailableIDs
      // We use ZoneId.normalized to reduce the number of timezone names.
      // `fixedTransitions` and `dstRules` only save info for normalized timezones,
      // while `zoneIdToTable` contains both normalized and non-normalized timezones.
      //
      // e.g.:
      // "Etc/GMT" and "Etc/GMT+0" are from TimeZone.getAvailableIDs
      // ZoneId.of("Etc/GMT").normalized.getId = Z;
      // ZoneId.of("Etc/GMT+0").normalized.getId = Z
      // Both Etc/GMT and Etc/GMT+0 have normalized Z.
      // Use the normalized form will dedupe timezone info table size.
      //
      // For `fromTimestampToUtcTimestamp` and `fromUtcTimestampToTimestamp`, it will
      // first normalize the timezone, e.g.: Etc/GMT => Z, then use Z to find the
      // transition index. But for cast string(with timezone) to timestamp, it may
      // contain non-normalized tz. E.g.: '2025-01-01 00:00:00 Etc/GMT', so should
      // map "Etc/GMT", "Etc/GMT+0" and "Z" to the same transition index.
      // This means size of `zoneIdToTable` > `fixedTransitions` and `dstRules` size
      //

      // get and sort timezones
      String[] timeZones = TimeZone.getAvailableIDs();
      List<String> sortedTimeZones = new ArrayList<>(Arrays.asList(timeZones));
      // Note: Z is a special normalized timezone from UTC:
      // ZoneId.of("UTC").normalized = Z
      // TimeZone.getAvailableIDs does not contain Z
      // Should add Z to `zoneIdToTable`
      sortedTimeZones.add("Z");
      Collections.sort(sortedTimeZones);

      List<List<HostColumnVector.StructData>> masterTransitions = new ArrayList<>();
      List<List<Integer>> masterDsts = new ArrayList<>();

      zoneIdToTable = new HashMap<>();
      for (String nonNormalizedTz : sortedTimeZones) {
        // we use the normalized form to dedupe
        ZoneId zoneId = ZoneId.of(nonNormalizedTz, ZoneId.SHORT_IDS).normalized();

        String normalizedTz = zoneId.getId();
        ZoneRules zoneRules = zoneId.getRules();
        if (!zoneIdToTable.containsKey(normalizedTz)) {
          List<ZoneOffsetTransition> zoneOffsetTransitions = new ArrayList<>(zoneRules.getTransitions());
          zoneOffsetTransitions.sort(Comparator.comparing(ZoneOffsetTransition::getInstant));
          List<ZoneOffsetTransitionRule> dstTransitionRules = zoneRules.getTransitionRules();
          int idx = masterTransitions.size();
          List<HostColumnVector.StructData> data = new ArrayList<>();
          List<Integer> dstData = new ArrayList<>();
          if (zoneRules.isFixedOffset()) {
            data.add(new HostColumnVector.StructData(Long.MIN_VALUE, Long.MIN_VALUE,
                zoneRules.getOffset(Instant.now()).getTotalSeconds()));
          } else {
            // Capture the first official offset (before any transition) using Long min
            ZoneOffsetTransition first = zoneOffsetTransitions.get(0);
            data.add(new HostColumnVector.StructData(Long.MIN_VALUE, Long.MIN_VALUE,
                first.getOffsetBefore().getTotalSeconds()));
            zoneOffsetTransitions.forEach(t -> {
              // Whether transition is an overlap vs gap.
              // In Spark:
              // if it's a gap, then we use the offset after *on* the instant
              // If it's an overlap, then there are 2 sets of valid timestamps in that are
              // overlapping
              // So, for the transition to UTC, you need to compare to instant + {offset
              // before}
              // The time math still uses {offset after}
              if (t.isGap()) {
                data.add(
                    new HostColumnVector.StructData(
                        t.getInstant().getEpochSecond(),
                        t.getInstant().getEpochSecond() + t.getOffsetAfter().getTotalSeconds(),
                        t.getOffsetAfter().getTotalSeconds()));
              } else {
                data.add(
                    new HostColumnVector.StructData(
                        t.getInstant().getEpochSecond(),
                        t.getInstant().getEpochSecond() + t.getOffsetBefore().getTotalSeconds(),
                        t.getOffsetAfter().getTotalSeconds()));
              }
            });

            // collect DST rules
            if (dstTransitionRules.size() != 0 && dstTransitionRules.size() != 2) {
              // Checked all the timezones, the size of DST rules for a timezone is 2.
              throw new IllegalStateException("DST rules size is not 2.");
            }

            dstTransitionRules.forEach(dstRule -> {
              if (dstRule.isMidnightEndOfDay()) {
                // Checked all the timezones, there is no midnight end of day for DST rules.
                // This is a protection in case JVM adds new timezones in the future.
                throw new IllegalStateException("Unsupported midnight end of day for DST rules.");
              }

              DayOfWeek dow = dstRule.getDayOfWeek();
              int dayOfWeek = dow != null ? dow.getValue() - 1 : -1;
              dstData.add(dstRule.getMonth().getValue()); // from 1 (January) to 12 (December)
              dstData.add(dstRule.getDayOfMonthIndicator()); // from -28 to 31 excluding 0
              dstData.add(dayOfWeek); // from 0 (Monday) to 6 (Sunday), -1 means not specified
              dstData.add(getTransitionRuleTimeDiffComparedToMidnight(dstRule)); // transition time
              dstData.add(dstRule.getOffsetBefore().getTotalSeconds()); // the offset before the cutover
              dstData.add(dstRule.getOffsetAfter().getTotalSeconds()); // the offset after the cutover
            });
          }
          masterTransitions.add(data);
          masterDsts.add(dstData);
          // add index for normalized timezone
          zoneIdToTable.put(normalizedTz, idx);
        } // end of: if (!zoneIdToTable.containsKey(normalizedTz)) {

        // Add index for non-normalized timezones
        // e.g.:
        // normalize "Etc/GMT" = Z
        // normalize "Etc/GMT+0" = Z
        // use the index of Z for Etc/GMT and Etc/GMT+0
        zoneIdToTable.put(nonNormalizedTz, zoneIdToTable.get(normalizedTz));
      } // end of for

      HostColumnVector.DataType childType = new HostColumnVector.StructType(false,
          new HostColumnVector.BasicType(false, DType.INT64),
          new HostColumnVector.BasicType(false, DType.INT64),
          new HostColumnVector.BasicType(false, DType.INT32));
      HostColumnVector.DataType transitionType = new HostColumnVector.ListType(false, childType);
      fixedTransitions = HostColumnVector.fromLists(transitionType,
          masterTransitions.toArray(new List[0]));
<<<<<<< HEAD
      orcTzInfoMap = OrcTimezoneInfo.readOrcTzInfo();
      timeZoneInfo = getTimeZoneInfo(sortedTimeZones, zoneIdToTable);
=======
      dstRules = HostColumnVector.fromLists(getDstDataType(), masterDsts.toArray(new List[0]));
      tzNameToIndexMap = getTzNameToIndexMap(sortedTimeZones, zoneIdToTable);
>>>>>>> 87b66006
    } catch (Exception e) {
      throw new IllegalStateException("load timezone DB cache failed!", e);
    }
  }

  private static HostColumnVector.DataType getDstDataType() {
    return new HostColumnVector.ListType(false,
        new HostColumnVector.BasicType(false, DType.INT32));
  }

  /**
   * This is deprecated, will be removed.
   * Renamed to `getTimezoneInfo`.
   */
  public static synchronized Table getTransitions() {
    verifyDatabaseCached();
    try (ColumnVector fixedInfo = fixedTransitions.copyToDevice();
        ColumnVector dstInfo = dstRules.copyToDevice()) {
      return new Table(fixedInfo, dstInfo);
    }
  }

   /**
   * Get the timezone info table, which contains two columns:
   * - fixed transitions: LIST<STRUCT<utcInstant: int64, localInstant: int64,
   * offset: int32>>
   * - dst rules: LIST<INT32>
   * The caller is responsible to close the returned table.
   * 
   * @return timezone info table
   */
  public static Table getTimezoneInfo() {
    verifyDatabaseCached();
    try (ColumnVector fixedInfo = fixedTransitions.copyToDevice();
        ColumnVector dstInfo = dstRules.copyToDevice()) {
      return new Table(fixedInfo, dstInfo);
    }
  }

  /**
   * FOR TESTING PURPOSES ONLY, DO NOT USE IN PRODUCTION
   * This method retrieves the raw list of struct data that forms the list of
   * fixed transitions for a particular zoneId.
   * It has default visibility so the test can access it.
   * 
   * @param zoneId timezone id
   * @return list of fixed transitions
   */
  static synchronized List getHostTransitions(String zoneId) {
    verifyDatabaseCached();
    zoneId = ZoneId.of(zoneId).normalized().toString(); // we use the normalized form to dedupe
    Integer idx = zoneIdToTable.get(zoneId);
    if (idx == null) {
      return null;
    }
    return fixedTransitions.getList(idx);
  }

  /**
   * Generate a map from timezone name to index of transition table.
   * return a column of STRUCT<tz_name: string, index_to_tz_info_table: int>
   * The struct column is sorted by tz_name, it is used to query the index to the
   * transition table.
   *
   * @param sortedTimezones is sorted and supported timezones
   * @param zoneIdToTable   is a map from non-normalized timezone to index in
   *                        transition table
   */
  private static HostColumnVector getTzNameToIndexMap(List<String> sortedTimezones,
      java.util.Map<String, Integer> zoneIdToTable) {
    HostColumnVector.DataType type = new HostColumnVector.StructType(false,
        new HostColumnVector.BasicType(false, DType.STRING),
        new HostColumnVector.BasicType(false, DType.INT32));
    ArrayList<HostColumnVector.StructData> data = new ArrayList<>();

    for (String tz : sortedTimezones) {
      Integer indexToTable = zoneIdToTable.get(tz);
      if (indexToTable != null) {
        data.add(new HostColumnVector.StructData(tz, indexToTable));
      } else {
        throw new IllegalStateException("Could not find timezone " + tz);
      }
    }
    return HostColumnVector.fromStructs(type, data);
  }

  /**
   * Return a struct column which contains timezone information
   * STRUCT<tz_name: string, index_to_tz_info_table: int>
   * The struct column is sorted by tz_name, it is used to query the index to the
   * timezone information table from timezone name.
   * The caller is responsible to close the returned column vector.
   */
  public static synchronized ColumnVector getTzNameToIndexMap() {
    verifyDatabaseCached();
    return tzNameToIndexMap.copyToDevice();
  }

  public static Integer getIndexToTransitionTable(String timezone) {
    verifyDatabaseCached();
    return zoneIdToTable.get(timezone);
  }

  /**
   * Convert the intermediate result of casting string to timestamp.
   * This is used for casting string with timezone to timestamp.
   *
   * @param invalidCv if the parsing from string to timestamp is valid
   * @param tsCv      long column with UTC microseconds parsed from string
   * @param tzIndexCv the index to the timezone transition table
   * @return timestamp column in microseconds
   */
  public static ColumnVector fromTimestampToUtcTimestampWithTzCv(
      ColumnView invalid,
      ColumnView input_seconds,
      ColumnView input_microseconds,
      ColumnView tzType,
      ColumnView tzOffset,
      ColumnView tzIndex) {
    try (Table timezoneInfo = getTimezoneInfo()) {
      return new ColumnVector(convertTimestampColumnToUTCWithTzCv(
          input_seconds.getNativeView(),
          input_microseconds.getNativeView(),
          invalid.getNativeView(),
          tzType.getNativeView(),
          tzOffset.getNativeView(),
          timezoneInfo.getNativeView(),
          tzIndex.getNativeView()));
    }
  }

  public static boolean isDST(String timezone) {
    ZoneId zoneId = ZoneId.of(timezone, ZoneId.SHORT_IDS);
    return !zoneId.getRules().getTransitionRules().isEmpty();
  }

<<<<<<< HEAD
  private static OrcTimezoneInfo getInfoForUtilTZ(String tzId) {
    OrcTimezoneInfo orcTzInfo = orcTzInfoMap.get(tzId);
    if (orcTzInfo == null) {
      throw new IllegalArgumentException("Cannot find ORC timezone info for timezone: " + tzId);
    }

    return orcTzInfo;
  }

  private static ColumnVector getTransitionsForUtilTZ(OrcTimezoneInfo info) {
    try (HostColumnVector hcv = HostColumnVector.fromLongs(info.transitions)) {
      return hcv.copyToDevice();
    }
  }

  private static ColumnVector getOffsetsForUtilTZ(OrcTimezoneInfo info) {
    try (HostColumnVector hcv = HostColumnVector.fromInts(info.offsets)) {
      return hcv.copyToDevice();
    }
  }

  private static Table getTableForUtilTZ(OrcTimezoneInfo info) {
    if (info.transitions == null) {
      // fixed offset timezone
      return null;
    }
    try (ColumnVector trans = getTransitionsForUtilTZ(info);
        ColumnVector offsets = getOffsetsForUtilTZ(info)) {
      return new Table(trans, offsets);
    } catch (Exception e) {
      throw new IllegalStateException("get timezone info for Orc failed!", e);
    }
  }

  /**
   * Only for testing purpose.
   * Get all supported timezones for ORC timezone conversion.
   */
  static Set<String> getOrcSupportedTimezones() {
    return orcTzInfoMap.keySet();
  }

  /**
   * Does the given timezone have Daylight Saving Time(DST) rules.
   */
  private static boolean hasDaylightSavingTime(String timezoneId) {
    ZoneId zoneId = ZoneId.of(timezoneId, ZoneId.SHORT_IDS);
    return !zoneId.getRules().getTransitionRules().isEmpty();
  }

  /**
   * Convert timestamps between writer/reader timezones for ORC reading.
   * Similar to `org.apache.orc.impl.SerializationUtils.convertBetweenTimezones`.
   * `SerializationUtils.convertBetweenTimezones` gets offset between timezones.
   * This function does the same thing and then apply the offset to get the
   * final timestamps.
   * For more details, refer to link:
   * https://github.com/apache/orc/blob/rel/release-1.9.1/java/core/src/
   * java/org/apache/orc/impl/SerializationUtils.java#L1440
   * 
   * @param input          input timestamp column in microseconds.
   * @param writerTimezone writer timezone, it's from ORC stripe metadata.
   * @param readerTimezone reader timezone, it's from current JVM default
   *                       timezone.
   * @return timestamp column in microseconds after converting between timezones
   */
  public static ColumnVector convertOrcTimezones(
      ColumnVector input,
      String writerTimezone,
      String readerTimezone) {
    // Does not support DST timezone now, just throw exception.
    if (hasDaylightSavingTime(writerTimezone) ||
        hasDaylightSavingTime(readerTimezone)) {
      throw new UnsupportedOperationException("Daylight Saving Time is not supported now.");
    }

    // get timezone info from `java.util.TimeZone`
    OrcTimezoneInfo writerTzInfo = getInfoForUtilTZ(writerTimezone);
    OrcTimezoneInfo readerTzInfo = getInfoForUtilTZ(readerTimezone);
    try (Table writerTzInfoTable = getTableForUtilTZ(writerTzInfo);
        Table readerTzInfoTable = getTableForUtilTZ(readerTzInfo)) {

      // convert between timezones
      return new ColumnVector(convertOrcTimezones(
          input.getNativeView(),
          writerTzInfoTable != null ? writerTzInfoTable.getNativeView() : 0L,
          writerTzInfo.rawOffset,
          readerTzInfoTable != null ? readerTzInfoTable.getNativeView() : 0L,
          readerTzInfo.rawOffset));
    } catch (Exception e) {
      throw new IllegalStateException("convert between timezones failed!", e);
    }
  }

  private static native long convertTimestampColumnToUTC(long input, long transitions, int tzIndex);
=======
  private static native long convertTimestampColumnToUTC(long input, long timezoneInfo, int tzIndex);
>>>>>>> 87b66006

  private static native long convertUTCTimestampColumnToTimeZone(long input, long timezoneInfo, int tzIndex);

  private static native long convertTimestampColumnToUTCWithTzCv(
      long input_seconds, long input_microseconds, long invalid, long tzType,
      long tzOffset, long timezoneInfo, long tzIndex);

  private static native long convertOrcTimezones(
      long input,
      long writerTzInfoTable,
      int writerTzRawOffset,
      long readerTzInfoTable,
      int readerTzRawOffset);
}<|MERGE_RESOLUTION|>--- conflicted
+++ resolved
@@ -24,12 +24,9 @@
 import org.slf4j.Logger;
 import org.slf4j.LoggerFactory;
 
-<<<<<<< HEAD
 import java.nio.file.Files;
 import java.nio.file.Paths;
-=======
 import java.time.DayOfWeek;
->>>>>>> 87b66006
 import java.time.Instant;
 import java.time.ZoneId;
 import java.time.zone.ZoneOffsetTransition;
@@ -193,27 +190,6 @@
   // Map from timezone name to the index in the timezone info table
   private static java.util.Map<String, Integer> zoneIdToTable;
 
-<<<<<<< HEAD
-  // host column STRUCT<tz_name: string, index_to_transition_table: int, is_DST: int8>,
-  // sorted by timezone, is used to query index to transition table and if tz is DST
-  // Casting string with timezone to timestamp needs loading all timezone is successful.
-  // If this is not null, it indicates loading is successful,
-  // because it's the last variable to construct in `loadData` function.
-  // use this reference to indicate if timezone cache is initialized successfully.
-  // The tz_name column constains both normalized and non-normalized timezone names.
-  private static volatile HostColumnVector timeZoneInfo;
-
-  // This is used to map the index of the transition table to the timezone name
-  private static ArrayList<String> sortedNormalizedTimeZones = new ArrayList<>();
-
-  private static HostColumnVector transitions;
-  // initial year set to 1900 because some transition rules start early
-  private static final int initialTransitionYear = 1900;
-  private static long maxTimestamp;
-  private static int lastCachedYear;
-  private static final ZoneId utcZoneId = ZoneId.of("UTC");
-  private static Map<String, OrcTimezoneInfo> orcTzInfoMap;
-=======
   /**
    * Used by Casting string with timezone to timestamp.
    * Host column STRUCT<tz_name: string, index_to_tz_info_table: int>,
@@ -224,6 +200,8 @@
    * The tz_name column contains both normalized and non-normalized tz names.
    */
   private static volatile HostColumnVector tzNameToIndexMap;
+
+  private static Map<String, OrcTimezoneInfo> orcTzInfoMap;
 
   /**
    * This is deprecated, will be removed.
@@ -242,7 +220,6 @@
     thread.setDaemon(true);
     thread.start();
   }
->>>>>>> 87b66006
 
   /**
    * This is the replacement of the above function.
@@ -539,13 +516,9 @@
       HostColumnVector.DataType transitionType = new HostColumnVector.ListType(false, childType);
       fixedTransitions = HostColumnVector.fromLists(transitionType,
           masterTransitions.toArray(new List[0]));
-<<<<<<< HEAD
+      dstRules = HostColumnVector.fromLists(getDstDataType(), masterDsts.toArray(new List[0]));
       orcTzInfoMap = OrcTimezoneInfo.readOrcTzInfo();
-      timeZoneInfo = getTimeZoneInfo(sortedTimeZones, zoneIdToTable);
-=======
-      dstRules = HostColumnVector.fromLists(getDstDataType(), masterDsts.toArray(new List[0]));
       tzNameToIndexMap = getTzNameToIndexMap(sortedTimeZones, zoneIdToTable);
->>>>>>> 87b66006
     } catch (Exception e) {
       throw new IllegalStateException("load timezone DB cache failed!", e);
     }
@@ -682,7 +655,6 @@
     return !zoneId.getRules().getTransitionRules().isEmpty();
   }
 
-<<<<<<< HEAD
   private static OrcTimezoneInfo getInfoForUtilTZ(String tzId) {
     OrcTimezoneInfo orcTzInfo = orcTzInfoMap.get(tzId);
     if (orcTzInfo == null) {
@@ -777,10 +749,101 @@
     }
   }
 
-  private static native long convertTimestampColumnToUTC(long input, long transitions, int tzIndex);
-=======
+  private static OrcTimezoneInfo getInfoForUtilTZ(String tzId) {
+    OrcTimezoneInfo orcTzInfo = orcTzInfoMap.get(tzId);
+    if (orcTzInfo == null) {
+      throw new IllegalArgumentException("Cannot find ORC timezone info for timezone: " + tzId);
+    }
+
+    return orcTzInfo;
+  }
+
+  private static ColumnVector getTransitionsForUtilTZ(OrcTimezoneInfo info) {
+    try (HostColumnVector hcv = HostColumnVector.fromLongs(info.transitions)) {
+      return hcv.copyToDevice();
+    }
+  }
+
+  private static ColumnVector getOffsetsForUtilTZ(OrcTimezoneInfo info) {
+    try (HostColumnVector hcv = HostColumnVector.fromInts(info.offsets)) {
+      return hcv.copyToDevice();
+    }
+  }
+
+  private static Table getTableForUtilTZ(OrcTimezoneInfo info) {
+    if (info.transitions == null) {
+      // fixed offset timezone
+      return null;
+    }
+    try (ColumnVector trans = getTransitionsForUtilTZ(info);
+        ColumnVector offsets = getOffsetsForUtilTZ(info)) {
+      return new Table(trans, offsets);
+    } catch (Exception e) {
+      throw new IllegalStateException("get timezone info for Orc failed!", e);
+    }
+  }
+
+  /**
+   * Only for testing purpose.
+   * Get all supported timezones for ORC timezone conversion.
+   */
+  static Set<String> getOrcSupportedTimezones() {
+    return orcTzInfoMap.keySet();
+  }
+
+  /**
+   * Does the given timezone have Daylight Saving Time(DST) rules.
+   */
+  private static boolean hasDaylightSavingTime(String timezoneId) {
+    ZoneId zoneId = ZoneId.of(timezoneId, ZoneId.SHORT_IDS);
+    return !zoneId.getRules().getTransitionRules().isEmpty();
+  }
+
+  /**
+   * Convert timestamps between writer/reader timezones for ORC reading.
+   * Similar to `org.apache.orc.impl.SerializationUtils.convertBetweenTimezones`.
+   * `SerializationUtils.convertBetweenTimezones` gets offset between timezones.
+   * This function does the same thing and then apply the offset to get the
+   * final timestamps.
+   * For more details, refer to link:
+   * https://github.com/apache/orc/blob/rel/release-1.9.1/java/core/src/
+   * java/org/apache/orc/impl/SerializationUtils.java#L1440
+   * 
+   * @param input          input timestamp column in microseconds.
+   * @param writerTimezone writer timezone, it's from ORC stripe metadata.
+   * @param readerTimezone reader timezone, it's from current JVM default
+   *                       timezone.
+   * @return timestamp column in microseconds after converting between timezones
+   */
+  public static ColumnVector convertOrcTimezones(
+      ColumnVector input,
+      String writerTimezone,
+      String readerTimezone) {
+    // Does not support DST timezone now, just throw exception.
+    if (hasDaylightSavingTime(writerTimezone) ||
+        hasDaylightSavingTime(readerTimezone)) {
+      throw new UnsupportedOperationException("Daylight Saving Time is not supported now.");
+    }
+
+    // get timezone info from `java.util.TimeZone`
+    OrcTimezoneInfo writerTzInfo = getInfoForUtilTZ(writerTimezone);
+    OrcTimezoneInfo readerTzInfo = getInfoForUtilTZ(readerTimezone);
+    try (Table writerTzInfoTable = getTableForUtilTZ(writerTzInfo);
+        Table readerTzInfoTable = getTableForUtilTZ(readerTzInfo)) {
+
+      // convert between timezones
+      return new ColumnVector(convertOrcTimezones(
+          input.getNativeView(),
+          writerTzInfoTable != null ? writerTzInfoTable.getNativeView() : 0L,
+          writerTzInfo.rawOffset,
+          readerTzInfoTable != null ? readerTzInfoTable.getNativeView() : 0L,
+          readerTzInfo.rawOffset));
+    } catch (Exception e) {
+      throw new IllegalStateException("convert between timezones failed!", e);
+    }
+  }
+
   private static native long convertTimestampColumnToUTC(long input, long timezoneInfo, int tzIndex);
->>>>>>> 87b66006
 
   private static native long convertUTCTimestampColumnToTimeZone(long input, long timezoneInfo, int tzIndex);
 
