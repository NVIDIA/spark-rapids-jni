/*
 * Copyright (c) 2022, NVIDIA CORPORATION.
 *
 * Licensed under the Apache License, Version 2.0 (the "License");
 * you may not use this file except in compliance with the License.
 * You may obtain a copy of the License at
 *
 *     http://www.apache.org/licenses/LICENSE-2.0
 *
 * Unless required by applicable law or agreed to in writing, software
 * distributed under the License is distributed on an "AS IS" BASIS,
 * WITHOUT WARRANTIES OR CONDITIONS OF ANY KIND, either express or implied.
 * See the License for the specific language governing permissions and
 * limitations under the License.
 */

package com.nvidia.spark.rapids.jni;

import ai.rapids.cudf.*;

import java.util.ArrayList;
import java.util.Locale;

/**
 * Represents a footer for a parquet file that can be parsed using native code.
 */
public class ParquetFooter implements AutoCloseable {
  static {
    NativeDepsLoader.loadNativeDeps();
  }

  /**
   * Base element for all types in a parquet schema.
   */
  public static abstract class SchemaElement {}

  private static class ElementWithName {
    final String name;
    final SchemaElement element;

    public ElementWithName(String name, SchemaElement element) {
      this.name = name;
      this.element = element;
    }
  }

  public static class StructElement extends SchemaElement {
    public static StructBuilder builder() {
      return new StructBuilder();
    }

    private final ElementWithName[] children;
    private StructElement(ElementWithName[] children) {
      this.children = children;
    }
  }

  public static class StructBuilder {
    ArrayList<ElementWithName> children = new ArrayList<>();

    StructBuilder() {
      // Empty
    }

    public StructBuilder addChild(String name, SchemaElement child) {
      children.add(new ElementWithName(name, child));
      return this;
    }

    public StructElement build() {
      return new StructElement(children.toArray(new ElementWithName[0]));
    }
  }

  public static class ValueElement extends SchemaElement {
    public ValueElement() {}
  }

  public static class ListElement extends SchemaElement {
    private final SchemaElement item;
    public ListElement(SchemaElement item) {
      this.item = item;
    }
  }

  public static class MapElement extends SchemaElement {
    private final SchemaElement key;
    private final SchemaElement value;
    public MapElement(SchemaElement key, SchemaElement value) {
      this.key = key;
      this.value = value;
    }
  }

  private long nativeHandle;

  private ParquetFooter(long handle) {
    nativeHandle = handle;
  }

  /**
   * Write the filtered footer back out in a format that is compatible with a parquet
   * footer file. This will include the MAGIC PAR1 at the beginning and end and also the
   * length of the footer just before the PAR1 at the end.
   */
  public HostMemoryBuffer serializeThriftFile() {
    return serializeThriftFile(nativeHandle);
  }

  /**
   * Get the number of rows in the footer after filtering.
   */
  public long getNumRows() {
    return getNumRows(nativeHandle);
  }

  /**
   * Get the number of top level columns in the footer after filtering.
   */
  public int getNumColumns() {
    return getNumColumns(nativeHandle);
  }

  @Override
  public void close() throws Exception {
    if (nativeHandle != 0) {
      close(nativeHandle);
      nativeHandle = 0;
    }
  }

  /**
   * Recursive helper function to flatten a SchemaElement, so it can more efficiently be passed
   * through JNI.
   */
  private static void depthFirstNamesHelper(SchemaElement se, String name, boolean makeLowerCase,
<<<<<<< HEAD
      ArrayList<String> names, ArrayList<Integer> numChildren, ArrayList<Integer> tags) {
=======
      ArrayList<String> names, ArrayList<Integer> numChildren) {
>>>>>>> e3906042
    if (makeLowerCase) {
      name = name.toLowerCase(Locale.ROOT);
    }

    if (se instanceof ValueElement) {
      names.add(name);
      numChildren.add(0);
<<<<<<< HEAD
      tags.add(0);
=======
>>>>>>> e3906042
    } else if (se instanceof StructElement) {
      StructElement st = (StructElement) se;
      names.add(name);
      numChildren.add(st.children.length);
<<<<<<< HEAD
      tags.add(1);
      for (ElementWithName child : st.children) {
        depthFirstNamesHelper(child.element, child.name, makeLowerCase, names, numChildren, tags);
=======
      for (ElementWithName child : st.children) {
        depthFirstNamesHelper(child.element, child.name, makeLowerCase, names, numChildren);
>>>>>>> e3906042
      }
    } else if (se instanceof ListElement) {
      ListElement le = (ListElement) se;
      // This follows the conventions of newer parquet. This is just here as a bridge to the new
      // API and code.
      names.add(name);
      numChildren.add(1);
<<<<<<< HEAD
      tags.add(2);
      depthFirstNamesHelper(le.item, "element", makeLowerCase, names, numChildren, tags);
=======
      names.add("list");
      numChildren.add(1);
      depthFirstNamesHelper(le.item, "element", makeLowerCase, names, numChildren);
>>>>>>> e3906042
    } else if (se instanceof MapElement) {
      MapElement me = (MapElement) se;
      // This follows the conventions of newer parquet. This is just here as a bridge to the new
      // API and code.
      names.add(name);
<<<<<<< HEAD
      numChildren.add(2);
      tags.add(3);
      depthFirstNamesHelper(me.key, "key", makeLowerCase, names, numChildren, tags);
      depthFirstNamesHelper(me.value, "value", makeLowerCase, names, numChildren, tags);
=======
      numChildren.add(1);
      names.add("key_value");
      numChildren.add(2);
      depthFirstNamesHelper(me.key, "key", makeLowerCase, names, numChildren);
      depthFirstNamesHelper(me.value, "value", makeLowerCase, names, numChildren);
>>>>>>> e3906042
    } else {
      throw new UnsupportedOperationException(se + " is not a supported schema element type");
    }
  }

  /**
   * Flatten a SchemaElement, so it can more efficiently be passed through JNI.
   */
  private static void depthFirstNames(StructElement schema, boolean makeLowerCase,
<<<<<<< HEAD
      ArrayList<String> names, ArrayList<Integer> numChildren, ArrayList<Integer> tags) {
    // Initialize them with a quick length for non-nested values
    for (ElementWithName se: schema.children) {
      depthFirstNamesHelper(se.element, se.name, makeLowerCase, names, numChildren, tags);
    }
  }

  /**
=======
      ArrayList<String> names, ArrayList<Integer> numChildren) {
    // Initialize them with a quick length for non-nested values
    for (ElementWithName se: schema.children) {
      depthFirstNamesHelper(se.element, se.name, makeLowerCase, names, numChildren);
    }
  }

  /**
   * Read a parquet thrift footer from a buffer and filter it like the java code would. The buffer
   * should only include the thrift footer itself. This includes filtering out row groups that do
   * not fall within the partition and pruning columns that are not needed.
   * @param buffer the buffer to parse the footer out from.
   * @param partOffset for a split the start of the split
   * @param partLength the length of the split
   * @param schema a stripped down schema so the code can verify that the types match what is
   *               expected. The java code does this too.
   * @param ignoreCase should case be ignored when matching column names. If this is true then
   *                   names should be converted to lower case before being passed to this.
   * @return a reference to the parsed footer.
   */
  public static ParquetFooter readAndFilter(HostMemoryBuffer buffer,
      long partOffset, long partLength, StructElement schema, boolean ignoreCase) {
    int parentNumChildren = schema.children.length;
    ArrayList<String> names = new ArrayList<>();
    ArrayList<Integer> numChildren = new ArrayList<>();
    depthFirstNames(schema, ignoreCase, names, numChildren);
    return new ParquetFooter(
        readAndFilter
            (buffer.getAddress(), buffer.getLength(),
                partOffset, partLength,
                names.toArray(new String[0]),
                numChildren.stream().mapToInt(i -> i).toArray(),
                parentNumChildren,
                ignoreCase));
  }

  /**
>>>>>>> e3906042
   * Read a parquet thrift footer from a buffer and filter it like the java code would. The buffer
   * should only include the thrift footer itself. This includes filtering out row groups that do
   * not fall within the partition and pruning columns that are not needed.
   * @param buffer the buffer to parse the footer out from.
   * @param partOffset for a split the start of the split
   * @param partLength the length of the split
   * @param schema a stripped down schema so the code can verify that the types match what is
   *               expected. The java code does this too.
   * @param ignoreCase should case be ignored when matching column names. If this is true then
   *                   names should be converted to lower case before being passed to this.
   * @return a reference to the parsed footer.
   * @deprecated Use the version that takes a StructElement instead
   */
  @Deprecated
  public static ParquetFooter readAndFilter(HostMemoryBuffer buffer,
      long partOffset, long partLength, StructElement schema, boolean ignoreCase) {
    int parentNumChildren = schema.children.length;
    ArrayList<String> names = new ArrayList<>();
    ArrayList<Integer> numChildren = new ArrayList<>();
    ArrayList<Integer> tags = new ArrayList<>();

    depthFirstNames(schema, ignoreCase, names, numChildren, tags);
    return new ParquetFooter(
        readAndFilter
            (buffer.getAddress(), buffer.getLength(),
                partOffset, partLength,
                names.toArray(new String[0]),
                numChildren.stream().mapToInt(i -> i).toArray(),
                tags.stream().mapToInt(i -> i).toArray(),
                parentNumChildren,
                ignoreCase));
  }

  // Native APIS

  private static native long readAndFilter(long address, long length,
      long partOffset, long partLength,
      String[] names,
      int[] numChildren,
      int[] tags,
      int parentNumChildren,
      boolean ignoreCase) throws CudfException;

  private static native void close(long nativeHandle);

  private static native long getNumRows(long nativeHandle);

  private static native int getNumColumns(long nativeHandle);

  private static native HostMemoryBuffer serializeThriftFile(long nativeHandle);
}<|MERGE_RESOLUTION|>--- conflicted
+++ resolved
@@ -134,11 +134,7 @@
    * through JNI.
    */
   private static void depthFirstNamesHelper(SchemaElement se, String name, boolean makeLowerCase,
-<<<<<<< HEAD
       ArrayList<String> names, ArrayList<Integer> numChildren, ArrayList<Integer> tags) {
-=======
-      ArrayList<String> names, ArrayList<Integer> numChildren) {
->>>>>>> e3906042
     if (makeLowerCase) {
       name = name.toLowerCase(Locale.ROOT);
     }
@@ -146,22 +142,14 @@
     if (se instanceof ValueElement) {
       names.add(name);
       numChildren.add(0);
-<<<<<<< HEAD
       tags.add(0);
-=======
->>>>>>> e3906042
     } else if (se instanceof StructElement) {
       StructElement st = (StructElement) se;
       names.add(name);
       numChildren.add(st.children.length);
-<<<<<<< HEAD
       tags.add(1);
       for (ElementWithName child : st.children) {
         depthFirstNamesHelper(child.element, child.name, makeLowerCase, names, numChildren, tags);
-=======
-      for (ElementWithName child : st.children) {
-        depthFirstNamesHelper(child.element, child.name, makeLowerCase, names, numChildren);
->>>>>>> e3906042
       }
     } else if (se instanceof ListElement) {
       ListElement le = (ListElement) se;
@@ -169,31 +157,17 @@
       // API and code.
       names.add(name);
       numChildren.add(1);
-<<<<<<< HEAD
       tags.add(2);
       depthFirstNamesHelper(le.item, "element", makeLowerCase, names, numChildren, tags);
-=======
-      names.add("list");
-      numChildren.add(1);
-      depthFirstNamesHelper(le.item, "element", makeLowerCase, names, numChildren);
->>>>>>> e3906042
     } else if (se instanceof MapElement) {
       MapElement me = (MapElement) se;
       // This follows the conventions of newer parquet. This is just here as a bridge to the new
       // API and code.
       names.add(name);
-<<<<<<< HEAD
       numChildren.add(2);
       tags.add(3);
       depthFirstNamesHelper(me.key, "key", makeLowerCase, names, numChildren, tags);
       depthFirstNamesHelper(me.value, "value", makeLowerCase, names, numChildren, tags);
-=======
-      numChildren.add(1);
-      names.add("key_value");
-      numChildren.add(2);
-      depthFirstNamesHelper(me.key, "key", makeLowerCase, names, numChildren);
-      depthFirstNamesHelper(me.value, "value", makeLowerCase, names, numChildren);
->>>>>>> e3906042
     } else {
       throw new UnsupportedOperationException(se + " is not a supported schema element type");
     }
@@ -203,7 +177,6 @@
    * Flatten a SchemaElement, so it can more efficiently be passed through JNI.
    */
   private static void depthFirstNames(StructElement schema, boolean makeLowerCase,
-<<<<<<< HEAD
       ArrayList<String> names, ArrayList<Integer> numChildren, ArrayList<Integer> tags) {
     // Initialize them with a quick length for non-nested values
     for (ElementWithName se: schema.children) {
@@ -212,46 +185,7 @@
   }
 
   /**
-=======
-      ArrayList<String> names, ArrayList<Integer> numChildren) {
-    // Initialize them with a quick length for non-nested values
-    for (ElementWithName se: schema.children) {
-      depthFirstNamesHelper(se.element, se.name, makeLowerCase, names, numChildren);
-    }
-  }
-
-  /**
-   * Read a parquet thrift footer from a buffer and filter it like the java code would. The buffer
-   * should only include the thrift footer itself. This includes filtering out row groups that do
-   * not fall within the partition and pruning columns that are not needed.
-   * @param buffer the buffer to parse the footer out from.
-   * @param partOffset for a split the start of the split
-   * @param partLength the length of the split
-   * @param schema a stripped down schema so the code can verify that the types match what is
-   *               expected. The java code does this too.
-   * @param ignoreCase should case be ignored when matching column names. If this is true then
-   *                   names should be converted to lower case before being passed to this.
-   * @return a reference to the parsed footer.
-   */
-  public static ParquetFooter readAndFilter(HostMemoryBuffer buffer,
-      long partOffset, long partLength, StructElement schema, boolean ignoreCase) {
-    int parentNumChildren = schema.children.length;
-    ArrayList<String> names = new ArrayList<>();
-    ArrayList<Integer> numChildren = new ArrayList<>();
-    depthFirstNames(schema, ignoreCase, names, numChildren);
-    return new ParquetFooter(
-        readAndFilter
-            (buffer.getAddress(), buffer.getLength(),
-                partOffset, partLength,
-                names.toArray(new String[0]),
-                numChildren.stream().mapToInt(i -> i).toArray(),
-                parentNumChildren,
-                ignoreCase));
-  }
-
-  /**
->>>>>>> e3906042
-   * Read a parquet thrift footer from a buffer and filter it like the java code would. The buffer
+     * Read a parquet thrift footer from a buffer and filter it like the java code would. The buffer
    * should only include the thrift footer itself. This includes filtering out row groups that do
    * not fall within the partition and pruning columns that are not needed.
    * @param buffer the buffer to parse the footer out from.
