/*
 * Copyright (c) 2022-2025, NVIDIA CORPORATION.
 *
 * Licensed under the Apache License, Version 2.0 (the "License");
 * you may not use this file except in compliance with the License.
 * You may obtain a copy of the License at
 *
 *     http://www.apache.org/licenses/LICENSE-2.0
 *
 * Unless required by applicable law or agreed to in writing, software
 * distributed under the License is distributed on an "AS IS" BASIS,
 * WITHOUT WARRANTIES OR CONDITIONS OF ANY KIND, either express or implied.
 * See the License for the specific language governing permissions and
 * limitations under the License.
 */

package com.nvidia.spark.rapids.jni;

import static org.junit.jupiter.api.Assertions.assertEquals;
import static org.junit.jupiter.api.Assertions.fail;
import org.junit.jupiter.api.Assertions;

import java.util.ArrayList;
import java.util.Arrays;
import java.util.List;
import java.time.Instant;
import java.time.LocalDate;

import org.junit.jupiter.api.Test;

import ai.rapids.cudf.AssertUtils;
import ai.rapids.cudf.ColumnVector;
import ai.rapids.cudf.DType;
import ai.rapids.cudf.HostColumnVector;
import ai.rapids.cudf.Table;

public class CastStringsTest {
  @Test
  void castToIntegerTest() {
    Table.TestBuilder tb = new Table.TestBuilder();
    tb.column(3l, 9l, 4l, 2l, 20l, null, null, 1l);
    tb.column(5, 1, 0, 2, 7, null, null, 1);
    tb.column(new Byte[]{2, 3, 4, 5, 9, null, null, 1});
    try (Table expected = tb.build()) {
      Table.TestBuilder tb2 = new Table.TestBuilder();
      tb2.column(" 3", "9", "4", "2", "20.5", null, "7.6asd", "\u0000 \u001f1\u0014");
      tb2.column("5", "1  ", "0", "2", "7.1", null, "asdf", "\u0000 \u001f1\u0014");
      tb2.column("2", "3", " 4 ", "5", " 9.2 ", null, "7.8.3", "\u0000 \u001f1\u0014");

      List<ColumnVector> result = new ArrayList<>();
      try (Table origTable = tb2.build()) {
        for (int i = 0; i < origTable.getNumberOfColumns(); i++) {
          ColumnVector string_col = origTable.getColumn(i);
          result.add(CastStrings.toInteger(string_col, false,
              expected.getColumn(i).getType()));
        }
        try (Table result_tbl = new Table(
            result.toArray(new ColumnVector[result.size()]))) {
          AssertUtils.assertTablesAreEqual(expected, result_tbl);
        }
      } finally {
        result.forEach(ColumnVector::close);
      }
    }
  }

  @Test
  void castToIntegerNoStripTest() {
    Table.TestBuilder tb = new Table.TestBuilder();
    tb.column(null, 9l, 4l, 2l, 20l, null, null);
    tb.column(5, null, 0, 2, 7, null, null);
    tb.column(new Byte[]{2, 3, null, 5, null, null, null});
    try (Table expected = tb.build()) {
      Table.TestBuilder tb2 = new Table.TestBuilder();
      tb2.column(" 3", "9", "4", "2", "20.5", null, "7.6asd");
      tb2.column("5", "1 ", "0", "2", "7.1", null, "asdf");
      tb2.column("2", "3", " 4 ", "5.6", " 9.2 ", null, "7.8.3");

      List<ColumnVector> result = new ArrayList<>();
      try (Table origTable = tb2.build()) {
        for (int i = 0; i < origTable.getNumberOfColumns(); i++) {
          ColumnVector string_col = origTable.getColumn(i);
          result.add(CastStrings.toInteger(string_col, false, false,
              expected.getColumn(i).getType()));
        }
        try (Table result_tbl = new Table(
            result.toArray(new ColumnVector[result.size()]))) {
          AssertUtils.assertTablesAreEqual(expected, result_tbl);
        }
      } finally {
        result.forEach(ColumnVector::close);
      }
    }
  }

  @Test
  void castToIntegerAnsiTest() {
    Table.TestBuilder tb = new Table.TestBuilder();
    tb.column(3l, 9l, 4l, 2l, 20l);
    tb.column(5, 1, 0, 2, 7);
    tb.column(new Byte[]{2, 3, 4, 5, 9});
    try (Table expected = tb.build()) {
      Table.TestBuilder tb2 = new Table.TestBuilder();
      tb2.column("3", "9", "4", "2", "20");
      tb2.column("5", "1", "0", "2", "7");
      tb2.column("2", "3", "4", "5", "9");

      List<ColumnVector> result = new ArrayList<>();
      try (Table origTable = tb2.build()) {
        for (int i = 0; i < origTable.getNumberOfColumns(); i++) {
          ColumnVector string_col = origTable.getColumn(i);
          result.add(CastStrings.toInteger(string_col, true,
              expected.getColumn(i).getType()));
        }
        try (Table result_tbl = new Table(
            result.toArray(new ColumnVector[result.size()]))) {
          AssertUtils.assertTablesAreEqual(expected, result_tbl);
        }
      } finally {
        result.forEach(ColumnVector::close);
      }
      Table.TestBuilder fail = new Table.TestBuilder();
      fail.column("asdf", "9.0.2", "- 4e", "b2", "20-fe");

      try (Table failTable = fail.build();
           ColumnVector cv =
               CastStrings.toInteger(failTable.getColumn(0), true,
                   expected.getColumn(0).getType());) {
        fail("Should have thrown");
      } catch (CastException e) {
        assertEquals("asdf", e.getStringWithError());
        assertEquals(0, e.getRowWithError());
      }
    }
  }

  @Test
  void castToFloatsTrimTest() {
    Table.TestBuilder tb = new Table.TestBuilder();
    tb.column(1.1f, 1.2f, 1.3f, 1.4f, 1.5f, null, null);
    tb.column(1.1d, 1.2d, 1.3d, 1.4d, 1.5d, null, null);
    try (Table expected = tb.build()) {
      Table.TestBuilder tb2 = new Table.TestBuilder();
      tb2.column("1.1\u0000", "1.2\u0014", "1.3\u001f", 
          "\u0000\u00001.4\u0000", "1.5\u0000\u0020\u0000", "1.6\u009f", "1.7\u0021");
      tb2.column("1.1\u0000", "1.2\u0014", "1.3\u001f", 
          "\u0000\u00001.4\u0000", "1.5\u0000\u0020\u0000", "1.6\u009f", "1.7\u0021");

      List<ColumnVector> result = new ArrayList<>();
      try (Table origTable = tb2.build()) {
        for (int i = 0; i < origTable.getNumberOfColumns(); i++) {
          ColumnVector string_col = origTable.getColumn(i);
          result.add(CastStrings.toFloat(string_col, false, 
              expected.getColumn(i).getType()));
        }
        try (Table result_tbl = new Table(
            result.toArray(new ColumnVector[result.size()]))) {
          AssertUtils.assertTablesAreEqual(expected, result_tbl);
        }
      } finally {
        result.forEach(ColumnVector::close);
      }
    }
  }

  @Test
  void castToFloatNanTest(){
    Table.TestBuilder tb2 = new Table.TestBuilder();
    tb2.column("nan", "nan ", " nan ", "NAN", "nAn ", " NAn ", "Nan 0", "+naN", "-nAn");

    Table.TestBuilder tb = new Table.TestBuilder();
    tb.column(Float.NaN, Float.NaN, Float.NaN, Float.NaN, Float.NaN, Float.NaN, null, null, null);

    try (Table expected = tb.build()) {
      List<ColumnVector> result = new ArrayList<>();
      try (Table origTable = tb2.build()) {
        for (int i = 0; i < origTable.getNumberOfColumns(); i++) {
          ColumnVector string_col = origTable.getColumn(i);
          result.add(CastStrings.toFloat(string_col, false, expected.getColumn(i).getType()));
        }
        try (Table result_tbl = new Table(result.toArray(new ColumnVector[result.size()]))) {
          AssertUtils.assertTablesAreEqual(expected, result_tbl);
        }
      } finally {
        result.forEach(ColumnVector::close);
      }
    }
  }

  @Test
  void castToFloatsInfTest(){
    // The test data: Table.TestBuilder object with a column containing the string "inf"
    Table.TestBuilder tb2 = new Table.TestBuilder();
    tb2.column("INFINITY ", "inf", "+inf ", " -INF  ", "INFINITY AND BEYOND", "INF");

    Table.TestBuilder tb = new Table.TestBuilder();
    tb.column(Float.POSITIVE_INFINITY, Float.POSITIVE_INFINITY, Float.POSITIVE_INFINITY, Float.NEGATIVE_INFINITY, null, Float.POSITIVE_INFINITY);

    try (Table expected = tb.build()) {
      List<ColumnVector> result = new ArrayList<>();
      try (Table origTable = tb2.build()) {
        for (int i = 0; i < origTable.getNumberOfColumns(); i++) {
          ColumnVector string_col = origTable.getColumn(i);
          result.add(CastStrings.toFloat(string_col, false, expected.getColumn(i).getType()));
        }
        System.out.println(result);
        try (Table result_tbl = new Table(result.toArray(new ColumnVector[result.size()]))) {
          AssertUtils.assertTablesAreEqual(expected, result_tbl);
        }
      } finally {
        result.forEach(ColumnVector::close);
      }
    }
  }

  @Test
  void castToDecimalTest() {
    Table.TestBuilder tb = new Table.TestBuilder();
    tb.decimal32Column(0,3, 9, 4, 2, 21, null, null, 1);
    tb.decimal64Column(0, 5l, 1l, 0l, 2l, 7l, null, null, 1l);
    tb.decimal32Column(-1, 20, 30, 40, 51, 92, null, null, 10);
    try (Table expected = tb.build()) {
      int[] desiredPrecision = new int[]{2, 10, 3};
      int[] desiredScale = new int[]{0, 0, -1};

      Table.TestBuilder tb2 = new Table.TestBuilder();
      tb2.column(" 3", "9", "4", "2", "20.5", null, "7.6asd", "\u0000 \u001f1\u0014");
      tb2.column("5", "1 ", "0", "2", "7.1", null, "asdf", "\u0000 \u001f1\u0014");
      tb2.column("2", "3", " 4 ", "5.07", "9.23", null, "7.8.3", "\u0000 \u001f1\u0014");

      List<ColumnVector> result = new ArrayList<>();
      try (Table origTable = tb2.build()) {
        for (int i = 0; i < origTable.getNumberOfColumns(); i++) {
          ColumnVector string_col = origTable.getColumn(i);
          result.add(CastStrings.toDecimal(string_col, false,
              desiredPrecision[i], desiredScale[i]));
        }
        try (Table result_tbl = new Table(
            result.toArray(new ColumnVector[result.size()]))) {
          AssertUtils.assertTablesAreEqual(expected, result_tbl);
        }
      } finally {
        result.forEach(ColumnVector::close);
      }
    }
  }

  @Test
  void castToDecimalNoStripTest() {
    Table.TestBuilder tb = new Table.TestBuilder();
    tb.decimal32Column(0, null, 9, 4, 2, 21, null, null);
    tb.decimal64Column(0, 5l, null, 0l, 2l, 7l, null, null);
    tb.decimal32Column(-1, 20, 30, null, 51, 92, null, null);
    try (Table expected = tb.build()) {
      int[] desiredPrecision = new int[]{2, 10, 3};
      int[] desiredScale = new int[]{0, 0, -1};

      Table.TestBuilder tb2 = new Table.TestBuilder();
      tb2.column(" 3", "9", "4", "2", "20.5", null, "7.6asd");
      tb2.column("5", "1 ", "0", "2", "7.1", null, "asdf");
      tb2.column("2", "3", " 4 ", "5.07", "9.23", null, "7.8.3");

      List<ColumnVector> result = new ArrayList<>();
      try (Table origTable = tb2.build()) {
        for (int i = 0; i < origTable.getNumberOfColumns(); i++) {
          ColumnVector string_col = origTable.getColumn(i);
          result.add(CastStrings.toDecimal(string_col, false, false,
              desiredPrecision[i], desiredScale[i]));
        }
        try (Table result_tbl = new Table(
            result.toArray(new ColumnVector[result.size()]))) {
          AssertUtils.assertTablesAreEqual(expected, result_tbl);
        }
      } finally {
        result.forEach(ColumnVector::close);
      }
    }
  }

  @Test
  void castFromLongToBinaryStringTest() {
    try (ColumnVector v0 = ColumnVector.fromBoxedLongs(null, 0L, 1L, 10L, -1L, Long.MAX_VALUE, Long.MIN_VALUE);
         ColumnVector result = CastStrings.fromLongToBinary(v0);
         ColumnVector expected = ColumnVector.fromStrings(null, "0", "1", "1010",
         "1111111111111111111111111111111111111111111111111111111111111111",
         "111111111111111111111111111111111111111111111111111111111111111",
         "1000000000000000000000000000000000000000000000000000000000000000")) {
          AssertUtils.assertColumnsAreEqual(expected, result);
    }
  }

  private void convTestInternal(Table input, Table expected, int fromBase) {
    try(
      ColumnVector intCol = CastStrings.toIntegersWithBase(input.getColumn(0), fromBase, false,
        DType.UINT64);
      ColumnVector decStrCol = CastStrings.fromIntegersWithBase(intCol, 10);
      ColumnVector hexStrCol = CastStrings.fromIntegersWithBase(intCol, 16);
    ) {
      AssertUtils.assertColumnsAreEqual(expected.getColumn(0), decStrCol, "decStrCol");
      AssertUtils.assertColumnsAreEqual(expected.getColumn(1), hexStrCol, "hexStrCol");
    }
  }

  @Test
  void  baseDec2HexTestNoNulls() {
    try (
      Table input = new Table.TestBuilder().column(
        "510",
        "00510",
        "00-510"
      ).build();

      Table expected = new Table.TestBuilder().column(
        "510",
        "510",
        "0"
      ).column(
        "1FE",
        "1FE",
        "0"
      ).build()
    )
    {
      convTestInternal(input, expected, 10);
    }
  }

  @Test
  void  baseDec2HexTestMixed() {
    try (
      Table input = new Table.TestBuilder().column(
        null,
        " ",
        "junk-510junk510",
        "--510",
        "   -510junk510",
        "  510junk510",
        "510",
        "00510",
        "00-510"
      ).build();

      Table expected = new Table.TestBuilder().column(
        null,
        null,
        "0",
        "0",
        "18446744073709551106",
        "510",
        "510",
        "510",
        "0"
      ).column(
        null,
        null,
        "0",
        "0",
        "FFFFFFFFFFFFFE02",
        "1FE",
        "1FE",
        "1FE",
        "0"
      ).build()
    )
    {
      convTestInternal(input, expected, 10);
    }
  }

  @Test
  void baseHex2DecTest() {
    try(
      Table input = new Table.TestBuilder().column(
        null,
        "junk",
        "0",
        "f",
        "junk-5Ajunk5A",
        "--5A",
        "   -5Ajunk5A",
        "  5Ajunk5A",
        "5a",
        "05a",
        "005a",
        "00-5a",
        "NzGGImWNRh"
      ).build();

      Table expected = new Table.TestBuilder().column(
        null,
        "0",
        "0",
        "15",
        "0",
        "0",
        "18446744073709551526",
        "90",
        "90",
        "90",
        "90",
        "0",
        "0"
      ).column(
        null,
        "0",
        "0",
        "F",
        "0",
        "0",
        "FFFFFFFFFFFFFFA6",
        "5A",
        "5A",
        "5A",
        "5A",
        "0",
        "0"
      ).build();
    )
    {
      convTestInternal(input, expected, 16);
    }
  }

  /**
   * Mock timezone info for testing.
   */
  private ColumnVector getTimezoneInfoMock() {
    HostColumnVector.DataType type = new HostColumnVector.StructType(false,
        new HostColumnVector.BasicType(false, DType.STRING),
        new HostColumnVector.BasicType(false, DType.INT32),
        new HostColumnVector.BasicType(false, DType.BOOL8));
    ArrayList<HostColumnVector.StructData> data = new ArrayList<>();
    // Only test 3 timezones: CTT, JST, PST
    data.add(new HostColumnVector.StructData("CTT", 0, false));
    data.add(new HostColumnVector.StructData("JST", 1, false));
    data.add(new HostColumnVector.StructData("PST", 2, true));
    return HostColumnVector.fromStructs(type, data).copyToDevice();
  }

  @Test
  void castStringToTimestampFirstPhaseJustTimeTest() {
    long defaultEpochDay = 1;
    long secondsOfEpochDay = defaultEpochDay * 24 * 60 * 60;
    List<List<Object>> list = new ArrayList<>();
    // Row is: input, return type, UTC ts, just time, tz type, offset, is DST, tz
    // index
    // Intermediate result:
    // - Return type: 0 success, 1 invalid, 2 unsupported
    // - UTC timestamp: seconds
    // - UTC timestamp: microseconds
    // - TZ type: 0 not specified 1 fixed, 2 other, 3 invalid
    // - TZ offset: record offset in seconds when tz type is fixed
    // - TZ is DST: 0 no, 1 yes
    // - TZ index: 0 CTT, 1 JST, 2 PST
    list.add(Arrays.asList("T00", 0, 0L + secondsOfEpochDay, 0, 2, 0, 0, 1));
    list.add(Arrays.asList("T1:2", 0, 3720L + secondsOfEpochDay, 0, 2, 0, 0, 1));
    list.add(Arrays.asList("T01:2", 0, 3720L + secondsOfEpochDay, 0, 2, 0, 0, 1));
    list.add(Arrays.asList("T1:02", 0, 3720L + secondsOfEpochDay, 0, 2, 0, 0, 1));
    list.add(Arrays.asList("T01:02", 0, 3720L + secondsOfEpochDay, 0, 2, 0, 0, 1));
    list.add(Arrays.asList("T01:02:03", 0, 3723L + secondsOfEpochDay, 0, 2, 0, 0, 1));
    list.add(Arrays.asList("T1:2:3", 0, 3723L + secondsOfEpochDay, 0, 2, 0, 0, 1));
    list.add(Arrays.asList("T01:02:03 UTC", 0, 3723L + secondsOfEpochDay, 0, 1, 0, 0, -1));
    list.add(Arrays.asList(" \r\n\tT23:17:50 \r\n\t", 0, 83870L + secondsOfEpochDay, 0, 2, 0, 0, 1));

    // // invalid time
    list.add(Arrays.asList("Tx", 1, 0L, 0, 0, 0, 0, -1));
    list.add(Arrays.asList("T00x", 1, 0L, 0, 0, 0, 0, -1));
    list.add(Arrays.asList("T00:", 1, 0L, 0, 0, 0, 0, -1));
    list.add(Arrays.asList("T00:x", 1, 0L, 0, 0, 0, 0, -1));
    list.add(Arrays.asList("T000:00", 1, 0L, 0, 0, 0, 0, -1));
    list.add(Arrays.asList("T00:022", 1, 0L, 0, 0, 0, 0, -1));
    list.add(Arrays.asList("T00:02:", 1, 0L, 0, 0, 0, 0, -1));
    list.add(Arrays.asList("T00:02:x", 1, 0L, 0, 0, 0, 0, -1));
    list.add(Arrays.asList("T00:02:003", 1, 0L, 0, 0, 0, 0, -1));
    list.add(Arrays.asList("T123", 1, 0L, 0, 0, 0, 0, -1));
    list.add(Arrays.asList("T12345", 1, 0L, 0, 0, 0, 0, -1));
    list.add(Arrays.asList("T00:02:003", 1, 0L, 0, 0, 0, 0, -1));

    List<String> input = new ArrayList<>(list.size());
    List<Byte> expected_return_type = new ArrayList<>(list.size());
    List<Long> expected_utc_seconds = new ArrayList<>(list.size());
    List<Integer> expected_utc_microseconds = new ArrayList<>(list.size());
    List<Byte> expected_tz_type = new ArrayList<>(list.size());
    List<Integer> expected_tz_offset = new ArrayList<>(list.size());
    List<Byte> expected_tz_is_dst = new ArrayList<>(list.size());
    List<Integer> expected_tz_index = new ArrayList<>(list.size());

    for (List<Object> row : list) {
      input.add(row.get(0).toString());
      expected_return_type.add(Byte.parseByte(row.get(1).toString()));
      expected_utc_seconds.add(Long.parseLong(row.get(2).toString()));
      expected_utc_microseconds.add(Integer.parseInt(row.get(3).toString()));
      expected_tz_type.add(Byte.parseByte(row.get(4).toString()));
      expected_tz_offset.add(Integer.parseInt(row.get(5).toString()));
      expected_tz_is_dst.add(Byte.parseByte(row.get(6).toString()));
      expected_tz_index.add(Integer.parseInt(row.get(7).toString()));
    }

    try (ColumnVector inputCv = ColumnVector.fromStrings(input.toArray(new String[0]));
        ColumnVector tzInfo = getTimezoneInfoMock(); // mock timezone info
        ColumnVector result = CastStrings.parseTimestampStrings(
            inputCv,
            1,
            /* is default tz DST */ false,
            defaultEpochDay,
            tzInfo);
        ColumnVector expectedReturnType = ColumnVector
            .fromBoxedUnsignedBytes(expected_return_type.toArray(new Byte[0]));
        ColumnVector expectedUtcTs = ColumnVector.fromBoxedLongs(expected_utc_seconds.toArray(new Long[0]));
        ColumnVector expectedUtcTsMicro = ColumnVector.fromBoxedInts(expected_utc_microseconds.toArray(new Integer[0]));
        ColumnVector expectedTzType = ColumnVector.fromBoxedUnsignedBytes(expected_tz_type.toArray(new Byte[0]));
        ColumnVector expectedTzOffset = ColumnVector.fromBoxedInts(expected_tz_offset.toArray(new Integer[0]));
        ColumnVector expectedTzIsDst = ColumnVector.fromBoxedUnsignedBytes(expected_tz_is_dst.toArray(new Byte[0]));
        ColumnVector expectedTzIndex = ColumnVector.fromBoxedInts(expected_tz_index.toArray(new Integer[0]))) {
      AssertUtils.assertColumnsAreEqual(expectedReturnType, result.getChildColumnView(0));
      AssertUtils.assertColumnsAreEqual(expectedUtcTs, result.getChildColumnView(1));
      AssertUtils.assertColumnsAreEqual(expectedUtcTsMicro, result.getChildColumnView(2));
      AssertUtils.assertColumnsAreEqual(expectedTzType, result.getChildColumnView(3));
      AssertUtils.assertColumnsAreEqual(expectedTzOffset, result.getChildColumnView(4));
      AssertUtils.assertColumnsAreEqual(expectedTzIsDst, result.getChildColumnView(5));
      AssertUtils.assertColumnsAreEqual(expectedTzIndex, result.getChildColumnView(6));
    }
  }

  @Test
  void castStringToTimestampFirstPhaseTest() {
    List<List<Object>> list = new ArrayList<>();
    // make a dummy epoch day, this test case does not test just time.
    long defaultEpochDay = 1;

    // Row is: input, return type, UTC seconds, UTC microseconds, tz type, offset, is DST, tz index
    // Intermediate result:
    // - Parse Result type: 0 Success, 1 invalid e.g. year is 7 digits 1234567
    // - seconds part of parsed UTC timestamp
    // - microseconds part of parsed UTC timestamp
    // - Timezone type: 0 unspecified, 1 fixed type, 2 other type, 3 invalid
    // - Timezone offset for fixed type, only applies to fixed type
    // - Timezone is DST, only applies to other type
    // - Timezone index to `GpuTimeZoneDB.transitions` table
    list.add(Arrays.asList("2023-11-05T03:04:55 +00:00", 0, 1699153495L, 0, 1, 0, 0, -1)); // row 0
    list.add(Arrays.asList("2023-11-05 03:04:55 +01:02", 0, 1699153495L, 0, 1, 3600 * 1 + 60 * 2, 0, -1));
    list.add(Arrays.asList("2023-11-05 03:04:55 +1:02", 0, 1699153495L, 0, 1, 3600 * 1 + 60 * 2, 0, -1));
    list.add(Arrays.asList("2023-11-05 03:04:55 -01:2", 0, 1699153495L, 0, 1, -(3600 * 1 + 60 * 2), 0, -1));
    list.add(Arrays.asList("2023-11-05 03:04:55 +1:2", 0, 1699153495L, 0, 1, 3600 * 1 + 60 * 2, 0, -1));
    list.add(Arrays.asList("2023-11-05 03:04:55 +10:59", 0, 1699153495L, 0, 1, 3600 * 10 + 60 * 59, 0, -1));
    list.add(
        Arrays.asList("2023-11-05 03:04:55 +10:59:03", 0, 1699153495L, 0, 1, 3600 * 10 + 60 * 59 + 3, 0, -1));
    list.add(Arrays.asList("2023-11-05 03:04:55 +105903", 0, 1699153495L, 0, 1, 3600 * 10 + 60 * 59 + 3, 0, -1));
    list.add(Arrays.asList("2023-11-05 03:04:55 +1059", 0, 1699153495L, 0, 1, 3600 * 10 + 60 * 59, 0, -1));
    list.add(Arrays.asList("2023-11-05 03:04:55 +10", 0, 1699153495L, 0, 1, 3600 * 10, 0, -1));

    list.add(Arrays.asList("2023-11-05T03:04:55 UT+00:00", 0, 1699153495L, 0, 1, 0, 0, -1)); // rwo 10
    list.add(Arrays.asList("2023-11-05 03:04:55 UT+01:02", 0, 1699153495L, 0, 1, 3600 * 1 + 60 * 2, 0, -1));
    list.add(Arrays.asList("2023-11-05 03:04:55 UT+1:02", 0, 1699153495L, 0, 1, 3600 * 1 + 60 * 2, 0, -1));
    list.add(Arrays.asList("2023-11-05 03:04:55 UT+01:2", 0, 1699153495L, 0, 1, 3600 * 1 + 60 * 2, 0, -1));
    list.add(Arrays.asList("2023-11-05 03:04:55 UT+1:2", 0, 1699153495L, 0, 1, 3600 * 1 + 60 * 2, 0, -1));
    list.add(Arrays.asList("2023-11-05 03:04:55 UT+10:59", 0, 1699153495L, 0, 1, 3600 * 10 + 60 * 59, 0, -1));
    list.add(Arrays.asList("2023-11-05 03:04:55 UT-10:59:03", 0, 1699153495L, 0, 1, -(3600 * 10 + 60 * 59 + 3), 0,
        -1));
    list.add(
        Arrays.asList("2023-11-05 03:04:55 UT+105903", 0, 1699153495L, 0, 1, 3600 * 10 + 60 * 59 + 3, 0, -1));
    list.add(Arrays.asList("2023-11-05 03:04:55 UT+1059", 0, 1699153495L, 0, 1, 3600 * 10 + 60 * 59, 0, -1));
    list.add(Arrays.asList("2023-11-05 03:04:55 UT+10", 0, 1699153495L, 0, 1, 3600 * 10, 0, -1));

    list.add(Arrays.asList("2023-11-05T03:04:55 UTC+00:00", 0, 1699153495L, 0, 1, 0, 0, -1)); // row 20
    list.add(Arrays.asList("2023-11-05 03:04:55 UTC+01:02", 0, 1699153495L, 0, 1, 3600 * 1 + 60 * 2, 0, -1));
    list.add(Arrays.asList("2023-11-05 03:04:55 UTC+1:02", 0, 1699153495L, 0, 1, 3600 * 1 + 60 * 2, 0, -1));
    list.add(Arrays.asList("2023-11-05 03:04:55 UTC+01:2", 0, 1699153495L, 0, 1, 3600 * 1 + 60 * 2, 0, -1));
    list.add(Arrays.asList("2023-11-05 03:04:55 UTC+1:2", 0, 1699153495L, 0, 1, 3600 * 1 + 60 * 2, 0, -1));
    list.add(Arrays.asList("2023-11-05 03:04:55 UTC+10:59", 0, 1699153495L, 0, 1, 3600 * 10 + 60 * 59, 0, -1));
    list.add(
        Arrays.asList("2023-11-05 03:04:55 UTC+10:59:03", 0, 1699153495L, 0, 1, 3600 * 10 + 60 * 59 + 3, 0, -1));
    list.add(
        Arrays.asList("2023-11-05 03:04:55 UTC+105903", 0, 1699153495L, 0, 1, 3600 * 10 + 60 * 59 + 3, 0, -1));
    list.add(Arrays.asList("2023-11-05 03:04:55 UTC+1059", 0, 1699153495L, 0, 1, 3600 * 10 + 60 * 59, 0, -1));
    list.add(Arrays.asList("2023-11-05 03:04:55 UTC-10", 0, 1699153495L, 0, 1, -(3600 * 10), 0, -1));

    list.add(Arrays.asList("2023-11-05T03:04:55 GMT+00:00", 0, 1699153495L, 0, 1, 0, 0, -1)); // row 30
    list.add(Arrays.asList("2023-11-05 03:04:55 GMT+01:02", 0, 1699153495L, 0, 1, 3600 * 1 + 60 * 2, 0, -1));
    list.add(Arrays.asList("2023-11-05 03:04:55 GMT+1:02", 0, 1699153495L, 0, 1, 3600 * 1 + 60 * 2, 0, -1));
    list.add(Arrays.asList("2023-11-05 03:04:55 GMT-01:2", 0, 1699153495L, 0, 1, -(3600 * 1 + 60 * 2), 0, -1));
    list.add(Arrays.asList("2023-11-05 03:04:55 GMT+1:2", 0, 1699153495L, 0, 1, 3600 * 1 + 60 * 2, 0, -1));
    list.add(Arrays.asList("2023-11-05 03:04:55 GMT+10:59", 0, 1699153495L, 0, 1, 3600 * 10 + 60 * 59, 0, -1));
    list.add(
        Arrays.asList("2023-11-05 03:04:55 GMT+10:59:03", 0, 1699153495L, 0, 1, 3600 * 10 + 60 * 59 + 3, 0, -1));
    list.add(
        Arrays.asList("2023-11-05 03:04:55 GMT+105903", 0, 1699153495L, 0, 1, 3600 * 10 + 60 * 59 + 3, 0, -1));
    list.add(Arrays.asList("2023-11-05 03:04:55 GMT+1059", 0, 1699153495L, 0, 1, 3600 * 10 + 60 * 59, 0, -1));
    list.add(Arrays.asList("2023-11-05 03:04:55 GMT+10", 0, 1699153495L, 0, 1, 3600 * 10, 0, -1));

    list.add(Arrays.asList("2023-11-05T03:04:55.123456789 PST", 0, 1699153495L, 123456L, 2, 0, 1, 2)); // row 40
    list.add(Arrays.asList("2023-11-05 03:04:55.123456 PST", 0, 1699153495L, 123456L, 2, 0, 1, 2));
    list.add(Arrays.asList("2023-11-05T03:04:55 CTT", 0, 1699153495L, 0, 2, 0, 0, 0));
    list.add(Arrays.asList("2023-11-05 03:04:55 JST", 0, 1699153495L, 0, 2, 0, 0, 1));
    list.add(Arrays.asList("2023-11-05 03:04:55 PST", 0, 1699153495L, 0, 2, 0, 1, 2));

    // use default timezone: index is 1
    list.add(Arrays.asList("2023-11-05 03:04:55", 0, 1699153495L, 0, 2, 0, 0, 1));
    list.add(Arrays.asList("2023-11-05", 0, 1699142400L, 0, 2, 0, 0, 1));
    list.add(Arrays.asList("2023-11", 0, 1698796800L, 0, 2, 0, 0, 1));
    list.add(Arrays.asList("2023", 0, 1672531200L, 0, 2, 0, 0, 1));

    list.add(Arrays.asList("12345", 0, 327403382400L, 0, 2, 0, 0, 1));
    list.add(Arrays.asList("2023-1-1", 0, 1672531200L, 0, 2, 0, 0, 1)); // row 50
    list.add(Arrays.asList("2023-1-01", 0, 1672531200L, 0, 2, 0, 0, 1));
    list.add(Arrays.asList("2023-01-1", 0, 1672531200L, 0, 2, 0, 0, 1));
    list.add(Arrays.asList("2023-01-01", 0, 1672531200L, 0, 2, 0, 0, 1));

    // test leap year
    list.add(Arrays.asList("2028-02-29", 0, 1835395200L, 0, 2, 0, 0, 1));
    list.add(Arrays.asList("2023-01-01 00:00:00Z", 0, 1672531200L, 0, 1, 0, 0, -1));
    list.add(Arrays.asList("2023-01-01 00:00:00 Z", 0, 1672531200L, 0, 1, 0, 0, -1));
    // special case GMT0
    list.add(Arrays.asList("2023-01-01 00:00:00 GMT0", 0, 1672531200L, 0, 1, 0, 0, -1));

    // ################################################
    // ############ Below is invalid cases ############
    // ################################################
    // empty
    list.add(Arrays.asList("", 1, 0L, 0, 0, 0, 0, -1));
    list.add(Arrays.asList("  ", 1, 0L, 0, 0, 0, 0, -1));

    // test non leap year and day is 29
    list.add(Arrays.asList(" -2025-2-29 ", 1, 0L, 0, 0, 0, 0, -1)); // row 60
    // non-existence tz, result is invalid, but keeps tz type is other
    list.add(Arrays.asList(" 2023-11-05 03:04:55 non-existence-tz ", 1, 1699153495L, 0, 2, 0, 0, -1));

    // invalid month
    list.add(Arrays.asList("-2025-13-1", 1, 0L, 0, 0, 0, 0, -1));
    list.add(Arrays.asList("-2025-99-1", 1, 0L, 0, 0, 0, 0, -1));

    // invalid day
    list.add(Arrays.asList("-2025-01-32", 1, 0L, 0, 0, 0, 0, -1));
    list.add(Arrays.asList("-2025-01-99", 1, 0L, 0, 0, 0, 0, -1));

    // invalid hour
    list.add(Arrays.asList("2000-01-01 24:00:00", 1, 0L, 0, 0, 0, 0, -1));
    list.add(Arrays.asList("2000-01-01 99:00:00", 1, 0L, 0, 0, 0, 0, -1));

    // invalid minute
    list.add(Arrays.asList("2000-01-01 00:60:00", 1, 0L, 0, 0, 0, 0, -1));
    list.add(Arrays.asList("2000-01-01 00:61:00", 1, 0L, 0, 0, 0, 0, -1));

    // invalid second
    list.add(Arrays.asList("2000-01-01 00:00:60", 1, 0L, 0, 0, 0, 0, -1)); // row 70
    list.add(Arrays.asList("2000-01-01 00:00:61", 1, 0L, 0, 0, 0, 0, -1));

    // invalid date
    list.add(Arrays.asList("x2025", 1, 0L, 0, 0, 0, 0, -1));
    list.add(Arrays.asList("12", 1, 0L, 0, 0, 0, 0, -1));
    list.add(Arrays.asList("123", 1, 0L, 0, 0, 0, 0, -1));
    list.add(Arrays.asList("1234567", 1, 0L, 0, 0, 0, 0, -1));
    list.add(Arrays.asList("2200x", 1, 0L, 0, 0, 0, 0, -1));
    list.add(Arrays.asList("2200-", 1, 0L, 0, 0, 0, 0, -1));
    list.add(Arrays.asList("2200-x", 1, 0L, 0, 0, 0, 0, -1));
    list.add(Arrays.asList("2200-123", 1, 0L, 0, 0, 0, 0, -1));
    list.add(Arrays.asList("2200-12x", 1, 0L, 0, 0, 0, 0, -1)); // row 80
    list.add(Arrays.asList("2200-01-", 1, 0L, 0, 0, 0, 0, -1));
    list.add(Arrays.asList("2200-01-x", 1, 0L, 0, 0, 0, 0, -1));
    list.add(Arrays.asList("2200-01-11x", 1, 0L, 0, 0, 0, 0, -1));
    list.add(Arrays.asList("2200-01-113", 1, 0L, 0, 0, 0, 0, -1));
    list.add(Arrays.asList("2200-03-25T", 1, 0L, 0, 0, 0, 0, -1));
    list.add(Arrays.asList("2200-03-25 x", 1, 0L, 0, 0, 0, 0, -1));
    list.add(Arrays.asList("2200-03-25Tx", 1, 0L, 0, 0, 0, 0, -1));

    // invalid TZs
    list.add(Arrays.asList("2000-01-01 00:00:00 +", 1, 0L, 0, 3, 0, 0, -1));
    list.add(Arrays.asList("2000-01-01 00:00:00 -X", 1, 0L, 0, 3, 0, 0, -1));
    list.add(Arrays.asList("2000-01-01 00:00:00 +07:", 1, 0L, 0, 3, 0, 0, -1)); // row 90
    list.add(Arrays.asList("2000-01-01 00:00:00 +09:x", 1, 0L, 0, 3, 0, 0, -1));
    list.add(Arrays.asList("2000-01-01 00:00:00 +15:07x", 1, 0L, 0, 3, 0, 0, -1));
    list.add(Arrays.asList("2000-01-01 00:00:00 +15:07:", 1, 0L, 0, 3, 0, 0, -1));
    list.add(Arrays.asList("2000-01-01 00:00:00 +15:07:x", 1, 0L, 0, 3, 0, 0, -1));
    list.add(Arrays.asList("2000-01-01 00:00:00 +15:07:1", 1, 0L, 0, 3, 0, 0, -1));
    list.add(Arrays.asList("2000-01-01 00:00:00 +15:07:12x", 1, 0L, 0, 3, 0, 0, -1));
    list.add(Arrays.asList("2000-01-01 00:00:00 +01x", 1, 0L, 0, 3, 0, 0, -1));
    list.add(Arrays.asList("2000-01-01 00:00:00 +0102x", 1, 0L, 0, 3, 0, 0, -1));
    list.add(Arrays.asList("2000-01-01 00:00:00 +010203x", 1, 0L, 0, 3, 0, 0, -1));
    list.add(Arrays.asList("2000-01-01 00:00:00 +111", 1, 0L, 0, 3, 0, 0, -1)); // row 100
    list.add(Arrays.asList("2000-01-01 00:00:00 +11111", 1, 0L, 0, 3, 0, 0, -1));
    list.add(Arrays.asList("2000-01-01 00:00:00 +1x", 1, 0L, 0, 3, 0, 0, -1));
    // exceeds the max value 18 hours
    list.add(Arrays.asList("2000-01-01 00:00:00 +180001", 1, 0L, 0, 3, 0, 0, -1));
    list.add(Arrays.asList("2000-01-01 00:00:00 -180001", 1, 0L, 0, 3, 0, 0, -1));
    list.add(Arrays.asList("2000-01-01 00:00:00 -08:1:08", 1, 0L, 0, 3, 0, 0, -1));
    list.add(Arrays.asList("2000-01-01 00:00:00 -8:1:08", 1, 0L, 0, 3, 0, 0, -1));
    // U is invalid tz
    list.add(Arrays.asList("2000-01-01 00:00:00 U", 1, 0L, 0, 3, 0, 0, -1));
    // Result is invalid, although ts is not zero
    list.add(Arrays.asList("2023-11-05 03:04:55 Ux", 1, 1699153495L, 0, 2, 0, 0, -1));
    list.add(Arrays.asList("2023-11-05 03:04:55 UTx", 1, 1699153495L, 0, 2, 0, 0, -1));
    list.add(Arrays.asList("2023-11-05 03:04:55 UTCx", 1, 1699153495L, 0, 2, 0, 0, -1)); // row 110
    list.add(Arrays.asList("2023-11-05 03:04:55 UT+", 1, 0L, 0, 3, 0, 0, -1));
    list.add(Arrays.asList("2023-11-05 03:04:55 UT-08:1:08", 1, 0L, 0, 3, 0, 0, -1));
    list.add(Arrays.asList("2023-11-05 03:04:55 UT-8:1:08", 1, 0L, 0, 3, 0, 0, -1));
    list.add(Arrays.asList("2023-11-05 03:04:55 Gx", 1, 1699153495L, 0, 2, 0, 0, -1));
    list.add(Arrays.asList("2023-11-05 03:04:55 GMTx", 1, 1699153495L, 0, 2, 0, 0, -1));
    list.add(Arrays.asList("2023-11-05 03:04:55 GMT+", 1, 0L, 0, 3, 0, 0, -1));
    list.add(Arrays.asList("2023-11-05 03:04:55 GMT-08:1:08", 1, 0L, 0, 3, 0, 0, -1));
    list.add(Arrays.asList("2023-11-05 03:04:55 GMT-8:1:08", 1, 0L, 0, 3, 0, 0, -1));

    // invalid year: e.g. abs(year) > 30,000
    list.add(Arrays.asList("300001-01-01", 1, 0L, 0, 0, 0, 0, -1));
    list.add(Arrays.asList("-300001-01-01", 1, 0L, 0, 0, 0, 0, -1)); // row 120

    // ################################################
    // ############ Below is valid case ############
    // ################################################
    // although input exceeds max Spark year, but the intermidiate can hold it.
    // only years not in range [-300000, 300000] are invalid
    list.add(Arrays.asList("296271-05-22", 0, 9287254713600L, 0, 2, 0, 0, 1));

    List<String> input = new ArrayList<>(list.size());
    List<Byte> expected_return_type = new ArrayList<>(list.size());
    List<Long> expected_utc_seconds = new ArrayList<>(list.size());
    List<Integer> expected_utc_microseconds = new ArrayList<>(list.size());
    List<Byte> expected_tz_type = new ArrayList<>(list.size());
    List<Integer> expected_tz_offset = new ArrayList<>(list.size());
    List<Byte> expected_tz_is_dst = new ArrayList<>(list.size());
    List<Integer> expected_tz_index = new ArrayList<>(list.size());

    for (List<Object> row : list) {
      input.add(row.get(0).toString());
      expected_return_type.add(Byte.parseByte(row.get(1).toString()));
      expected_utc_seconds.add(Long.parseLong(row.get(2).toString()));
      expected_utc_microseconds.add(Integer.parseInt(row.get(3).toString()));
      expected_tz_type.add(Byte.parseByte(row.get(4).toString()));
      expected_tz_offset.add(Integer.parseInt(row.get(5).toString()));
      expected_tz_is_dst.add(Byte.parseByte(row.get(6).toString()));
      expected_tz_index.add(Integer.parseInt(row.get(7).toString()));
    }

    try (ColumnVector inputCv = ColumnVector.fromStrings(input.toArray(new String[0]));
        ColumnVector tzInfo = getTimezoneInfoMock(); // mock timezone info
        ColumnVector result = CastStrings.parseTimestampStrings(
            inputCv,
            1,
            /* is default tz DST */ false,
            defaultEpochDay,
            tzInfo);
        ColumnVector expectedReturnType = ColumnVector
            .fromBoxedUnsignedBytes(expected_return_type.toArray(new Byte[0]));
        ColumnVector expectedUtcTs = ColumnVector.fromBoxedLongs(expected_utc_seconds.toArray(new Long[0]));
        ColumnVector expectedUtcTsMicro = ColumnVector.fromBoxedInts(expected_utc_microseconds.toArray(new Integer[0]));
        ColumnVector expectedTzType = ColumnVector.fromBoxedUnsignedBytes(expected_tz_type.toArray(new Byte[0]));
        ColumnVector expectedTzOffset = ColumnVector.fromBoxedInts(expected_tz_offset.toArray(new Integer[0]));
        ColumnVector expectedTzIsDst = ColumnVector.fromBoxedUnsignedBytes(expected_tz_is_dst.toArray(new Byte[0]));
        ColumnVector expectedTzIndex = ColumnVector.fromBoxedInts(expected_tz_index.toArray(new Integer[0]))) {
      AssertUtils.assertColumnsAreEqual(expectedReturnType, result.getChildColumnView(0));
      AssertUtils.assertColumnsAreEqual(expectedUtcTs, result.getChildColumnView(1));
      AssertUtils.assertColumnsAreEqual(expectedUtcTsMicro, result.getChildColumnView(2));
      AssertUtils.assertColumnsAreEqual(expectedTzType, result.getChildColumnView(3));
      AssertUtils.assertColumnsAreEqual(expectedTzOffset, result.getChildColumnView(4));
      AssertUtils.assertColumnsAreEqual(expectedTzIsDst, result.getChildColumnView(5));
      AssertUtils.assertColumnsAreEqual(expectedTzIndex, result.getChildColumnView(6));
    }
  }

  @Test
  void castStringToTimestampOnCpu() {
    GpuTimeZoneDB.cacheDatabase(2200);
    GpuTimeZoneDB.verifyDatabaseCached();

    Instant ins1 = Instant.parse("2023-11-05T03:04:55Z");
    Instant ins2 = Instant.parse("2023-11-01T03:04:55Z");
    Instant ins3 = Instant.parse("2500-01-01T00:00:00Z"); // exceeds the max year 2200
    long base_ts1 = ins1.getEpochSecond() * 1000000L + ins1.getNano() / 1000L;
    long base_ts2 = ins2.getEpochSecond() * 1000000L + ins2.getNano() / 1000L;
    long base_ts3 = ins3.getEpochSecond() * 1000000L + ins2.getNano() / 1000L;

    // offset +01:02
    long offset = -(3600L * 1 + 60L * 2) * 1000000L;
    long cttOffset = -8 * 3600L * 1000000L;
    long pstOffset1 = +(8 * 3600L * 1000000L);
    long pstOffset2 = +(7 * 3600L * 1000000L);

    List<List<Object>> list = new ArrayList<>();
    List<String> input = new ArrayList<>(list.size());
    List<Long> expectedTS = new ArrayList<>(list.size());

    // 1. test fallback to cpu, has large year and has DST
    // Row is: input, expected ts, is null mask
    // CTT = Asia/Shanghai
    // PST = America/Los_Angeles
    list.add(Arrays.asList("2500-01-01", base_ts3, true)); // this value contributes to fallback
    list.add(Arrays.asList("2023-11-05T03:04:55 +00:00", base_ts1, true));
    list.add(Arrays.asList("2023-11-05 03:04:55 +01:02", base_ts1 + offset, true));
    list.add(Arrays.asList("2023-11-05 03:04:55 CTT", base_ts1 + cttOffset, true));
    list.add(Arrays.asList("2023-11-05 03:04:55 Asia/Shanghai", base_ts1 + cttOffset, true));
    list.add(Arrays.asList("2023-11-05 03:04:55 PST", base_ts1 + pstOffset1, true)); // PST contributes to fallback
    list.add(Arrays.asList("2023-11-05 03:04:55 America/Los_Angeles", base_ts1 + pstOffset1, true));
    list.add(Arrays.asList("2023-11-01 03:04:55 PST", base_ts2 + pstOffset2, true));
    list.add(Arrays.asList("2023-11-01 03:04:55 America/Los_Angeles", base_ts2 + pstOffset2, true));
    list.add(Arrays.asList("invalid", 0, false)); // ansi mode will cause exception
    for (List<Object> row : list) {
      input.add(row.get(0).toString());
      if ((Boolean) row.get(2)) {
        expectedTS.add(Long.parseLong(row.get(1).toString()));
      } else {
        expectedTS.add(null);
      }
    }
    try (ColumnVector inputCv = ColumnVector.fromStrings(input.toArray(new String[0]));
        ColumnVector actual = CastStrings.toTimestamp(inputCv, "Z", /* ansi */ false);
        ColumnVector expected = ColumnVector.timestampMicroSecondsFromBoxedLongs(expectedTS.toArray(new Long[0]))) {
      AssertUtils.assertColumnsAreEqual(expected, actual);
    }

    // 2. test ansi mode true, has large year and has DST
    try (ColumnVector inputCv = ColumnVector.fromStrings(input.toArray(new String[0]));
        ColumnVector actual = CastStrings.toTimestamp(inputCv, "Z", /* ansi */ true)) {
      Assertions.assertNull(actual);
    }

    // 3. test ansi mode true, but without invalid input
    list.clear();
    input.clear();
    expectedTS.clear();
    list.add(Arrays.asList("2023-11-05 03:04:55 PST", base_ts1 + pstOffset1, true)); // PST contributes to fallback
    list.add(Arrays.asList("2500-01-01", base_ts3, true)); // this value contributes to fallback
    list.add(Arrays.asList("2023-11-05T03:04:55 +00:00", base_ts1, true));
    list.add(Arrays.asList("2023-11-05 03:04:55 Z", base_ts1, true));
    list.add(Arrays.asList("2023-11-05 03:04:55 +01:02", base_ts1 + offset, true));
    input.clear();
    expectedTS.clear();
    for (List<Object> row : list) {
      input.add(row.get(0).toString());
      expectedTS.add(Long.parseLong(row.get(1).toString()));
    }
    try (ColumnVector inputCv = ColumnVector.fromStrings(input.toArray(new String[0]));
        ColumnVector actual = CastStrings.toTimestamp(inputCv, "Z", /* ansi */ true);
        ColumnVector expected = ColumnVector.timestampMicroSecondsFromBoxedLongs(expectedTS.toArray(new Long[0]))) {
      AssertUtils.assertColumnsAreEqual(expected, actual);
    }

    // 4. test just time
    input.clear();
    list.clear();
    list.add(Arrays.asList("T00:00:01 +00:00", base_ts1, true));
    list.add(Arrays.asList("2500-01-01", base_ts3, true)); // this value contributes to fallback
    list.add(Arrays.asList("2023-11-05 03:04:55 PST", base_ts1 + pstOffset1, true)); // PST contributes to fallback

    for (List<Object> row : list) {
      input.add(row.get(0).toString());
    }
    long days = LocalDate.now().toEpochDay();
    try (ColumnVector inputCv = ColumnVector.fromStrings(input.toArray(new String[0]));
        ColumnVector actual = CastStrings.toTimestamp(inputCv, "Z", /* ansi */false);
        HostColumnVector hcv = actual.copyToHost();) {
      // this test may happen at mid-night, so the date may be different    
      long expectedTs1 = (days * 24 * 3600 + 1) * 1000000L;
      long expectedTs2 = ((days + 1) * 24 * 3600 + 1) * 1000000L;
      long actualTs = hcv.getLong(0);
      Assertions.assertTrue(actualTs == expectedTs1 || actualTs == expectedTs2);
    }

    // 5. test overflow after convert timezone for other timezone
    input.clear();
    list.clear();
    list.add(Arrays.asList("+294247-01-10T04:00:54.775807 PST", base_ts1, false)); // Spark max year
    list.add(Arrays.asList("2500-01-01", base_ts3, true)); // this value contributes to fallback
    list.add(Arrays.asList("2023-11-05 03:04:55 PST", base_ts1 + pstOffset1, true)); // PST contributes to fallback
    for (List<Object> row : list) {
      input.add(row.get(0).toString());
    }
    try (ColumnVector inputCv = ColumnVector.fromStrings(input.toArray(new String[0]));
        ColumnVector actual = CastStrings.toTimestamp(inputCv, "Z", /* ansi */true)) {
      Assertions.assertNull(actual);
    }

    // 6 test overflow after convert timezone for fixed timezone
    input.clear();
    list.clear();
    list.add(Arrays.asList("+294247-01-10T04:00:54.775807 -00:00:01", base_ts1, false)); // Spark max year
    list.add(Arrays.asList("2500-01-01", base_ts3, true)); // this value contributes to fallback
    list.add(Arrays.asList("2023-11-05 03:04:55 PST", base_ts1 + pstOffset1, true)); // PST contributes to fallback
    for (List<Object> row : list) {
      input.add(row.get(0).toString());
    }
    try (ColumnVector inputCv = ColumnVector.fromStrings(input.toArray(new String[0]));
        ColumnVector actual = CastStrings.toTimestamp(inputCv, "Z", /* ansi */true)) {
      Assertions.assertNull(actual);
    }
  }

  @Test
  void castStringToTimestampOnGpu() {
    GpuTimeZoneDB.cacheDatabase(2200);
    GpuTimeZoneDB.verifyDatabaseCached();

    Instant ins1 = Instant.parse("2023-11-05T03:04:55Z");
    Instant ins2 = Instant.parse("2023-11-01T03:04:55Z");
    long base_ts1 = ins1.getEpochSecond() * 1000000L + ins1.getNano() / 1000L;
    long base_ts2 = ins2.getEpochSecond() * 1000000L + ins2.getNano() / 1000L;

    // offset +01:02
    long offset = -(3600L * 1 + 60L * 2) * 1000000L;
    long cttOffset = -8 * 3600L * 1000000L;
    long pstOffset1 = +(8 * 3600L * 1000000L);
    long pstOffset2 = +(7 * 3600L * 1000000L);

    List<List<Object>> list = new ArrayList<>();
    List<String> input = new ArrayList<>(list.size());
    List<Long> expectedTS = new ArrayList<>(list.size());

    // 1. test fallback to cpu, has large year and has DST
    // Row is: input, expected ts, is null
    // CTT = Asia/Shanghai
    // PST = America/Los_Angeles
    list.add(Arrays.asList("2023-11-05T03:04:55 +00:00", base_ts1, true));
    list.add(Arrays.asList("2023-11-05T03:04:55.101", base_ts1 + 101000L, true));
    list.add(Arrays.asList("2023-11-05T03:04:55.123456", base_ts1 + 123456L, true));
    list.add(Arrays.asList("2023-11-05T03:04:55.9909", base_ts1 + 990900L, true));
    list.add(Arrays.asList("2023-11-05 03:04:55 +01:02", base_ts1 + offset, true));
    list.add(Arrays.asList("2023-11-05 03:04:55 CTT", base_ts1 + cttOffset, true));
    list.add(Arrays.asList("2023-11-05 03:04:55 Asia/Shanghai", base_ts1 + cttOffset, true));
    list.add(Arrays.asList("2023-11-05 03:04:55 PST", base_ts1 + pstOffset1, true));
    list.add(Arrays.asList("2023-11-05 03:04:55 America/Los_Angeles", base_ts1 + pstOffset1, true));
    list.add(Arrays.asList("2023-11-01 03:04:55 PST", base_ts2 + pstOffset2, true));
    list.add(Arrays.asList("2023-11-01 03:04:55 America/Los_Angeles", base_ts2 + pstOffset2, true));
    list.add(Arrays.asList("invalid", 0, false)); // ansi mode will cause exception
    for (List<Object> row : list) {
      input.add(row.get(0).toString());
      if ((Boolean) row.get(2)) {
        expectedTS.add(Long.parseLong(row.get(1).toString()));
      } else {
        expectedTS.add(null);
      }
    }
    try (ColumnVector inputCv = ColumnVector.fromStrings(input.toArray(new String[0]));
        ColumnVector actual = CastStrings.toTimestamp(inputCv, "Z", /* ansi */ false);
        ColumnVector expected = ColumnVector.timestampMicroSecondsFromBoxedLongs(
            expectedTS.toArray(new Long[0]))) {
      AssertUtils.assertColumnsAreEqual(expected, actual);
    }

    // 2. test ansi mode true
    try (ColumnVector inputCv = ColumnVector.fromStrings(input.toArray(new String[0]));
        ColumnVector actual = CastStrings.toTimestamp(inputCv, "Z", /* ansi */ true)) {
      Assertions.assertNull(actual);
    }

    // 3. test ansi mode true, but without invalid input
    list.clear();
    input.clear();
    expectedTS.clear();
    list.add(Arrays.asList("2023-11-05 03:04:55 PST", base_ts1 + pstOffset1, true));
    list.add(Arrays.asList("2023-11-05T03:04:55 +00:00", base_ts1, true));
    list.add(Arrays.asList("2023-11-05 03:04:55 Z", base_ts1, true));
    list.add(Arrays.asList("2023-11-05 03:04:55 +01:02", base_ts1 + offset, true));
    input.clear();
    expectedTS.clear();
    for (List<Object> row : list) {
      input.add(row.get(0).toString());
      expectedTS.add(Long.parseLong(row.get(1).toString()));
    }
    try (ColumnVector inputCv = ColumnVector.fromStrings(input.toArray(new String[0]));
        ColumnVector actual = CastStrings.toTimestamp(inputCv, "Z", /* ansi */ true);
        ColumnVector expected = ColumnVector.timestampMicroSecondsFromBoxedLongs(
            expectedTS.toArray(new Long[0]))) {
      AssertUtils.assertColumnsAreEqual(expected, actual);
    }

    // 4. test just time
    input.clear();
    list.clear();
    list.add(Arrays.asList("T00:00:01 +00:00", base_ts1, true));
    list.add(Arrays.asList("2023-11-05 03:04:55 PST", base_ts1 + pstOffset1, true));

    for (List<Object> row : list) {
      input.add(row.get(0).toString());
    }
    long days = LocalDate.now().toEpochDay();
    try (ColumnVector inputCv = ColumnVector.fromStrings(input.toArray(new String[0]));
        ColumnVector actual = CastStrings.toTimestamp(inputCv, "Z", /* ansi */ false);
        HostColumnVector hcv = actual.copyToHost();) {
      long expectedTs1 = (days * 24 * 3600 + 1) * 1000000L;
      long expectedTs2 = ((days + 1) * 24 * 3600 + 1) * 1000000L;
      long actualTs = hcv.getLong(0);
      Assertions.assertTrue(actualTs == expectedTs1 || actualTs == expectedTs2);
    }

    // 5. test overflow after convert timezone for other timezone
    input.clear();
    list.clear();
    // Spark max year
    list.add(Arrays.asList("+294247-01-10T04:00:54.775807 -00:00:01", base_ts1, false));
    for (List<Object> row : list) {
      input.add(row.get(0).toString());
    }
    try (ColumnVector inputCv = ColumnVector.fromStrings(input.toArray(new String[0]));
        ColumnVector actual = CastStrings.toTimestamp(inputCv, "Z", /* ansi */ true)) {
      Assertions.assertNull(actual);
    }

    // 6 test overflow after convert timezone for fixed timezone
    input.clear();
    list.clear();
    // Spark max year
    list.add(Arrays.asList("-294247-01-10T04:00:54.224191 +00:00:01", base_ts1, false));
    for (List<Object> row : list) {
      input.add(row.get(0).toString());
    }
    try (ColumnVector inputCv = ColumnVector.fromStrings(input.toArray(new String[0]));
        ColumnVector actual = CastStrings.toTimestamp(inputCv, "Z", /* ansi */ true)) {
      Assertions.assertNull(actual);
    }
  }

<<<<<<< HEAD
  @Test
  void castStringToDate() {
    int expectedDays = (int) LocalDate.of(2025, 1, 1).toEpochDay();
    int negExpectedDays = (int) LocalDate.of(-2025, 1, 1).toEpochDay();
    int expectedLargeDays = (int) LocalDate.of(1000000, 1, 1).toEpochDay();
    int negExpectedLargeDays = (int) LocalDate.of(-1000000, 1, 1).toEpochDay();
    try (ColumnVector inputCv = ColumnVector.fromStrings(
        null,
        "  2025",
        "2025-01 ",
        "2025-1  ",
        "2025-1-1",
        "2025-1-01",
        "2025-01-1",
        "2025-01-01",
        "2025-01-01T",
        "+2025-01-01Txxx",
        "-2025-01-01 xxx",
        "1000000-01-01", // valid large year
        "-1000000-01-01", // valid large year
        "10000001-01-01", // invalid large year
        "-10000001-01-01" // invalid large year
    );
        ColumnVector actual = CastStrings.toDate(inputCv, /* ansi */ false);
        ColumnVector expected = ColumnVector.timestampDaysFromBoxedInts(
            null,
            expectedDays,
            expectedDays,
            expectedDays,
            expectedDays,
            expectedDays,
            expectedDays,
            expectedDays,
            expectedDays,
            expectedDays,
            negExpectedDays,
            expectedLargeDays,
            negExpectedLargeDays,
            null,
            null)) {

      AssertUtils.assertColumnsAreEqual(expected, actual);
    }
  }

  @Test
  void castStringToDateAnsi() {
    // 2025x is invalid
    try (ColumnVector inputCv = ColumnVector.fromStrings("2025", "2025x");
        ColumnVector actual = CastStrings.toDate(inputCv, /* ansi */true)) {
      Assertions.assertNull(actual);
=======
  /**
   * Test cast string to timestamp with non-UTC default timezone.
   */
  @Test
  void castStringToTimestampUseNonUTCDefaultTimezone() {
    GpuTimeZoneDB.cacheDatabase(2200);
    GpuTimeZoneDB.verifyDatabaseCached();

    // 1. test fallback to cpu: has year > 2200 and has DST
    String ts1 = "6663-09-28T00:00:00";
    // calculated from Spark:
    // spark.conf.set("spark.sql.session.timeZone", "America/Los_Angeles")
    // spark.createDataFrame([('6663-09-28T00:00:00',)], 'a string')
    // .selectExpr("cast(cast(a as timestamp) as long) * 1000000L").show()
    long micors1 = 148120124400000000L;
    try (ColumnVector inputCv = ColumnVector.fromStrings(ts1);
        ColumnVector actual = CastStrings.toTimestamp(
            inputCv,
            "America/Los_Angeles", // non-UTC default timezone
            /* ansi */ false);
        ColumnVector expected = ColumnVector.timestampMicroSecondsFromBoxedLongs(micors1)) {
      AssertUtils.assertColumnsAreEqual(expected, actual);
    }

    // 2. test run on GPU: has no year > 2200 although has DST
    String ts2 = "2025-09-28T00:00:00";
    // calculated from Spark: refer to the above code
    long micors2 = 1759042800000000L;
    try (ColumnVector inputCv = ColumnVector.fromStrings(ts2);
        ColumnVector actual = CastStrings.toTimestamp(
            inputCv,
            "America/Los_Angeles", // non-UTC default timezone
            /* ansi */ false);
        ColumnVector expected = ColumnVector.timestampMicroSecondsFromBoxedLongs(micors2)) {
      AssertUtils.assertColumnsAreEqual(expected, actual);
>>>>>>> 870e69a2
    }
  }

}<|MERGE_RESOLUTION|>--- conflicted
+++ resolved
@@ -1007,7 +1007,6 @@
     }
   }
 
-<<<<<<< HEAD
   @Test
   void castStringToDate() {
     int expectedDays = (int) LocalDate.of(2025, 1, 1).toEpochDay();
@@ -1059,7 +1058,9 @@
     try (ColumnVector inputCv = ColumnVector.fromStrings("2025", "2025x");
         ColumnVector actual = CastStrings.toDate(inputCv, /* ansi */true)) {
       Assertions.assertNull(actual);
-=======
+    }
+  }
+
   /**
    * Test cast string to timestamp with non-UTC default timezone.
    */
@@ -1095,7 +1096,6 @@
             /* ansi */ false);
         ColumnVector expected = ColumnVector.timestampMicroSecondsFromBoxedLongs(micors2)) {
       AssertUtils.assertColumnsAreEqual(expected, actual);
->>>>>>> 870e69a2
     }
   }
 
