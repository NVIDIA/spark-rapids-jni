/*
 * Copyright (c) 2023, NVIDIA CORPORATION.
 *
 * Licensed under the Apache License, Version 2.0 (the "License");
 * you may not use this file except in compliance with the License.
 * You may obtain a copy of the License at
 *
 *     http://www.apache.org/licenses/LICENSE-2.0
 *
 * Unless required by applicable law or agreed to in writing, software
 * distributed under the License is distributed on an "AS IS" BASIS,
 * WITHOUT WARRANTIES OR CONDITIONS OF ANY KIND, either express or implied.
 * See the License for the specific language governing permissions and
 * limitations under the License.
 */

package com.nvidia.spark.rapids.jni;

import java.net.URI;
import java.net.URISyntaxException;

import org.junit.jupiter.api.Test;

import ai.rapids.cudf.AssertUtils;
import ai.rapids.cudf.ColumnVector;

public class ParseURITest {
  void buildExpectedAndRun(String[] testData) {
    String[] expectedProtocolStrings = new String[testData.length];
    String[] expectedHostStrings = new String[testData.length];
    for (int i=0; i<testData.length; i++) {
      String scheme = null;
      try {
        URI uri = new URI(testData[i]);
        scheme = uri.getScheme();
      } catch (URISyntaxException ex) {
        // leave the scheme null if URI is invalid
      } catch (NullPointerException ex) {
        // leave the scheme null if URI is null
      }
      String host = null;
      try {
        URI uri = new URI(testData[i]);
        host = uri.getHost();
      } catch (URISyntaxException ex) {
        // leave the host null if URI is invalid
      } catch (NullPointerException ex) {
        // leave the host null if URI is null
      }

      expectedProtocolStrings[i] = scheme;
      expectedHostStrings[i] = host;
    }
    try (ColumnVector v0 = ColumnVector.fromStrings(testData);
      ColumnVector expectedProtocol = ColumnVector.fromStrings(expectedProtocolStrings);
      ColumnVector expectedHost = ColumnVector.fromStrings(expectedHostStrings);
      ColumnVector protocolResult = ParseURI.parseURIProtocol(v0);
      ColumnVector hostResult = ParseURI.parseURIHost(v0)) {
      AssertUtils.assertColumnsAreEqual(expectedProtocol, protocolResult);
      AssertUtils.assertColumnsAreEqual(expectedHost, hostResult);
    }
  }
  
  @Test
  void parseURIToProtocolSparkTest() {
    String[] testData = {
      "https://nvidia.com/https&#://nvidia.com",
      "https://http://www.nvidia.com",
      "filesystemmagicthing://bob.yaml",
      "nvidia.com:8080",
      "http://thisisinvalid.data/due/to-the_character%s/inside*the#url`~",
      "file:/absolute/path",
      "//www.nvidia.com",
      "#bob",
      "#this%doesnt#make//sense://to/me",
      "HTTP:&bob",
      "/absolute/path",
      "http://%77%77%77.%4EV%49%44%49%41.com",
      "https:://broken.url",
      "https://www.nvidia.com/q/This%20is%20a%20query",
      "http:/www.nvidia.com",
      "http://:www.nvidia.com/",
      "http:///nvidia.com/q",
      "https://www.nvidia.com:8080/q",
      "https://www.nvidia.com#8080",
      "file://path/to/cool/file",
      "http//www.nvidia.com/q",
<<<<<<< HEAD
      "",
      null,
      "https://www.nvidia.com/\u0093/path/to/file",
      "https://www.nvidia.com/\223/path/to/file"
    };
=======
      "http://?",
      "http://#",
      "http://??",
      "http://??/",
      "http://user:pass@host/file;param?query;p2",
      "http://foo.bar/abc/\\\\\\http://foo.bar/abc.gif\\\\\\",
      "nvidia.com:8100/servlet/impc.DisplayCredits?primekey_in=2000041100:05:14115240636",
      "https://nvidia.com/2Ru15Ss ",
      "http://www.nvidia.com/xmlrpc//##",
      "www.nvidia.com:8080/expert/sciPublication.jsp?ExpertId=1746&lenList=all",
      "www.nvidia.com:8080/hrcxtf/view?docId=ead/00073.xml&query=T.%20E.%20Lawrence&query-join=and",
      "www.nvidia.com:81/Free.fr/L7D9qw9X4S-aC0&amp;D4X0/Panels&amp;solutionId=0X54a/cCdyncharset=UTF-8&amp;t=01wx58Tab&amp;ps=solution/ccmd=_help&amp;locale0X1&amp;countrycode=MA/",
      "http://www.nvidia.com/tags.php?%2F88\323\351\300ึณวน\331\315\370%2F",
      "http://www.nvidia.com//wp-admin/includes/index.html#9389#123",
       "",
      null};
>>>>>>> a0ad2293

    buildExpectedAndRun(testData);
  }

  @Test
  void parseURIToProtocolUTF8Test() {
    String[] testData = {
      "https:// /path/to/file",
      "https://nvidia.com/%4EV%49%44%49%41",
      "http://%77%77%77.%4EV%49%44%49%41.com",
      "http://✪↩d⁚f„⁈.ws/123"};

    buildExpectedAndRun(testData);
  }

  @Test
  void parseURIToProtocolIP4Test() {
    String[] testData = {
      "https://192.168.1.100/",
      "https://192.168.1.100:8443/",
      "https://192.168.1.100.5/",
      "https://192.168.1/",
      "https://280.100.1.1/",
      "https://182.168..100/path/to/file"};
    buildExpectedAndRun(testData);
  }

  @Test
  void parseURIToProtocolIP6Test() {
    String[] testData = {
      "https://[fe80::]",
      "https://[2001:0db8:85a3:0000:0000:8a2e:0370:7334]",
      "https://[2001:0DB8:85A3:0000:0000:8A2E:0370:7334]",
      "https://[2001:db8::1:0]",
      "http://[2001:db8::2:1]",
      "https://[::1]",
      "https://[2001:db8:85a3:8d3:1319:8a2e:370:7348]:443",
      "https://[2001:db8:3333:4444:5555:6666:1.2.3.4]/path/to/file",
      "https://[2001:db8:3333:4444:5555:6666:7777:8888:1.2.3.4]/path/to/file",
      "https://[::db8:3333:4444:5555:6666:1.2.3.4]/path/to/file]",
      "https://[2001:db8:85a3:8d3:1319:8a2e:370:7348]:443",
      "https://[2001:]db8:85a3:8d3:1319:8a2e:370:7348/",
      "https://[][][][]nvidia.com/",
      "https://[2001:db8:85a3:8d3:1319:8a2e:370:7348:2001:db8:85a3]/path",
      "http://[1:2:3:4:5:6:7::]",
      "http://[::2:3:4:5:6:7:8]",
      "http://[fe80::7:8%eth0]",
      "http://[fe80::7:8%1]",
    };
    
    buildExpectedAndRun(testData);
  }
}<|MERGE_RESOLUTION|>--- conflicted
+++ resolved
@@ -85,13 +85,6 @@
       "https://www.nvidia.com#8080",
       "file://path/to/cool/file",
       "http//www.nvidia.com/q",
-<<<<<<< HEAD
-      "",
-      null,
-      "https://www.nvidia.com/\u0093/path/to/file",
-      "https://www.nvidia.com/\223/path/to/file"
-    };
-=======
       "http://?",
       "http://#",
       "http://??",
@@ -108,7 +101,6 @@
       "http://www.nvidia.com//wp-admin/includes/index.html#9389#123",
        "",
       null};
->>>>>>> a0ad2293
 
     buildExpectedAndRun(testData);
   }
