--- conflicted
+++ resolved
@@ -124,7 +124,6 @@
     }
   }
 
-<<<<<<< HEAD
   void testQuery(String[] testData, String[] params) {
     String[] expectedQueryStrings = new String[testData.length];
     for (int i=0; i<testData.length; i++) {
@@ -160,8 +159,6 @@
     }
   }
 
-=======
->>>>>>> 34536f8c
   @Test
   void parseURISparkTest() {
     String[] testData = {
@@ -218,7 +215,7 @@
       "userinfo@www.nvidia.com/path?query=1#Ref",
       "",
       null};
-
+  
     testProtocol(testData);
     testHost(testData);
     testQuery(testData);
