#!/bin/bash

#
# Copyright (c) 2022, NVIDIA CORPORATION. All rights reserved.
#
# Licensed under the Apache License, Version 2.0 (the "License");
# you may not use this file except in compliance with the License.
# You may obtain a copy of the License at
#
#     http://www.apache.org/licenses/LICENSE-2.0
#
# Unless required by applicable law or agreed to in writing, software
# distributed under the License is distributed on an "AS IS" BASIS,
# WITHOUT WARRANTIES OR CONDITIONS OF ANY KIND, either express or implied.
# See the License for the specific language governing permissions and
# limitations under the License.
#

# Build the spark-rapids-jni artifact in a Docker container with devtoolset

set -e

# Base paths relative to this script's location
SCRIPTDIR=$(cd $(dirname $0); pwd)
REPODIR=$SCRIPTDIR/..

CMAKE_GENERATOR=${CMAKE_GENERATOR:-Ninja}
CUDA_VERSION=${CUDA_VERSION:-11.5.0}
DOCKER_CMD=${DOCKER_CMD:-nvidia-docker}
LOCAL_CCACHE_DIR=${LOCAL_CCACHE_DIR:-"$HOME/.ccache"}
LOCAL_MAVEN_REPO=${LOCAL_MAVEN_REPO:-"$HOME/.m2/repository"}
PER_THREAD_DEFAULT_STREAM=${PER_THREAD_DEFAULT_STREAM:-ON}
USE_GDS=${USE_GDS:-ON}

SPARK_IMAGE_NAME="spark-rapids-jni-build:${CUDA_VERSION}-devel-centos7"
WORKSPACE_DIR=/rapids
WORKSPACE_REPODIR="$WORKSPACE_DIR/spark-rapids-jni"
WORKSPACE_CCAHE_REPODIR="$WORKSPACE_DIR/.ccache"
WORKSPACE_MAVEN_REPODIR="$WORKSPACE_DIR/.m2/repository"

if (( $# == 0 )); then
  echo "Usage: $0 <Maven build arguments>"
  exit 1
fi

# ensure directories exist
mkdir -p "$LOCAL_CCACHE_DIR" "$LOCAL_MAVEN_REPO"

$DOCKER_CMD build -f $REPODIR/ci/Dockerfile \
  --build-arg CUDA_VERSION=$CUDA_VERSION \
  -t $SPARK_IMAGE_NAME \
  $REPODIR/build

<<<<<<< HEAD
CCACHE_OPTS=(
  "-DCMAKE_C_COMPILER_LAUNCHER=ccache"
  "-DCMAKE_CXX_COMPILER_LAUNCHER=ccache"
  "-DCMAKE_CUDA_COMPILER_LAUNCHER=ccache"
  "-DCMAKE_CXX_LINKER_LAUNCHER=ccache"
)

_CUDF_CLEAN_SKIP=""
# if ccache is enabled and libcudf.clean.skip not provided
# by the user remove the cpp build directory
#
if [[ "$CCACHE_DISABLE" != "1" ]]; then
  if [[ ! "$*" =~ " -Dlibcudf.clean.skip=" ]]; then
    # Don't skip clean if ccache is enabled
    # unless the user overrides
    _CUDF_CLEAN_SKIP="-Dlibcudf.clean.skip=false"
  fi
fi

CCACHE_OPTS=(
  "-DCMAKE_C_COMPILER_LAUNCHER=ccache"
  "-DCMAKE_CXX_COMPILER_LAUNCHER=ccache"
  "-DCMAKE_CUDA_COMPILER_LAUNCHER=ccache"
  "-DCMAKE_CXX_LINKER_LAUNCHER=ccache"
)

_CUDF_CLEAN_SKIP=""
# if ccache is enabled and libcudf.clean.skip not provided
# by the user remove the cpp build directory
#
if [[ "$CCACHE_DISABLE" != "1" ]]; then
  if [[ ! "$*" =~ " -Dlibcudf.clean.skip=" ]]; then
    # Don't skip clean if ccache is enabled
    # unless the user overrides
    _CUDF_CLEAN_SKIP="-Dlibcudf.clean.skip=false"
  fi
fi

=======
>>>>>>> ce99c9ff
$DOCKER_CMD run -it -u $(id -u):$(id -g) --rm \
  -v "/etc/group:/etc/group:ro" \
  -v "/etc/passwd:/etc/passwd:ro" \
  -v "/etc/shadow:/etc/shadow:ro" \
  -v "/etc/sudoers.d:/etc/sudoers.d:ro" \
  -v "$REPODIR:$WORKSPACE_REPODIR:rw" \
  -v "$LOCAL_CCACHE_DIR:$WORKSPACE_CCAHE_REPODIR:rw" \
  -v "$LOCAL_MAVEN_REPO:$WORKSPACE_MAVEN_REPODIR:rw" \
  --workdir "$WORKSPACE_REPODIR" \
<<<<<<< HEAD
  -e CCACHE_DISABLE \
  -e CCACHE_DIR="$WORKSPACE_CCAHE_REPODIR" \
=======
>>>>>>> ce99c9ff
  -e CMAKE_GENERATOR="$CMAKE_GENERATOR" \
  -e CUDA_VISIBLE_DEVICES \
  -e PARALLEL_LEVEL \
  -e VERBOSE \
  $SPARK_IMAGE_NAME \
  scl enable devtoolset-9 "mvn \
    -Dmaven.repo.local=$WORKSPACE_MAVEN_REPODIR \
    -DPER_THREAD_DEFAULT_STREAM=$PER_THREAD_DEFAULT_STREAM \
    -DUSE_GDS=$USE_GDS \
    $*"<|MERGE_RESOLUTION|>--- conflicted
+++ resolved
@@ -51,7 +51,6 @@
   -t $SPARK_IMAGE_NAME \
   $REPODIR/build
 
-<<<<<<< HEAD
 CCACHE_OPTS=(
   "-DCMAKE_C_COMPILER_LAUNCHER=ccache"
   "-DCMAKE_CXX_COMPILER_LAUNCHER=ccache"
@@ -90,8 +89,6 @@
   fi
 fi
 
-=======
->>>>>>> ce99c9ff
 $DOCKER_CMD run -it -u $(id -u):$(id -g) --rm \
   -v "/etc/group:/etc/group:ro" \
   -v "/etc/passwd:/etc/passwd:ro" \
@@ -101,11 +98,8 @@
   -v "$LOCAL_CCACHE_DIR:$WORKSPACE_CCAHE_REPODIR:rw" \
   -v "$LOCAL_MAVEN_REPO:$WORKSPACE_MAVEN_REPODIR:rw" \
   --workdir "$WORKSPACE_REPODIR" \
-<<<<<<< HEAD
   -e CCACHE_DISABLE \
   -e CCACHE_DIR="$WORKSPACE_CCAHE_REPODIR" \
-=======
->>>>>>> ce99c9ff
   -e CMAKE_GENERATOR="$CMAKE_GENERATOR" \
   -e CUDA_VISIBLE_DEVICES \
   -e PARALLEL_LEVEL \
