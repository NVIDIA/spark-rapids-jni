--- conflicted
+++ resolved
@@ -50,11 +50,7 @@
             *.txt,
             *.xml,
             *.fbs,
-<<<<<<< HEAD
             build/*,
             dev/*
-=======
-            build/*
           excluded_file_patterns: |
-            thirdparty/*
->>>>>>> a02c564f
+            thirdparty/*