<?xml version="1.0" encoding="UTF-8"?>
<!--
  Copyright (c) 2022-2025, NVIDIA CORPORATION.

  Licensed under the Apache License, Version 2.0 (the "License");
  you may not use this file except in compliance with the License.
  You may obtain a copy of the License at

      http://www.apache.org/licenses/LICENSE-2.0

  Unless required by applicable law or agreed to in writing, software
  distributed under the License is distributed on an "AS IS" BASIS,
  WITHOUT WARRANTIES OR CONDITIONS OF ANY KIND, either express or implied.
  See the License for the specific language governing permissions and
  limitations under the License.
-->
<project xmlns="http://maven.apache.org/POM/4.0.0"
         xmlns:xsi="http://www.w3.org/2001/XMLSchema-instance"
         xsi:schemaLocation="http://maven.apache.org/POM/4.0.0 http://maven.apache.org/xsd/maven-4.0.0.xsd">
  <modelVersion>4.0.0</modelVersion>

  <groupId>com.nvidia</groupId>
  <artifactId>spark-rapids-jni</artifactId>
<<<<<<< HEAD
  <version>25.02.1</version>
=======
  <version>25.04.0-SNAPSHOT</version>
>>>>>>> 1759e88d
  <packaging>jar</packaging>
  <name>RAPIDS Accelerator JNI for Apache Spark</name>
  <description>
    Native code and CUDA kernels specific to the RAPIDS Accelerator for Apache Spark
  </description>
  <url>http://github.com/NVIDIA/spark-rapids-jni</url>

  <licenses>
    <license>
      <name>Apache License, Version 2.0</name>
      <url>https://www.apache.org/licenses/LICENSE-2.0.txt</url>
      <distribution>repo</distribution>
      <comments>A business-friendly OSS license</comments>
    </license>
  </licenses>
  <scm>
    <connection>scm:git:https://github.com/NVIDIA/spark-rapids-jni.git</connection>
    <developerConnection>scm:git:git@github.com:NVIDIA/spark-rapids-jni.git</developerConnection>
    <tag>HEAD</tag>
    <url>https://github.com/NVIDIA/spark-rapids-jni</url>
  </scm>
  <developers>
    <developer>
      <id>revans2</id>
      <name>Robert Evans</name>
      <email>bobby@apache.org</email>
      <roles>
        <role>Committer</role>
      </roles>
      <timezone>-6</timezone>
    </developer>
    <developer>
      <id>jlowe</id>
      <name>Jason Lowe</name>
      <email>jlowe@nvidia.com</email>
      <roles>
        <role>Committer</role>
      </roles>
      <timezone>-6</timezone>
    </developer>
    <developer>
      <id>tgraves</id>
      <name>Thomas Graves</name>
      <email>tgraves@nvidia.com</email>
      <roles>
	<role>Committer</role>
      </roles>
      <timezone>-6</timezone>
    </developer>
  </developers>

  <properties>
    <arrow.version>0.15.1</arrow.version>
    <CPP_PARALLEL_LEVEL>10</CPP_PARALLEL_LEVEL>
    <GPU_ARCHS>RAPIDS</GPU_ARCHS>
    <CUDF_USE_PER_THREAD_DEFAULT_STREAM>ON</CUDF_USE_PER_THREAD_DEFAULT_STREAM>
    <RMM_LOGGING_LEVEL>OFF</RMM_LOGGING_LEVEL>
    <SPARK_RAPIDS_JNI_CXX_FLAGS/>
    <USE_GDS>OFF</USE_GDS>
    <LIBCUDF_CONFIGURE_ONLY>OFF</LIBCUDF_CONFIGURE_ONLY>
    <CUDF_BUILD_TYPE>Release</CUDF_BUILD_TYPE>
    <BUILD_TESTS>OFF</BUILD_TESTS>
    <BUILD_BENCHMARKS>OFF</BUILD_BENCHMARKS>
    <BUILD_CUDF_TESTS>OFF</BUILD_CUDF_TESTS>
    <BUILD_CUDF_BENCHMARKS>OFF</BUILD_CUDF_BENCHMARKS>
    <BUILD_FAULTINJ>ON</BUILD_FAULTINJ>
    <BUILD_PROFILER>ON</BUILD_PROFILER>
    <ai.rapids.cudf.nvtx.enabled>false</ai.rapids.cudf.nvtx.enabled>
    <ai.rapids.refcount.debug>false</ai.rapids.refcount.debug>
    <cuda.version>cuda11</cuda.version>
    <jni.classifier>${cuda.version}</jni.classifier>
    <cudf.path>${project.basedir}/thirdparty/cudf</cudf.path>
    <cudf.pin.path>${project.basedir}/thirdparty/cudf-pins/</cudf.pin.path>
    <hadoop.version>3.4.0</hadoop.version>
    <junit.version>5.8.1</junit.version>
    <libcudf.build.path>${project.build.directory}/libcudf/cmake-build/</libcudf.build.path>
    <libcudf.build.configure>false</libcudf.build.configure>
    <libcudf.clean.skip>false</libcudf.clean.skip>
    <libcudf.install.path>${project.build.directory}/libcudf-install</libcudf.install.path>
    <libcudf.dependency.mode>pinned</libcudf.dependency.mode>
    <libcudfjni.build.path>${project.build.directory}/libcudfjni</libcudfjni.build.path>
    <maven.compiler.source>1.8</maven.compiler.source>
    <maven.compiler.target>1.8</maven.compiler.target>
    <mockito.version>2.25.0</mockito.version>
    <native.build.path>${project.build.directory}/jni/cmake-build</native.build.path>
    <parquet.version>1.10.0</parquet.version>
    <project.build.sourceEncoding>UTF-8</project.build.sourceEncoding>
    <slf4j.version>1.7.30</slf4j.version>
    <submodule.check.skip>false</submodule.check.skip>
    <!-- This skips applying and unapplying patchs to CUDF. Be aware that if you 
    try to build the main jar without patching CUDF it could result in build
    failures because the two often need to be in sync with each other. So use
    at your own risk. -->
    <submodule.patch.skip>false</submodule.patch.skip>
    <antrun.version>3.0.0</antrun.version>
    <hilbert.version>0.2.2</hilbert.version>
  </properties>

  <dependencies>
    <dependency>
      <groupId>org.apache.arrow</groupId>
      <artifactId>arrow-vector</artifactId>
      <version>${arrow.version}</version>
      <scope>test</scope>
    </dependency>
    <dependency>
      <groupId>org.apache.hadoop</groupId>
      <artifactId>hadoop-common</artifactId>
      <version>${hadoop.version}</version>
      <scope>test</scope>
      <exclusions>
        <exclusion>
          <groupId>org.slf4j</groupId>
          <artifactId>slf4j-reload4j</artifactId>
        </exclusion>
        <exclusion>
          <groupId>org.slf4j</groupId>
          <artifactId>slf4j-log4j12</artifactId>
        </exclusion>
      </exclusions>
    </dependency>
    <dependency>
      <groupId>org.apache.parquet</groupId>
      <artifactId>parquet-avro</artifactId>
      <version>${parquet.version}</version>
      <scope>test</scope>
    </dependency>
    <dependency>
      <groupId>org.junit.jupiter</groupId>
      <artifactId>junit-jupiter-api</artifactId>
      <version>${junit.version}</version>
      <scope>test</scope>
    </dependency>
    <dependency>
      <groupId>org.junit.jupiter</groupId>
      <artifactId>junit-jupiter-engine</artifactId>
      <version>${junit.version}</version>
      <scope>test</scope>
    </dependency>
    <dependency>
      <groupId>org.junit.jupiter</groupId>
      <artifactId>junit-jupiter-params</artifactId>
      <version>${junit.version}</version>
      <scope>test</scope>
    </dependency>
    <dependency>
      <groupId>org.mockito</groupId>
      <artifactId>mockito-core</artifactId>
      <version>${mockito.version}</version>
      <scope>test</scope>
    </dependency>
    <dependency>
      <groupId>org.slf4j</groupId>
      <artifactId>slf4j-api</artifactId>
      <version>${slf4j.version}</version>
    </dependency>
    <dependency>
      <groupId>org.slf4j</groupId>
      <artifactId>slf4j-simple</artifactId>
      <version>${slf4j.version}</version>
      <scope>test</scope>
    </dependency>
    <dependency>
      <groupId>com.github.davidmoten</groupId>
      <artifactId>hilbert-curve</artifactId>
      <version>${hilbert.version}</version>
      <scope>test</scope>
    </dependency>
  </dependencies>

  <profiles>
    <profile>
      <id>no-cufile-tests</id>
      <activation>
        <property>
          <name>USE_GDS</name>
          <value>!ON</value>
        </property>
      </activation>
      <build>
        <plugins>
          <plugin>
            <artifactId>maven-surefire-plugin</artifactId>
            <executions>
              <execution>
                <id>default-test</id>
                <goals>
                  <goal>test</goal>
                </goals>
                <configuration>
                  <excludes>
                    <exclude>**/CuFileTest.java</exclude>
                    <exclude>**/CudaFatalTest.java</exclude>
                    <exclude>**/ColumnViewNonEmptyNullsTest.java</exclude>
                  </excludes>
                </configuration>
              </execution>
            </executions>
          </plugin>
        </plugins>
      </build>
    </profile>
    <profile>
      <id>test-with-sanitizer</id>
      <activation>
        <property>
          <name>USE_SANITIZER</name>
          <value>ON</value>
        </property>
      </activation>
      <build>
        <plugins>
          <plugin>
            <artifactId>maven-surefire-plugin</artifactId>
            <executions>
              <execution>
                <id>default-test</id>
                <goals>
                  <goal>test</goal>
                </goals>
                <configuration>
                  <groups>!noSanitizer</groups>
                  <jvm>${project.basedir}/build/sanitizer-java/bin/java</jvm>
                </configuration>
              </execution>
              <execution>
                <!-- Some tests (e.g. error cases) are not suitable to run with sanitizer, so run them separately here -->
                <id>sanitizer-excluded-cases-test</id>
                <goals>
                  <goal>test</goal>
                </goals>
                <configuration>
                  <groups>noSanitizer</groups>
                </configuration>
              </execution>
              <execution>
                <id>non-empty-null-test</id>
                <goals>
                  <goal>test</goal>
                </goals>
                <configuration>
                  <jvm>${project.basedir}/build/sanitizer-java/bin/java</jvm>
                </configuration>
              </execution>
            </executions>
          </plugin>
        </plugins>
      </build>
    </profile>
    <profile>
      <id>source-javadoc</id>
      <build>
        <plugins>
          <plugin>
            <groupId>org.apache.maven.plugins</groupId>
            <artifactId>maven-source-plugin</artifactId>
            <version>3.0.0</version>
            <executions>
              <execution>
                <id>attach-source</id>
                <goals>
                  <goal>jar-no-fork</goal>
                </goals>
              </execution>
            </executions>
          </plugin>
          <plugin>
            <groupId>org.apache.maven.plugins</groupId>
            <artifactId>maven-javadoc-plugin</artifactId>
            <version>3.0.0</version>
            <executions>
              <execution>
                <id>attach-javadoc</id>
                <goals>
                  <goal>jar</goal>
                </goals>
              </execution>
            </executions>
            <configuration>
              <doclint>none</doclint>
            </configuration>
          </plugin>
        </plugins>
      </build>
    </profile>
    <profile>
      <id>test-cpp</id>
      <activation>
        <property>
          <name>BUILD_TESTS</name>
          <value>ON</value>
        </property>
      </activation>
      <build>
        <plugins>
          <plugin>
            <groupId>org.apache.maven.plugins</groupId>
            <artifactId>maven-antrun-plugin</artifactId>
            <version>${antrun.version}</version>
            <executions>
              <execution>
                <id>test-sparkrapidsjni</id>
                <phase>test</phase>
                <configuration>
                  <target>
                    <exec dir="${project.basedir}"
                          failonerror="true"
                          executable="cmake">
                        <arg value="--build"/>
                        <arg value="${native.build.path}"/>
                        <arg value="--target"/>
                        <arg value="test"/>
                    </exec>
                  </target>
                  <skip>${skipTests}</skip>
                </configuration>
                <goals>
                  <goal>run</goal>
                </goals>
              </execution>
            </executions>
          </plugin>
        </plugins>
      </build>
    </profile>
    <profile>
      <id>arm64</id>
      <activation>
        <os>
          <arch>aarch64</arch>
        </os>
      </activation>
      <properties>
        <jni.classifier>${cuda.version}-arm64</jni.classifier>
        <!-- CUPTI does not have a static library for arm64 yet -->
        <BUILD_PROFILER>OFF</BUILD_PROFILER>
      </properties>
    </profile>
  </profiles>

  <build>
    <plugins>
      <plugin>
        <groupId>org.apache.maven.plugins</groupId>
        <artifactId>maven-antrun-plugin</artifactId>
        <version>${antrun.version}</version>
        <executions>
          <execution>
            <id>submodule check</id>
            <phase>validate</phase>
            <configuration>
              <skip>${submodule.check.skip}</skip>
              <target>
                <exec dir="${project.basedir}"
                      failonerror="true"
                      executable="${project.basedir}/build/submodule-check">
                </exec>
              </target>
            </configuration>
            <goals>
              <goal>run</goal>
            </goals>
          </execution>
          <execution>
            <id>clean libcudf</id>
            <phase>clean</phase>
            <configuration>
              <skip>${libcudf.clean.skip}</skip>
              <target>
                <delete dir="${libcudf.build.path}" includeemptydirs="true"/>
              </target>
            </configuration>
            <goals>
              <goal>run</goal>
            </goals>
          </execution>
          <execution>
            <id>cudf patch</id>
            <phase>validate</phase>
            <configuration>
              <skip>${submodule.patch.skip}</skip>
              <target>
                <exec dir="${project.basedir}"
                      failonerror="true"
                      executable="${project.basedir}/build/apply-patches">
                </exec>
              </target>
            </configuration>
            <goals>
              <goal>run</goal>
            </goals>
          </execution>
          <execution>
            <id>cudf un-patch</id>
            <phase>clean</phase>
            <configuration>
              <skip>${submodule.patch.skip}</skip>
              <target>
                <exec dir="${project.basedir}"
                      failonerror="true"
                      executable="${project.basedir}/build/unapply-patches">
                </exec>
              </target>
            </configuration>
            <goals>
              <goal>run</goal>
            </goals>
          </execution>
          <execution>
            <id>buildcpp</id>
            <phase>validate</phase>
            <configuration>
              <target>
                <exec dir="${project.basedir}"
                      failonerror="true"
                      executable="build/buildcpp.sh">
                  <env key="BUILD_BENCHMARKS" value="${BUILD_BENCHMARKS}"/>
                  <env key="BUILD_CUDF_BENCHMARKS" value="${BUILD_CUDF_BENCHMARKS}"/>
                  <env key="BUILD_CUDF_TESTS" value="${BUILD_CUDF_TESTS}"/>
                  <env key="BUILD_FAULTINJ" value="${BUILD_FAULTINJ}"/>
                  <env key="BUILD_PROFILER" value="${BUILD_PROFILER}"/>
                  <env key="BUILD_TESTS" value="${BUILD_TESTS}"/>
                  <env key="CPP_PARALLEL_LEVEL" value="${CPP_PARALLEL_LEVEL}"/>
                  <env key="CUDF_BUILD_TYPE" value="${CUDF_BUILD_TYPE}"/>
                  <env key="CUDF_PATH" value="${cudf.path}"/>
                  <env key="CUDF_PIN_PATH" value="${cudf.pin.path}"/>
                  <env key="CUDF_USE_PER_THREAD_DEFAULT_STREAM" value="${CUDF_USE_PER_THREAD_DEFAULT_STREAM}"/>
                  <env key="FROM_MAVEN" value="true"/>
                  <env key="GPU_ARCHS" value="${GPU_ARCHS}"/>
                  <env key="LIBCUDF_BUILD_CONFIGURE" value="${libcudf.build.configure}"/>
                  <env key="LIBCUDF_BUILD_PATH" value="${libcudf.build.path}"/>
                  <env key="LIBCUDF_DEPENDENCY_MODE" value="${libcudf.dependency.mode}"/>
                  <env key="LIBCUDF_INSTALL_PATH" value="${libcudf.install.path}"/>
                  <env key="LIBCUDFJNI_BUILD_PATH" value="${libcudfjni.build.path}"/>
                  <env key="PROJECT_BASE_DIR" value="${project.basedir}"/>
                  <env key="PROJECT_BUILD_DIR" value="${project.build.directory}"/>
                  <env key="SPARK_JNI_BUILD_PATH" value="${native.build.path}"/>
                  <env key="RMM_LOGGING_LEVEL" value="${RMM_LOGGING_LEVEL}"/>
                  <env key="USE_GDS" value="${USE_GDS}"/>
                  <env key="LIBCUDF_CONFIGURE_ONLY" value="${LIBCUDF_CONFIGURE_ONLY}"/>
                </exec>
              </target>
            </configuration>
            <goals>
              <goal>run</goal>
            </goals>
          </execution>
          <execution>
            <id>build-info</id>
            <phase>generate-resources</phase>
            <configuration>
              <target>
                <mkdir dir="${project.build.directory}/extra-resources"/>
                <exec executable="bash"
                      output="${project.build.directory}/extra-resources/cudf-java-version-info.properties"
                      failonerror="true">
                  <arg value="${project.basedir}/build/build-info"/>
                  <arg value="${project.version}"/>
                  <arg value="${cudf.path}"/>
                  <arg value="${libcudf.build.path}/libcudf.a"/>
                </exec>
                <exec executable="bash"
                      output="${project.build.directory}/extra-resources/spark-rapids-jni-version-info.properties"
                      failonerror="true">
                  <arg value="${project.basedir}/build/build-info"/>
                  <arg value="${project.version}"/>
                  <arg value="${project.basedir}"/>
                  <arg value="${native.build.path}/libcudf.so"/>
                </exec>
              </target>
            </configuration>
            <goals>
              <goal>run</goal>
            </goals>
          </execution>
        </executions>
      </plugin>
      <plugin>
        <groupId>org.apache.maven.plugins</groupId>
        <artifactId>maven-compiler-plugin</artifactId>
        <version>3.8.0</version>
      </plugin>
      <plugin>
        <groupId>org.apache.maven.plugins</groupId>
        <artifactId>maven-jar-plugin</artifactId>
        <version>3.0.2</version>
        <configuration>
          <classifier>${jni.classifier}</classifier>
        </configuration>
        <executions>
          <execution>
            <goals>
              <goal>test-jar</goal>
            </goals>
            <configuration>
              <classifier>tests</classifier>
            </configuration>
          </execution>
        </executions>
      </plugin>
      <plugin>
        <groupId>org.apache.maven.plugins</groupId>
        <artifactId>maven-resources-plugin</artifactId>
        <!-- downgrade version so symlinks are followed -->
        <version>2.6</version>
        <executions>
          <execution>
            <id>copy-native-libs</id>
            <phase>generate-resources</phase>
            <goals>
              <goal>copy-resources</goal>
            </goals>
            <configuration>
              <overwrite>true</overwrite>
              <outputDirectory>${project.build.outputDirectory}/${os.arch}/${os.name}</outputDirectory>
              <resources>
                <resource>
                  <directory>${native.build.path}</directory>
                  <includes>
                    <include>libcudf.so</include>
                    <include>libcudfjni.so</include>
                    <include>libcufilejni.so</include>
                  </includes>
                </resource>
                <resource>
                  <directory>${native.build.path}/profiler</directory>
                  <includes>
                    <include>libprofilerjni.so</include>
                  </includes>
                </resource>
                <resource>
                  <directory>${libcudfjni.build.path}</directory>
                  <includes>
                    <include>libnvcomp.so</include>
                    <include>libnvcomp_gdeflate.so</include>
                    <include>libnvcomp_bitcomp.so</include>
                  </includes>
                </resource>
              </resources>
            </configuration>
          </execution>
        </executions>
      </plugin>
      <plugin>
        <groupId>org.apache.maven.plugins</groupId>
        <artifactId>maven-shade-plugin</artifactId>
        <version>3.2.4</version>
      </plugin>
      <plugin>
        <groupId>org.apache.maven.plugins</groupId>
        <artifactId>maven-surefire-plugin</artifactId>
        <version>2.22.0</version>
        <configuration>
          <!-- you can turn this off, by passing -DtrimStackTrace=true when running tests -->
          <trimStackTrace>false</trimStackTrace>
          <redirectTestOutputToFile>true</redirectTestOutputToFile>
          <runOrder>alphabetical</runOrder>
          <systemPropertyVariables>
            <ai.rapids.refcount.debug>${ai.rapids.refcount.debug}</ai.rapids.refcount.debug>
            <ai.rapids.cudf.nvtx.enabled>${ai.rapids.cudf.nvtx.enabled}</ai.rapids.cudf.nvtx.enabled>
          </systemPropertyVariables>
        </configuration>
        <dependencies>
          <dependency>
            <groupId>org.junit.platform</groupId>
            <artifactId>junit-platform-surefire-provider</artifactId>
            <version>1.3.2</version>
          </dependency>
          <dependency>
            <groupId>org.junit.jupiter</groupId>
            <artifactId>junit-jupiter-engine</artifactId>
            <version>${junit.version}</version>
          </dependency>
          <dependency>
            <!-- workaround for bug https://github.com/junit-team/junit5/issues/1367 -->
            <groupId>org.apache.maven.surefire</groupId>
            <artifactId>surefire-logger-api</artifactId>
            <version>2.21.0</version>
          </dependency>
        </dependencies>
        <executions>
          <execution>
            <id>default-test</id>
            <goals>
              <goal>test</goal>
            </goals>
            <configuration>
              <excludes>
                <exclude>**/CudaFatalTest.java</exclude>
                <exclude>**/ColumnViewNonEmptyNullsTest.java</exclude>
              </excludes>
            </configuration>
          </execution>
          <execution>
            <id>non-empty-null-test</id>
            <goals>
              <goal>test</goal>
            </goals>
            <configuration>
              <argLine>-da:ai.rapids.cudf.AssertEmptyNulls</argLine>
              <test>ColumnViewNonEmptyNullsTest</test>
            </configuration>
          </execution>
          <execution>
            <id>fatal-cuda-test</id>
            <goals>
              <goal>test</goal>
            </goals>
            <configuration>
              <reuseForks>false</reuseForks>
              <test>CudaFatalTest</test>
            </configuration>
          </execution>
        </executions>
      </plugin>
      <plugin>
        <groupId>org.codehaus.mojo</groupId>
        <artifactId>build-helper-maven-plugin</artifactId>
        <version>3.2.0</version>
        <executions>
          <execution>
            <id>add-cudf-src</id>
            <goals>
              <goal>add-source</goal>
            </goals>
            <phase>generate-sources</phase>
            <configuration>
              <sources>
                <source>${cudf.path}/java/src/main/java</source>
              </sources>
            </configuration>
          </execution>
          <execution>
            <id>add-cudf-test-src</id>
            <goals>
              <goal>add-test-source</goal>
            </goals>
            <phase>generate-test-sources</phase>
            <configuration>
              <sources>
                <source>${cudf.path}/java/src/test/java</source>
              </sources>
            </configuration>
          </execution>
          <execution>
            <id>add-cudf-test-resource</id>
            <goals>
              <goal>add-test-resource</goal>
            </goals>
            <phase>generate-test-resources</phase>
            <configuration>
              <resources>
                <resource>
                  <directory>${cudf.path}/java/src/test/resources</directory>
                </resource>
              </resources>
            </configuration>
          </execution>
        </executions>
      </plugin>
    </plugins>
    <resources>
      <resource>
        <!-- Include the properties file to provide the build information. -->
        <directory>${project.build.directory}/extra-resources</directory>
        <filtering>true</filtering>
      </resource>
      <resource>
        <directory>${project.basedir}</directory>
        <targetPath>META-INF</targetPath>
        <includes>
          <include>LICENSE</include>
        </includes>
      </resource>
    </resources>
  </build>
</project><|MERGE_RESOLUTION|>--- conflicted
+++ resolved
@@ -21,11 +21,7 @@
 
   <groupId>com.nvidia</groupId>
   <artifactId>spark-rapids-jni</artifactId>
-<<<<<<< HEAD
-  <version>25.02.1</version>
-=======
   <version>25.04.0-SNAPSHOT</version>
->>>>>>> 1759e88d
   <packaging>jar</packaging>
   <name>RAPIDS Accelerator JNI for Apache Spark</name>
   <description>
