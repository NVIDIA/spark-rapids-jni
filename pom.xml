<?xml version="1.0" encoding="UTF-8"?>
<!--
  Copyright (c) 2022-2025, NVIDIA CORPORATION.

  Licensed under the Apache License, Version 2.0 (the "License");
  you may not use this file except in compliance with the License.
  You may obtain a copy of the License at

      http://www.apache.org/licenses/LICENSE-2.0

  Unless required by applicable law or agreed to in writing, software
  distributed under the License is distributed on an "AS IS" BASIS,
  WITHOUT WARRANTIES OR CONDITIONS OF ANY KIND, either express or implied.
  See the License for the specific language governing permissions and
  limitations under the License.
-->
<project xmlns="http://maven.apache.org/POM/4.0.0"
         xmlns:xsi="http://www.w3.org/2001/XMLSchema-instance"
         xsi:schemaLocation="http://maven.apache.org/POM/4.0.0 http://maven.apache.org/xsd/maven-4.0.0.xsd">
  <modelVersion>4.0.0</modelVersion>

  <groupId>com.nvidia</groupId>
  <artifactId>spark-rapids-jni</artifactId>
<<<<<<< HEAD
  <version>24.12.0</version>
=======
  <version>24.12.1-SNAPSHOT</version>
>>>>>>> b56f1df1
  <packaging>jar</packaging>
  <name>RAPIDS Accelerator JNI for Apache Spark</name>
  <description>
    Native code and CUDA kernels specific to the RAPIDS Accelerator for Apache Spark
  </description>
  <url>http://github.com/NVIDIA/spark-rapids-jni</url>

  <licenses>
    <license>
      <name>Apache License, Version 2.0</name>
      <url>https://www.apache.org/licenses/LICENSE-2.0.txt</url>
      <distribution>repo</distribution>
      <comments>A business-friendly OSS license</comments>
    </license>
  </licenses>
  <scm>
    <connection>scm:git:https://github.com/NVIDIA/spark-rapids-jni.git</connection>
    <developerConnection>scm:git:git@github.com:NVIDIA/spark-rapids-jni.git</developerConnection>
    <tag>HEAD</tag>
    <url>https://github.com/NVIDIA/spark-rapids-jni</url>
  </scm>
  <developers>
    <developer>
      <id>revans2</id>
      <name>Robert Evans</name>
      <email>bobby@apache.org</email>
      <roles>
        <role>Committer</role>
      </roles>
      <timezone>-6</timezone>
    </developer>
    <developer>
      <id>jlowe</id>
      <name>Jason Lowe</name>
      <email>jlowe@nvidia.com</email>
      <roles>
        <role>Committer</role>
      </roles>
      <timezone>-6</timezone>
    </developer>
    <developer>
      <id>tgraves</id>
      <name>Thomas Graves</name>
      <email>tgraves@nvidia.com</email>
      <roles>
	<role>Committer</role>
      </roles>
      <timezone>-6</timezone>
    </developer>
  </developers>

  <properties>
    <arrow.version>0.15.1</arrow.version>
    <CPP_PARALLEL_LEVEL>10</CPP_PARALLEL_LEVEL>
    <GPU_ARCHS>RAPIDS</GPU_ARCHS>
    <CUDF_USE_PER_THREAD_DEFAULT_STREAM>ON</CUDF_USE_PER_THREAD_DEFAULT_STREAM>
    <RMM_LOGGING_LEVEL>OFF</RMM_LOGGING_LEVEL>
    <SPARK_RAPIDS_JNI_CXX_FLAGS/>
    <USE_GDS>OFF</USE_GDS>
    <CUDF_BUILD_TYPE>Release</CUDF_BUILD_TYPE>
    <BUILD_TESTS>OFF</BUILD_TESTS>
    <BUILD_BENCHMARKS>OFF</BUILD_BENCHMARKS>
    <BUILD_CUDF_TESTS>OFF</BUILD_CUDF_TESTS>
    <BUILD_CUDF_BENCHMARKS>OFF</BUILD_CUDF_BENCHMARKS>
    <BUILD_FAULTINJ>ON</BUILD_FAULTINJ>
    <BUILD_PROFILER>ON</BUILD_PROFILER>
    <ai.rapids.cudf.nvtx.enabled>false</ai.rapids.cudf.nvtx.enabled>
    <ai.rapids.refcount.debug>false</ai.rapids.refcount.debug>
    <cuda.version>cuda11</cuda.version>
    <jni.classifier>${cuda.version}</jni.classifier>
    <cudf.path>${project.basedir}/thirdparty/cudf</cudf.path>
    <cudf.pin.path>${project.basedir}/thirdparty/cudf-pins/</cudf.pin.path>
    <hadoop.version>3.4.0</hadoop.version>
    <junit.version>5.8.1</junit.version>
    <libcudf.build.path>${project.build.directory}/libcudf/cmake-build/</libcudf.build.path>
    <libcudf.build.configure>false</libcudf.build.configure>
    <libcudf.clean.skip>false</libcudf.clean.skip>
    <libcudf.install.path>${project.build.directory}/libcudf-install</libcudf.install.path>
    <libcudf.dependency.mode>pinned</libcudf.dependency.mode>
    <libcudfjni.build.path>${project.build.directory}/libcudfjni</libcudfjni.build.path>
    <maven.compiler.source>1.8</maven.compiler.source>
    <maven.compiler.target>1.8</maven.compiler.target>
    <mockito.version>2.25.0</mockito.version>
    <native.build.path>${project.build.directory}/jni/cmake-build</native.build.path>
    <parquet.version>1.10.0</parquet.version>
    <project.build.sourceEncoding>UTF-8</project.build.sourceEncoding>
    <slf4j.version>1.7.30</slf4j.version>
    <submodule.check.skip>false</submodule.check.skip>
    <!-- This skips applying and unapplying patchs to CUDF. Be aware that if you 
    try to build the main jar without patching CUDF it could result in build
    failures because the two often need to be in sync with each other. So use
    at your own risk. -->
    <submodule.patch.skip>false</submodule.patch.skip>
    <antrun.version>3.0.0</antrun.version>
    <hilbert.version>0.2.2</hilbert.version>
  </properties>

  <dependencies>
    <dependency>
      <groupId>org.apache.arrow</groupId>
      <artifactId>arrow-vector</artifactId>
      <version>${arrow.version}</version>
      <scope>test</scope>
    </dependency>
    <dependency>
      <groupId>org.apache.hadoop</groupId>
      <artifactId>hadoop-common</artifactId>
      <version>${hadoop.version}</version>
      <scope>test</scope>
      <exclusions>
        <exclusion>
          <groupId>org.slf4j</groupId>
          <artifactId>slf4j-reload4j</artifactId>
        </exclusion>
        <exclusion>
          <groupId>org.slf4j</groupId>
          <artifactId>slf4j-log4j12</artifactId>
        </exclusion>
      </exclusions>
    </dependency>
    <dependency>
      <groupId>org.apache.parquet</groupId>
      <artifactId>parquet-avro</artifactId>
      <version>${parquet.version}</version>
      <scope>test</scope>
    </dependency>
    <dependency>
      <groupId>org.junit.jupiter</groupId>
      <artifactId>junit-jupiter-api</artifactId>
      <version>${junit.version}</version>
      <scope>test</scope>
    </dependency>
    <dependency>
      <groupId>org.junit.jupiter</groupId>
      <artifactId>junit-jupiter-engine</artifactId>
      <version>${junit.version}</version>
      <scope>test</scope>
    </dependency>
    <dependency>
      <groupId>org.junit.jupiter</groupId>
      <artifactId>junit-jupiter-params</artifactId>
      <version>${junit.version}</version>
      <scope>test</scope>
    </dependency>
    <dependency>
      <groupId>org.mockito</groupId>
      <artifactId>mockito-core</artifactId>
      <version>${mockito.version}</version>
      <scope>test</scope>
    </dependency>
    <dependency>
      <groupId>org.slf4j</groupId>
      <artifactId>slf4j-api</artifactId>
      <version>${slf4j.version}</version>
    </dependency>
    <dependency>
      <groupId>org.slf4j</groupId>
      <artifactId>slf4j-simple</artifactId>
      <version>${slf4j.version}</version>
      <scope>test</scope>
    </dependency>
    <dependency>
      <groupId>com.github.davidmoten</groupId>
      <artifactId>hilbert-curve</artifactId>
      <version>${hilbert.version}</version>
      <scope>test</scope>
    </dependency>
  </dependencies>

  <profiles>
    <profile>
      <id>no-cufile-tests</id>
      <activation>
        <property>
          <name>USE_GDS</name>
          <value>!ON</value>
        </property>
      </activation>
      <build>
        <plugins>
          <plugin>
            <artifactId>maven-surefire-plugin</artifactId>
            <executions>
              <execution>
                <id>default-test</id>
                <goals>
                  <goal>test</goal>
                </goals>
                <configuration>
                  <excludes>
                    <exclude>**/CuFileTest.java</exclude>
                    <exclude>**/CudaFatalTest.java</exclude>
                    <exclude>**/ColumnViewNonEmptyNullsTest.java</exclude>
                  </excludes>
                </configuration>
              </execution>
            </executions>
          </plugin>
        </plugins>
      </build>
    </profile>
    <profile>
      <id>test-with-sanitizer</id>
      <activation>
        <property>
          <name>USE_SANITIZER</name>
          <value>ON</value>
        </property>
      </activation>
      <build>
        <plugins>
          <plugin>
            <artifactId>maven-surefire-plugin</artifactId>
            <executions>
              <execution>
                <id>default-test</id>
                <goals>
                  <goal>test</goal>
                </goals>
                <configuration>
                  <groups>!noSanitizer</groups>
                  <jvm>${project.basedir}/build/sanitizer-java/bin/java</jvm>
                </configuration>
              </execution>
              <execution>
                <!-- Some tests (e.g. error cases) are not suitable to run with sanitizer, so run them separately here -->
                <id>sanitizer-excluded-cases-test</id>
                <goals>
                  <goal>test</goal>
                </goals>
                <configuration>
                  <groups>noSanitizer</groups>
                </configuration>
              </execution>
              <execution>
                <id>non-empty-null-test</id>
                <goals>
                  <goal>test</goal>
                </goals>
                <configuration>
                  <jvm>${project.basedir}/build/sanitizer-java/bin/java</jvm>
                </configuration>
              </execution>
            </executions>
          </plugin>
        </plugins>
      </build>
    </profile>
    <profile>
      <id>source-javadoc</id>
      <build>
        <plugins>
          <plugin>
            <groupId>org.apache.maven.plugins</groupId>
            <artifactId>maven-source-plugin</artifactId>
            <version>3.0.0</version>
            <executions>
              <execution>
                <id>attach-source</id>
                <goals>
                  <goal>jar-no-fork</goal>
                </goals>
              </execution>
            </executions>
          </plugin>
          <plugin>
            <groupId>org.apache.maven.plugins</groupId>
            <artifactId>maven-javadoc-plugin</artifactId>
            <version>3.0.0</version>
            <executions>
              <execution>
                <id>attach-javadoc</id>
                <goals>
                  <goal>jar</goal>
                </goals>
              </execution>
            </executions>
            <configuration>
              <doclint>none</doclint>
            </configuration>
          </plugin>
        </plugins>
      </build>
    </profile>
    <profile>
      <id>test-cpp</id>
      <activation>
        <property>
          <name>BUILD_TESTS</name>
          <value>ON</value>
        </property>
      </activation>
      <build>
        <plugins>
          <plugin>
            <groupId>org.apache.maven.plugins</groupId>
            <artifactId>maven-antrun-plugin</artifactId>
            <version>${antrun.version}</version>
            <executions>
              <execution>
                <id>test-sparkrapidsjni</id>
                <phase>test</phase>
                <configuration>
                  <target>
                    <exec dir="${project.basedir}"
                          failonerror="true"
                          executable="cmake">
                        <arg value="--build"/>
                        <arg value="${native.build.path}"/>
                        <arg value="--target"/>
                        <arg value="test"/>
                    </exec>
                  </target>
                  <skip>${skipTests}</skip>
                </configuration>
                <goals>
                  <goal>run</goal>
                </goals>
              </execution>
            </executions>
          </plugin>
        </plugins>
      </build>
    </profile>
    <profile>
      <id>arm64</id>
      <activation>
        <os>
          <arch>aarch64</arch>
        </os>
      </activation>
      <properties>
        <jni.classifier>${cuda.version}-arm64</jni.classifier>
        <!-- CUPTI does not have a static library for arm64 yet -->
        <BUILD_PROFILER>OFF</BUILD_PROFILER>
      </properties>
    </profile>
  </profiles>

  <build>
    <plugins>
      <plugin>
        <groupId>org.apache.maven.plugins</groupId>
        <artifactId>maven-antrun-plugin</artifactId>
        <version>${antrun.version}</version>
        <executions>
          <execution>
            <id>submodule check</id>
            <phase>validate</phase>
            <configuration>
              <skip>${submodule.check.skip}</skip>
              <target>
                <exec dir="${project.basedir}"
                      failonerror="true"
                      executable="${project.basedir}/build/submodule-check">
                </exec>
              </target>
            </configuration>
            <goals>
              <goal>run</goal>
            </goals>
          </execution>
          <execution>
            <id>clean libcudf</id>
            <phase>clean</phase>
            <configuration>
              <skip>${libcudf.clean.skip}</skip>
              <target>
                <delete dir="${libcudf.build.path}" includeemptydirs="true"/>
              </target>
            </configuration>
            <goals>
              <goal>run</goal>
            </goals>
          </execution>
          <execution>
            <id>cudf patch</id>
            <phase>validate</phase>
            <configuration>
              <skip>${submodule.patch.skip}</skip>
              <target>
                <exec dir="${project.basedir}"
                      failonerror="true"
                      executable="${project.basedir}/build/apply-patches">
                </exec>
              </target>
            </configuration>
            <goals>
              <goal>run</goal>
            </goals>
          </execution>
          <execution>
            <id>cudf un-patch</id>
            <phase>clean</phase>
            <configuration>
              <skip>${submodule.patch.skip}</skip>
              <target>
                <exec dir="${project.basedir}"
                      failonerror="true"
                      executable="${project.basedir}/build/unapply-patches">
                </exec>
              </target>
            </configuration>
            <goals>
              <goal>run</goal>
            </goals>
          </execution>
          <execution>
            <id>build-libcudf</id>
            <phase>validate</phase>
            <configuration>
              <target xmlns:if="ant:if">
                <condition property="needConfigure">
                  <or>
                    <istrue value="${libcudf.build.configure}"/>
                    <not>
                      <available file="${libcudf.build.path}/CMakeCache.txt"/>
                    </not>
                  </or>
                </condition>
                <mkdir dir="${libcudf.install.path}"/>
                <mkdir dir="${libcudf.build.path}"/>
                <exec dir="${libcudf.build.path}"
                      failonerror="true"
                      executable="cmake"
                      if:true="${needConfigure}">
                  <arg value="${cudf.path}/cpp"/>
                  <arg value="-DCMAKE_BUILD_TYPE=${CUDF_BUILD_TYPE}"/>
                  <arg value="-DBUILD_SHARED_LIBS=OFF"/>
                  <arg value="-DBUILD_TESTS=${BUILD_CUDF_TESTS}"/>
                  <arg value="-DBUILD_BENCHMARKS=${BUILD_CUDF_BENCHMARKS}"/>
                  <arg value="-DCMAKE_CUDA_ARCHITECTURES=${GPU_ARCHS}"/>
                  <arg value="-DCMAKE_INSTALL_PREFIX=${libcudf.install.path}"/>
                  <arg value="-DCUDF_DEPENDENCY_PIN_MODE=${libcudf.dependency.mode}"/>
                  <arg value="-DCUDA_STATIC_CUFILE=ON"/>
                  <arg value="-DCUDA_STATIC_RUNTIME=ON"/>
                  <arg value="-DCUDF_USE_PER_THREAD_DEFAULT_STREAM=${CUDF_USE_PER_THREAD_DEFAULT_STREAM}" />
                  <arg value="-DCUDF_LARGE_STRINGS_DISABLED=ON"/>
                  <arg value="-DCUDF_KVIKIO_REMOTE_IO=OFF"/>
                  <arg value="-DLIBCUDF_LOGGING_LEVEL=${RMM_LOGGING_LEVEL}" />
                  <arg value="-DRMM_LOGGING_LEVEL=${RMM_LOGGING_LEVEL}" />
                  <arg value="-C=${cudf.pin.path}/setup.cmake"/>
                </exec>
                <exec dir="${libcudf.build.path}"
                      failonerror="true"
                      executable="cmake">
                  <arg value="--build"/>
                  <arg value="${libcudf.build.path}"/>
                  <arg value="--target"/>
                  <arg value="install"/>
                  <arg value="-j${CPP_PARALLEL_LEVEL}"/>
                </exec>
              </target>
            </configuration>
            <goals>
              <goal>run</goal>
            </goals>
          </execution>
          <execution>
            <id>build-libcudfjni</id>
            <phase>validate</phase>
            <configuration>
              <target>
                <mkdir dir="${libcudfjni.build.path}"/>
                <exec dir="${libcudfjni.build.path}"
                      failonerror="true"
                      executable="cmake">
                  <env key="CUDF_CPP_BUILD_DIR" value="${libcudf.build.path}"/>
                  <env key="CUDF_ROOT" value="${cudf.path}"/>
                  <arg value="${cudf.path}/java/src/main/native"/>
                  <arg value="-DBUILD_SHARED_LIBS=OFF"/>
                  <arg value="-DCUDA_STATIC_CUFILE=ON"/>
                  <arg value="-DCUDA_STATIC_RUNTIME=ON"/>
                  <arg value="-DCUDF_JNI_LIBCUDF_STATIC=ON"/>
                  <arg value="-DGPU_ARCHS=${GPU_ARCHS}"/>
                  <arg value="-DCUDF_USE_PER_THREAD_DEFAULT_STREAM=${CUDF_USE_PER_THREAD_DEFAULT_STREAM}"/>
                  <arg value="-DRMM_LOGGING_LEVEL=${RMM_LOGGING_LEVEL}"/>
                  <arg value="-DUSE_GDS=${USE_GDS}"/>
                  <arg value="-DCUDF_DEPENDENCY_PIN_MODE=pinned"/>
                  <arg value="-C=${cudf.pin.path}/setup.cmake"/>
                </exec>
                <exec dir="${libcudfjni.build.path}"
                      failonerror="true"
                      executable="cmake">
                  <arg value="--build"/>
                  <arg value="${libcudfjni.build.path}"/>
                  <arg value="-j${CPP_PARALLEL_LEVEL}"/>
                </exec>
              </target>
            </configuration>
            <goals>
              <goal>run</goal>
            </goals>
          </execution>
          <execution>
            <id>build-sparkrapidsjni</id>
            <phase>validate</phase>
            <configuration>
              <target>
                <mkdir dir="${native.build.path}"/>
                <exec dir="${native.build.path}"
                      failonerror="true"
                      executable="cmake">
                  <env key="CUDF_CPP_BUILD_DIR" value="${libcudf.build.path}"/>
                  <env key="CUDF_ROOT" value="${cudf.path}"/>
                  <env key="CUDF_INSTALL_DIR" value="${libcudf.install.path}"/>
                  <env key="CUDFJNI_BUILD_DIR" value="${libcudfjni.build.path}"/>
                  <arg value="${basedir}/src/main/cpp"/>
                  <arg value="-DGPU_ARCHS=${GPU_ARCHS}"/>
                  <arg value="-DCUDF_USE_PER_THREAD_DEFAULT_STREAM=${CUDF_USE_PER_THREAD_DEFAULT_STREAM}"/>
                  <arg value="-DRMM_LOGGING_LEVEL=${RMM_LOGGING_LEVEL}"/>
                  <arg value="-DUSE_GDS=${USE_GDS}"/>
                  <arg value="-DBUILD_TESTS=${BUILD_TESTS}"/>
                  <arg value="-DBUILD_BENCHMARKS=${BUILD_BENCHMARKS}"/>
                  <arg value="-DBUILD_FAULTINJ=${BUILD_FAULTINJ}"/>
                  <arg value="-DBUILD_PROFILER=${BUILD_PROFILER}"/>
                  <arg value="-DCUDF_DEPENDENCY_PIN_MODE=pinned"/>
                  <arg value="-C=${cudf.pin.path}/setup.cmake"/>
                </exec>
                <exec dir="${native.build.path}"
                      failonerror="true"
                      executable="cmake">
                  <arg value="--build"/>
                  <arg value="${native.build.path}"/>
                  <arg value="-j${CPP_PARALLEL_LEVEL}"/>
                </exec>
              </target>
            </configuration>
            <goals>
              <goal>run</goal>
            </goals>
          </execution>
          <execution>
            <id>build-info</id>
            <phase>generate-resources</phase>
            <configuration>
              <target>
                <mkdir dir="${project.build.directory}/extra-resources"/>
                <exec executable="bash"
                      output="${project.build.directory}/extra-resources/cudf-java-version-info.properties"
                      failonerror="true">
                  <arg value="${project.basedir}/build/build-info"/>
                  <arg value="${project.version}"/>
                  <arg value="${cudf.path}"/>
                  <arg value="${libcudf.build.path}/libcudf.a"/>
                </exec>
                <exec executable="bash"
                      output="${project.build.directory}/extra-resources/spark-rapids-jni-version-info.properties"
                      failonerror="true">
                  <arg value="${project.basedir}/build/build-info"/>
                  <arg value="${project.version}"/>
                  <arg value="${project.basedir}"/>
                  <arg value="${native.build.path}/libcudf.so"/>
                </exec>
              </target>
            </configuration>
            <goals>
              <goal>run</goal>
            </goals>
          </execution>
        </executions>
      </plugin>
      <plugin>
        <groupId>org.apache.maven.plugins</groupId>
        <artifactId>maven-compiler-plugin</artifactId>
        <version>3.8.0</version>
      </plugin>
      <plugin>
        <groupId>org.apache.maven.plugins</groupId>
        <artifactId>maven-jar-plugin</artifactId>
        <version>3.0.2</version>
        <configuration>
          <classifier>${jni.classifier}</classifier>
        </configuration>
        <executions>
          <execution>
            <goals>
              <goal>test-jar</goal>
            </goals>
            <configuration>
              <classifier>tests</classifier>
            </configuration>
          </execution>
        </executions>
      </plugin>
      <plugin>
        <groupId>org.apache.maven.plugins</groupId>
        <artifactId>maven-resources-plugin</artifactId>
        <!-- downgrade version so symlinks are followed -->
        <version>2.6</version>
        <executions>
          <execution>
            <id>copy-native-libs</id>
            <phase>generate-resources</phase>
            <goals>
              <goal>copy-resources</goal>
            </goals>
            <configuration>
              <overwrite>true</overwrite>
              <outputDirectory>${project.build.outputDirectory}/${os.arch}/${os.name}</outputDirectory>
              <resources>
                <resource>
                  <directory>${native.build.path}</directory>
                  <includes>
                    <include>libcudf.so</include>
                    <include>libcudfjni.so</include>
                    <include>libcufilejni.so</include>
                  </includes>
                </resource>
                <resource>
                  <directory>${native.build.path}/profiler</directory>
                  <includes>
                    <include>libprofilerjni.so</include>
                  </includes>
                </resource>
                <resource>
                  <directory>${libcudfjni.build.path}</directory>
                  <includes>
                    <include>libnvcomp.so</include>
                    <include>libnvcomp_gdeflate.so</include>
                    <include>libnvcomp_bitcomp.so</include>
                  </includes>
                </resource>
              </resources>
            </configuration>
          </execution>
        </executions>
      </plugin>
      <plugin>
        <groupId>org.apache.maven.plugins</groupId>
        <artifactId>maven-shade-plugin</artifactId>
        <version>3.2.4</version>
      </plugin>
      <plugin>
        <groupId>org.apache.maven.plugins</groupId>
        <artifactId>maven-surefire-plugin</artifactId>
        <version>2.22.0</version>
        <configuration>
          <!-- you can turn this off, by passing -DtrimStackTrace=true when running tests -->
          <trimStackTrace>false</trimStackTrace>
          <redirectTestOutputToFile>true</redirectTestOutputToFile>
          <runOrder>alphabetical</runOrder>
          <systemPropertyVariables>
            <ai.rapids.refcount.debug>${ai.rapids.refcount.debug}</ai.rapids.refcount.debug>
            <ai.rapids.cudf.nvtx.enabled>${ai.rapids.cudf.nvtx.enabled}</ai.rapids.cudf.nvtx.enabled>
          </systemPropertyVariables>
        </configuration>
        <dependencies>
          <dependency>
            <groupId>org.junit.platform</groupId>
            <artifactId>junit-platform-surefire-provider</artifactId>
            <version>1.3.2</version>
          </dependency>
          <dependency>
            <groupId>org.junit.jupiter</groupId>
            <artifactId>junit-jupiter-engine</artifactId>
            <version>${junit.version}</version>
          </dependency>
          <dependency>
            <!-- workaround for bug https://github.com/junit-team/junit5/issues/1367 -->
            <groupId>org.apache.maven.surefire</groupId>
            <artifactId>surefire-logger-api</artifactId>
            <version>2.21.0</version>
          </dependency>
        </dependencies>
        <executions>
          <execution>
            <id>default-test</id>
            <goals>
              <goal>test</goal>
            </goals>
            <configuration>
              <excludes>
                <exclude>**/CudaFatalTest.java</exclude>
                <exclude>**/ColumnViewNonEmptyNullsTest.java</exclude>
              </excludes>
            </configuration>
          </execution>
          <execution>
            <id>non-empty-null-test</id>
            <goals>
              <goal>test</goal>
            </goals>
            <configuration>
              <argLine>-da:ai.rapids.cudf.AssertEmptyNulls</argLine>
              <test>ColumnViewNonEmptyNullsTest</test>
            </configuration>
          </execution>
          <execution>
            <id>fatal-cuda-test</id>
            <goals>
              <goal>test</goal>
            </goals>
            <configuration>
              <reuseForks>false</reuseForks>
              <test>CudaFatalTest</test>
            </configuration>
          </execution>
        </executions>
      </plugin>
      <plugin>
        <groupId>org.codehaus.mojo</groupId>
        <artifactId>build-helper-maven-plugin</artifactId>
        <version>3.2.0</version>
        <executions>
          <execution>
            <id>add-cudf-src</id>
            <goals>
              <goal>add-source</goal>
            </goals>
            <phase>generate-sources</phase>
            <configuration>
              <sources>
                <source>${cudf.path}/java/src/main/java</source>
              </sources>
            </configuration>
          </execution>
          <execution>
            <id>add-cudf-test-src</id>
            <goals>
              <goal>add-test-source</goal>
            </goals>
            <phase>generate-test-sources</phase>
            <configuration>
              <sources>
                <source>${cudf.path}/java/src/test/java</source>
              </sources>
            </configuration>
          </execution>
          <execution>
            <id>add-cudf-test-resource</id>
            <goals>
              <goal>add-test-resource</goal>
            </goals>
            <phase>generate-test-resources</phase>
            <configuration>
              <resources>
                <resource>
                  <directory>${cudf.path}/java/src/test/resources</directory>
                </resource>
              </resources>
            </configuration>
          </execution>
        </executions>
      </plugin>
    </plugins>
    <resources>
      <resource>
        <!-- Include the properties file to provide the build information. -->
        <directory>${project.build.directory}/extra-resources</directory>
        <filtering>true</filtering>
      </resource>
      <resource>
        <directory>${project.basedir}</directory>
        <targetPath>META-INF</targetPath>
        <includes>
          <include>LICENSE</include>
        </includes>
      </resource>
    </resources>
  </build>
</project><|MERGE_RESOLUTION|>--- conflicted
+++ resolved
@@ -21,11 +21,7 @@
 
   <groupId>com.nvidia</groupId>
   <artifactId>spark-rapids-jni</artifactId>
-<<<<<<< HEAD
-  <version>24.12.0</version>
-=======
   <version>24.12.1-SNAPSHOT</version>
->>>>>>> b56f1df1
   <packaging>jar</packaging>
   <name>RAPIDS Accelerator JNI for Apache Spark</name>
   <description>
