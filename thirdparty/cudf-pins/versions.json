--- conflicted
+++ resolved
@@ -44,11 +44,7 @@
     {
       "always_download" : true,
       "git_shallow" : false,
-<<<<<<< HEAD
-      "git_tag" : "59edda01ff356d748b72d677d88f4d9cea11755a",
-=======
       "git_tag" : "3e0509f389c300781715c0c6f30a6fe2eb03c1e7",
->>>>>>> 21cbf7a9
       "git_url" : "https://github.com/rapidsai/kvikio.git",
       "version" : "24.10"
     },
@@ -145,11 +141,7 @@
     {
       "always_download" : true,
       "git_shallow" : false,
-<<<<<<< HEAD
-      "git_tag" : "1e5fa03592c7ebb619bdcaa8d5fdc569e0397845",
-=======
       "git_tag" : "ab6e2961d7b8f833f688775e941c4e2ed2bd4d8a",
->>>>>>> 21cbf7a9
       "git_url" : "https://github.com/rapidsai/rmm.git",
       "version" : "24.10"
     },
